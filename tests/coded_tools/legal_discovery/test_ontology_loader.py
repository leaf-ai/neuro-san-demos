--- conflicted
+++ resolved
@@ -11,17 +11,15 @@
     assert "defenses" in cause
 
 
-<<<<<<< HEAD
 def test_defenses_indicators_and_missing_cause():
     loader = OntologyLoader()
     fraud = loader.get_cause("Fraud")
     assert "defenses" in fraud and "Truth" in fraud["defenses"]
     assert "indicators" in fraud and "false statement" in fraud["indicators"]
     assert loader.get_cause("Nonexistent") is None
-=======
+
 def test_loader_handles_additional_causes():
     loader = OntologyLoader()
     negligence = loader.get_cause("Negligence")
     assert negligence is not None
     assert "Breach" in negligence["elements"]
->>>>>>> 86a68bd1

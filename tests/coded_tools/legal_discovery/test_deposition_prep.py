import os
import os
import sys
from types import SimpleNamespace
import pytest
from flask import Flask

sys.path.insert(0, os.path.abspath("."))

from apps.legal_discovery.database import db
from apps.legal_discovery.models import (
    Case,
    Document,
    Witness,
    DocumentWitnessLink,
    Fact,
    FactConflict,
    Agent,
    DepositionQuestion,
    DepositionReviewLog,
)
from coded_tools.legal_discovery.deposition_prep import DepositionPrep


<<<<<<< HEAD
class DummyGenAIResponse:
    def __init__(self, text: str):
        self.text = text
=======
class DummyResponse:
    class Choice:
        def __init__(self, content):
            self.message = type("obj", (), {"content": content})

    def __init__(self, content):
        self.content = content
        self.choices = [DummyResponse.Choice(content)]
>>>>>>> ee757ee8


def setup_app():
    app = Flask(__name__)
    app.config["SQLALCHEMY_DATABASE_URI"] = "sqlite:///:memory:"
    app.config["SQLALCHEMY_TRACK_MODIFICATIONS"] = False
    db.init_app(app)
    with app.app_context():
        db.create_all()
    return app


def test_generate_questions(monkeypatch):
    app = setup_app()
    with app.app_context():
        case = Case(name="Test", description="")
        db.session.add(case)
        db.session.commit()
        doc = Document(
            case_id=case.id,
            name="Doc1",
            bates_number="B1",
            file_path="/tmp/doc1",
            content_hash="h1",
        )
        witness = Witness(name="Alice", role="Witness", associated_case=case.id)
        db.session.add_all([doc, witness])
        db.session.commit()
        link = DocumentWitnessLink(document_id=doc.id, witness_id=witness.id)
        db.session.add(link)
        fact = Fact(
            case_id=case.id,
            document_id=doc.id,
            text="Alice met Bob",
            witness_id=witness.id,
        )
        db.session.add(fact)
        db.session.commit()

<<<<<<< HEAD
        def mock_genai():
            class MockModel:
                def __init__(self, _name):
                    pass

                def generate_content(self, prompt, generation_config=None):
                    return DummyGenAIResponse(
                        '[{"category": "Background", "question": "State your name", "source": "Doc1"}]'
                    )

            class MockTypes:
                @staticmethod
                def GenerationConfig(**kwargs):
                    return None
=======
        def mock_llm(model, temperature):
            class Client:
                def invoke(self, prompt):
                    return DummyResponse(
                        '[{"category": "Background", "question": "State your name", "source": "Doc1"}]'
                    )
>>>>>>> ee757ee8

            return SimpleNamespace(GenerativeModel=MockModel, types=MockTypes)

        deposition_prep_module = sys.modules[DepositionPrep.__module__]
<<<<<<< HEAD
        monkeypatch.setattr(deposition_prep_module, "genai", mock_genai())
=======
        monkeypatch.setattr(deposition_prep_module, "ChatGoogleGenerativeAI", mock_llm)
>>>>>>> ee757ee8

        questions = DepositionPrep.generate_questions(witness.id)
        assert len(questions) == 1
        assert questions[0]["category"] == "Background"
        assert questions[0]["source"] == "Doc1"


def test_detect_contradictions_and_export(monkeypatch, tmp_path):
    app = setup_app()
    with app.app_context():
        case = Case(name="C1", description="")
        db.session.add(case)
        db.session.commit()
        doc = Document(
            case_id=case.id,
            name="DocA",
            bates_number="B100",
            file_path="/tmp/docA",
            content_hash="hA",
        )
        witness = Witness(name="Bob", role="Witness", associated_case=case.id)
        reviewer = Agent(name="Ann", role="attorney")
        db.session.add_all([doc, witness, reviewer])
        db.session.add_all([doc, witness])
        db.session.commit()
        link = DocumentWitnessLink(document_id=doc.id, witness_id=witness.id)
        db.session.add(link)
        fact1 = Fact(
            case_id=case.id,
            document_id=doc.id,
            text="Bob was present on Monday",
            witness_id=witness.id,
        )
        fact2 = Fact(
            case_id=case.id,
            document_id=doc.id,
            text="Bob was absent on Monday",
            witness_id=witness.id,
        )
        db.session.add_all([fact1, fact2])
        db.session.commit()

<<<<<<< HEAD
        def mock_genai():
            class MockModel:
                def __init__(self, _name):
                    pass

                def generate_content(self, prompt, generation_config=None):
                    if prompt.startswith("Do these statements contradict"):
                        return DummyGenAIResponse(
                            '{"contradiction": true, "score": 0.95}'
                        )
                    return DummyGenAIResponse(
                        '[{"category": "Events", "question": "Where were you on Monday?", "source": "DocA"}]'
                    )

            class MockTypes:
                @staticmethod
                def GenerationConfig(**kwargs):
                    return None

            return SimpleNamespace(GenerativeModel=MockModel, types=MockTypes)

        deposition_prep_module = sys.modules[DepositionPrep.__module__]
        monkeypatch.setattr(deposition_prep_module, "genai", mock_genai())
=======
        def mock_llm(model, temperature):
            class Client:
                def invoke(self, prompt):
                    if prompt.startswith("Do these statements contradict"):
                        return DummyResponse('{"contradiction": true, "score": 0.95}')
                    return DummyResponse(
                        '[{"category": "Events", "question": "Where were you on Monday?", "source": "DocA"}]'
                    )

            return Client()

        deposition_prep_module = sys.modules[DepositionPrep.__module__]
        monkeypatch.setattr(deposition_prep_module, "ChatGoogleGenerativeAI", mock_llm)
>>>>>>> ee757ee8

        # detect contradictions and generate questions
        questions = DepositionPrep.generate_questions(witness.id)
        assert len(questions) == 1
        assert questions[0]["source"] == "DocA"
        assert FactConflict.query.count() == 1
        conflict = FactConflict.query.first()
        assert conflict.witness_id == witness.id
        assert {conflict.fact1_id, conflict.fact2_id} == {fact1.id, fact2.id}
        assert conflict.score == pytest.approx(0.95)
        assert "present on Monday" in conflict.description
        assert "absent on Monday" in conflict.description
        assert conflict.created_at is not None
        pdf_path = tmp_path / "out.pdf"
        docx_path = tmp_path / "out.docx"
        returned_pdf = DepositionPrep.export_questions(witness.id, str(pdf_path), reviewer.id)
        returned_docx = DepositionPrep.export_questions(witness.id, str(docx_path), reviewer.id)
        assert returned_pdf == str(pdf_path)
        assert returned_docx == str(docx_path)
        assert pdf_path.exists() and pdf_path.stat().st_size > 0
        assert docx_path.exists() and docx_path.stat().st_size > 0


def test_review_logging_and_permissions(tmp_path):
    app = setup_app()
    with app.app_context():
        case = Case(name="C2", description="")
        db.session.add(case)
        db.session.commit()
        doc = Document(
            case_id=case.id,
            name="DocB",
            bates_number="B200",
            file_path="/tmp/docB",
            content_hash="hB",
        )
        witness = Witness(name="Eve", role="Witness", associated_case=case.id)
        attorney = Agent(name="Terry", role="attorney")
        paralegal = Agent(name="Paula", role="paralegal")
        db.session.add_all([doc, witness, attorney, paralegal])
        db.session.commit()
        question = DepositionQuestion(
            witness_id=witness.id,
            category="Background",
            question="State your address",
            source="DocB",
        )
        db.session.add(question)
        db.session.commit()

        result = DepositionPrep.log_review(witness.id, attorney.id, True, "looks good")
        assert result["approved"] is True
        assert result["notes"] == "looks good"
        assert DepositionReviewLog.query.count() == 1
        log = DepositionReviewLog.query.first()
        assert result["id"] == log.id
        assert log.reviewer_id == attorney.id
        assert log.witness_id == witness.id
        assert log.approved is True
        assert log.notes == "looks good"
        assert log.timestamp is not None
        with pytest.raises(PermissionError):
            DepositionPrep.log_review(witness.id, paralegal.id, True)
        assert DepositionReviewLog.query.count() == 1

        with pytest.raises(PermissionError):
            DepositionPrep.export_questions(witness.id, str(tmp_path / "x.docx"), paralegal.id)

        docx_path = tmp_path / "y.docx"
        pdf_path = tmp_path / "y.pdf"
        returned_docx = DepositionPrep.export_questions(
            witness.id, str(docx_path), attorney.id
        )
        returned_pdf = DepositionPrep.export_questions(
            witness.id, str(pdf_path), attorney.id
        )
        assert returned_docx == str(docx_path)
        assert returned_pdf == str(pdf_path)
        assert docx_path.exists() and docx_path.stat().st_size > 0
        assert pdf_path.exists() and pdf_path.stat().st_size > 0


def test_export_questions_authorized_formats(tmp_path):
    app = setup_app()
    with app.app_context():
        case = Case(name="C3", description="")
        db.session.add(case)
        db.session.commit()
        doc = Document(
            case_id=case.id,
            name="DocC",
            bates_number="B300",
            file_path="/tmp/docC",
            content_hash="hC",
        )
        witness = Witness(name="Rick", role="Witness", associated_case=case.id)
        attorney = Agent(name="Rita", role="attorney")
        db.session.add_all([doc, witness, attorney])
        db.session.commit()
        question = DepositionQuestion(
            witness_id=witness.id,
            category="General",
            question="What is your role?",
            source="DocC",
        )
        db.session.add(question)
        db.session.commit()

        pdf_path = tmp_path / "auth.pdf"
        docx_path = tmp_path / "auth.docx"
        pdf_ret = DepositionPrep.export_questions(witness.id, str(pdf_path), attorney.id)
        docx_ret = DepositionPrep.export_questions(witness.id, str(docx_path), attorney.id)

        assert pdf_ret == str(pdf_path)
        assert docx_ret == str(docx_path)
        assert pdf_path.exists() and pdf_path.stat().st_size > 0
        assert docx_path.exists() and docx_path.stat().st_size > 0<|MERGE_RESOLUTION|>--- conflicted
+++ resolved
@@ -22,11 +22,9 @@
 from coded_tools.legal_discovery.deposition_prep import DepositionPrep
 
 
-<<<<<<< HEAD
 class DummyGenAIResponse:
     def __init__(self, text: str):
         self.text = text
-=======
 class DummyResponse:
     class Choice:
         def __init__(self, content):
@@ -35,7 +33,6 @@
     def __init__(self, content):
         self.content = content
         self.choices = [DummyResponse.Choice(content)]
->>>>>>> ee757ee8
 
 
 def setup_app():
@@ -75,7 +72,6 @@
         db.session.add(fact)
         db.session.commit()
 
-<<<<<<< HEAD
         def mock_genai():
             class MockModel:
                 def __init__(self, _name):
@@ -90,23 +86,18 @@
                 @staticmethod
                 def GenerationConfig(**kwargs):
                     return None
-=======
         def mock_llm(model, temperature):
             class Client:
                 def invoke(self, prompt):
                     return DummyResponse(
                         '[{"category": "Background", "question": "State your name", "source": "Doc1"}]'
                     )
->>>>>>> ee757ee8
 
             return SimpleNamespace(GenerativeModel=MockModel, types=MockTypes)
 
         deposition_prep_module = sys.modules[DepositionPrep.__module__]
-<<<<<<< HEAD
         monkeypatch.setattr(deposition_prep_module, "genai", mock_genai())
-=======
         monkeypatch.setattr(deposition_prep_module, "ChatGoogleGenerativeAI", mock_llm)
->>>>>>> ee757ee8
 
         questions = DepositionPrep.generate_questions(witness.id)
         assert len(questions) == 1
@@ -149,7 +140,6 @@
         db.session.add_all([fact1, fact2])
         db.session.commit()
 
-<<<<<<< HEAD
         def mock_genai():
             class MockModel:
                 def __init__(self, _name):
@@ -173,7 +163,6 @@
 
         deposition_prep_module = sys.modules[DepositionPrep.__module__]
         monkeypatch.setattr(deposition_prep_module, "genai", mock_genai())
-=======
         def mock_llm(model, temperature):
             class Client:
                 def invoke(self, prompt):
@@ -187,7 +176,6 @@
 
         deposition_prep_module = sys.modules[DepositionPrep.__module__]
         monkeypatch.setattr(deposition_prep_module, "ChatGoogleGenerativeAI", mock_llm)
->>>>>>> ee757ee8
 
         # detect contradictions and generate questions
         questions = DepositionPrep.generate_questions(witness.id)

--- conflicted
+++ resolved
@@ -18,10 +18,9 @@
             return [{"text": "Contract between A and B", "weight": 0.9}]
         return []
 
-<<<<<<< HEAD
     def get_cause_subgraph(self, cause):  # pragma: no cover - simple stub
         return ["n"], ["e"]
-=======
+
     def get_cause_subgraph(self, cause):
         return ["n"], ["e"]
 
@@ -40,7 +39,6 @@
 
     def get_cause_subgraph(self, cause):
         return [], []
->>>>>>> 751f5c8c
 
     def close(self):  # pragma: no cover - simple stub
         pass
@@ -52,12 +50,9 @@
         theories = engine.suggest_theories()
 
         breach = next(t for t in theories if t["cause"] == "Breach of Contract")
-<<<<<<< HEAD
         # One of four elements is supported by the dummy graph
         self.assertAlmostEqual(breach["score"], 0.25)
 
-=======
->>>>>>> 751f5c8c
         elements = {e["name"]: e for e in breach["elements"]}
         self.assertAlmostEqual(elements["Existence of a contract"]["weight"], 0.9)
         self.assertEqual(

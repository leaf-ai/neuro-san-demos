version: '3.8'

services:
  legal_discovery:
    build:
      context: .
      dockerfile: apps/legal_discovery/Dockerfile
    ports:
      - "8080:5001"
    env_file:
      - .env
    depends_on:
      - neo4j
      - tesseract

    volumes:
      - uploads_data:/usr/src/app/uploads
<<<<<<< HEAD
=======

>>>>>>> d299a265

  neo4j:
    image: neo4j:4.4
    ports:
      - "7474:7474"
      - "7687:7687"
    environment:
      - NEO4J_AUTH=neo4j/${NEO4J_PASSWORD}
    volumes:
      - neo4j_data:/data

  tesseract:
    image: tesseractshadow/tesseract4re
    ports:
      - "5000:5000"

volumes:
  neo4j_data:
  uploads_data:<|MERGE_RESOLUTION|>--- conflicted
+++ resolved
@@ -15,10 +15,7 @@
 
     volumes:
       - uploads_data:/usr/src/app/uploads
-<<<<<<< HEAD
-=======
 
->>>>>>> d299a265
 
   neo4j:
     image: neo4j:4.4

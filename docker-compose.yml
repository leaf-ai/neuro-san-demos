--- conflicted
+++ resolved
@@ -12,11 +12,10 @@
     depends_on:
       - neo4j
       - tesseract
-<<<<<<< HEAD
+
     volumes:
       - uploads_data:/usr/src/app/uploads
-=======
->>>>>>> e0197488
+
 
   neo4j:
     image: neo4j:4.4

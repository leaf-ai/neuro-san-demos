--- conflicted
+++ resolved
@@ -20,12 +20,9 @@
 from .ontology_loader import OntologyLoader
 from .fact_extractor import FactExtractor
 from .legal_theory_engine import LegalTheoryEngine
-<<<<<<< HEAD
-=======
 from .privilege_detector import PrivilegeDetector
 from .bates_numbering import BatesNumberingService, stamp_pdf
 from .deposition_prep import DepositionPrep
->>>>>>> 8208f6d8
 
 __all__ = [
     "CaseManagementTools",
@@ -48,11 +45,8 @@
     "OntologyLoader",
     "FactExtractor",
     "LegalTheoryEngine",
-<<<<<<< HEAD
-=======
     "PrivilegeDetector",
     "BatesNumberingService",
     "stamp_pdf",
     "DepositionPrep",
->>>>>>> 8208f6d8
 ]
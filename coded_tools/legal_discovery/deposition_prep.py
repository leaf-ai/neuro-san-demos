--- conflicted
+++ resolved
@@ -6,11 +6,9 @@
 from datetime import datetime
 from typing import Dict, List, Optional
 
-<<<<<<< HEAD
 import google.generativeai as genai
-=======
+
 from langchain_google_genai import ChatGoogleGenerativeAI
->>>>>>> ee757ee8
 from docx import Document as DocxDocument
 from weasyprint import HTML
 
@@ -57,18 +55,15 @@
 
         prompt = PROMPT_TMPL.format(name=witness.name, facts=facts_text)
 
-<<<<<<< HEAD
         model = genai.GenerativeModel("gemini-1.5-flash")
         response = model.generate_content(
             prompt,
             generation_config=genai.types.GenerationConfig(temperature=0.2),
         )
         content = response.text
-=======
         llm = ChatGoogleGenerativeAI(model="gemini-1.5-flash", temperature=0.2)
         response = llm.invoke(prompt)
         content = response.content
->>>>>>> ee757ee8
 
         try:
             data = json.loads(content)
@@ -104,11 +99,8 @@
         """Identify contradictions among witness facts using an LLM."""
 
         conflicts: List[Dict] = []
-<<<<<<< HEAD
-        model = genai.GenerativeModel("gemini-1.5-flash")
-=======
-        llm = ChatGoogleGenerativeAI(model="gemini-1.5-flash", temperature=0)
->>>>>>> ee757ee8
+        model = genai.GenerativeModel("gemini-2.5-pro")
+        llm = ChatGoogleGenerativeAI(model="gemini-2.5-pro", temperature=0)
         for i in range(len(facts)):
             for j in range(i + 1, len(facts)):
                 prompt = (
@@ -116,16 +108,13 @@
                     f"1. {facts[i].text}\n2. {facts[j].text}\n"
                     'Respond with JSON {"contradiction": bool, "score": float}.'
                 )
-<<<<<<< HEAD
                 response = model.generate_content(
                     prompt,
                     generation_config=genai.types.GenerationConfig(temperature=0),
                 )
                 content = response.text
-=======
                 response = llm.invoke(prompt)
                 content = response.content
->>>>>>> ee757ee8
                 try:
                     result = json.loads(content)
                 except json.JSONDecodeError:

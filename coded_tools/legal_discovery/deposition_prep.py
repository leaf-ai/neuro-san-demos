"""Deposition preparation utilities."""

from __future__ import annotations

import json
from datetime import datetime
from typing import List, Dict, Optional

from langchain_google_genai import ChatGoogleGenerativeAI
from docx import Document as DocxDocument
from weasyprint import HTML

from apps.legal_discovery.database import db
from apps.legal_discovery.models import (
    Witness,
    Fact,
    Document,
    DepositionQuestion,
    FactConflict,
    Agent,
    DepositionReviewLog,
)

PROMPT_TMPL = (
    "You are preparing for a deposition of {name}, who is mentioned in:\n{facts}\n"
    "Generate a JSON array of questions with fields 'category', 'question', and 'source' "
    "grouped into Background, Events, Inconsistencies, and Damages."
)


class DepositionPrep:
    """Utilities for deposition preparation."""

    @staticmethod
    def generate_questions(
        witness_id: int, scope: Optional[Dict] = None, include_privileged: bool = False
    ) -> List[Dict]:
        witness = Witness.query.get(witness_id)
        if not witness:
            raise ValueError("Witness not found")

        query = Fact.query.join(Document).filter(Fact.witness_id == witness_id)
        if not include_privileged:
            query = query.filter(Document.is_privileged.is_(False))
        facts = query.all()
        facts_text = "\n".join(f"- {f.text} (Doc: {f.document.name})" for f in facts) or "No facts available."

        # Detect contradictions among gathered facts and append to prompt context
        conflicts = DepositionPrep.detect_contradictions(facts, witness_id)
        if conflicts:
            conflict_lines = "\n".join(f"- {c['fact1']} <> {c['fact2']}" for c in conflicts)
            facts_text += "\nPotential contradictions:\n" + conflict_lines

        prompt = PROMPT_TMPL.format(name=witness.name, facts=facts_text)

        llm = ChatGoogleGenerativeAI(model="gemini-1.5-flash", temperature=0.2)
        response = llm.invoke(prompt)
        content = response.content

        try:
            data = json.loads(content)
        except json.JSONDecodeError as exc:
            raise ValueError("LLM response not valid JSON") from exc

        DepositionQuestion.query.filter_by(witness_id=witness_id).delete()
        questions = []
        for item in data:
            qobj = DepositionQuestion(
                witness_id=witness_id,
                category=item.get("category", "Misc"),
                question=item.get("question", ""),
                source=item.get("source"),
            )
            db.session.add(qobj)
            questions.append(qobj)
        db.session.commit()

        return [
            {
                "id": q.id,
                "category": q.category,
                "question": q.question,
                "source": q.source,
                "flagged": q.flagged,
            }
            for q in questions
        ]

    @staticmethod
    def detect_contradictions(facts: List[Fact], witness_id: int, threshold: float = 0.8) -> List[Dict]:
        """Identify contradictions among witness facts using an LLM."""

        conflicts: List[Dict] = []
        llm = ChatGoogleGenerativeAI(model="gemini-1.5-flash", temperature=0)
        for i in range(len(facts)):
            for j in range(i + 1, len(facts)):
                prompt = (
                    "Do these statements contradict each other?\n"
                    f"1. {facts[i].text}\n2. {facts[j].text}\n"
                    'Respond with JSON {"contradiction": bool, "score": float}.'
                )
                response = llm.invoke(prompt)
                content = response.content
                try:
                    result = json.loads(content)
                except json.JSONDecodeError:
                    continue
                if result.get("contradiction") and result.get("score", 0) >= threshold:
                    conflict = FactConflict(
                        witness_id=witness_id,
                        fact1_id=facts[i].id,
                        fact2_id=facts[j].id,
                        score=float(result.get("score", 0)),
                        description=f'"{facts[i].text}" <> "{facts[j].text}"',
                    )
                    db.session.add(conflict)
                    conflicts.append(
                        {
                            "fact1": facts[i].text,
                            "fact2": facts[j].text,
                            "score": float(result.get("score", 0)),
                        }
                    )
        if conflicts:
            db.session.commit()
        return conflicts

    @staticmethod
    def log_review(
        witness_id: int,
        reviewer_id: int,
        approved: bool,
        notes: Optional[str] = None,
    ) -> Dict:
        reviewer = Agent.query.get(reviewer_id)
        if not reviewer or reviewer.role not in {"attorney", "case_admin"}:
            raise PermissionError("Reviewer lacks permission")
        witness = Witness.query.get_or_404(witness_id)
        log = DepositionReviewLog(
            reviewer_id=reviewer_id,
            witness_id=witness.id,
            approved=approved,
            notes=notes,
        )
        db.session.add(log)
        db.session.commit()
        return {
            "id": log.id,
            "approved": log.approved,
            "notes": log.notes,
        }

    @staticmethod
<<<<<<< HEAD
    def export_questions(witness_id: int, file_path: str, reviewer_id: int) -> str:
        """Export deposition questions to PDF or DOCX for an authorized reviewer."""
=======
    def export_questions(
        witness_id: int, file_path: str, reviewer_id: int
    ) -> str:
        """Export deposition questions to PDF or DOCX for an authorized reviewer.

        Returns:
            str: Path to the generated document.
        """
>>>>>>> 217005ad

        reviewer = Agent.query.get(reviewer_id)
        if not reviewer or reviewer.role not in {"attorney", "case_admin"}:
            raise PermissionError("Reviewer lacks permission")

        final_path = str(file_path)
        witness = Witness.query.get_or_404(witness_id)
        questions = DepositionQuestion.query.filter_by(witness_id=witness_id).order_by(DepositionQuestion.id).all()
        case_id = witness.associated_case
        timestamp = datetime.utcnow().strftime("%Y-%m-%d %H:%M UTC")

        if final_path.lower().endswith(".pdf"):
            items_html = ""
            sources_html = ""
            for idx, q in enumerate(questions, 1):
                items_html += f"<li>{q.question}"
                if q.source:
                    items_html += f"<sup><a href='#src{idx}'>{idx}</a></sup>"
                    sources_html += f"<li id='src{idx}'><a href='{q.source}'>{q.source}</a></li>"
                items_html += "</li>"
            html = f"""
            <h1>Deposition Outline: {witness.name}</h1>
            <p>Case ID: {case_id}</p>
            <p>Generated: {timestamp}</p>
            <ol>{items_html}</ol>
            <h2>Sources</h2>
            <ol>{sources_html}</ol>
            """
            HTML(string=html).write_pdf(final_path)
        else:
            doc = DocxDocument()
            doc.add_heading(f"Deposition Outline: {witness.name}", level=1)
            doc.add_paragraph(f"Case ID: {case_id}")
            doc.add_paragraph(f"Generated: {timestamp}")
            sources: List[str] = []
            for q in questions:
                p = doc.add_paragraph(style="List Number")
                p.add_run(q.question)
                if q.source:
                    ref = len(sources) + 1
                    p.add_run(f" [{ref}]")
                    sources.append(q.source)
            if sources:
                doc.add_heading("Sources", level=2)
                for i, src in enumerate(sources, 1):
                    doc.add_paragraph(f"[{i}] {src}")
            doc.save(final_path)

        return final_path

    @staticmethod
    def flag_question(question_id: int) -> None:
        question = DepositionQuestion.query.get_or_404(question_id)
        question.flagged = True
        db.session.commit()<|MERGE_RESOLUTION|>--- conflicted
+++ resolved
@@ -151,10 +151,8 @@
         }
 
     @staticmethod
-<<<<<<< HEAD
     def export_questions(witness_id: int, file_path: str, reviewer_id: int) -> str:
         """Export deposition questions to PDF or DOCX for an authorized reviewer."""
-=======
     def export_questions(
         witness_id: int, file_path: str, reviewer_id: int
     ) -> str:
@@ -163,7 +161,6 @@
         Returns:
             str: Path to the generated document.
         """
->>>>>>> 217005ad
 
         reviewer = Agent.query.get(reviewer_id)
         if not reviewer or reviewer.role not in {"attorney", "case_admin"}:

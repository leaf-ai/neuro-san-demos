--- conflicted
+++ resolved
@@ -26,11 +26,8 @@
     * [PDF RAG Assistant](#pdf-rag-assistant)
     * [Confluence RAG Assistant](#confluence-rag-assistant)
     * [Agentic RAG Assistant](#agentic-rag-assistant)
-<<<<<<< HEAD
+    * [Wikipedia RAG Assistant](#wikipedia-rag-assistant)
     * [ArXiv RAG Assistant](#arxiv-rag-assistant)
-=======
-    * [Wikipedia RAG Assistant](#wikipedia-rag-assistant)
->>>>>>> ee40cf5b
   * [🏢 Industry-Specific Examples](#-industry-specific-examples)
     * [Intranet Agents](#intranet-agents)
     * [Intranet Agents With Tools](#intranet-agents-with-tools)
@@ -206,17 +203,17 @@
 
 **Tags:** `tool`, `API`, `RAG`
 
-<<<<<<< HEAD
+### Wikipedia RAG Assistant
+
+[Wikipedia RAG Assistant](./examples/wikipedia_rag.md) answers user queries by searching Wikipedia, fetching the most
+relevant articles, and synthesizing their content into accurate, detailed answers (no vector store required).
+
+**Tags:** `tool`, `RAG`
+
 ### ArXiv RAG Assistant
 
 [ArXiv RAG Assistant](./examples/arxiv_rag.md) is an agent-based system that queries arXiv, pulls the best-matching
 research papers (abstracts or full text) and produces accurate responses to user queries (no vector store needed).
-=======
-### Wikipedia RAG Assistant
-
-[Wikipedia RAG Assistant](./examples/wikipedia_rag.md) answers user queries by searching Wikipedia, fetching the most
-relevant articles, and synthesizing their content into accurate, detailed answers (no vector store required).
->>>>>>> ee40cf5b
 
 **Tags:** `tool`, `RAG`
 

# User guide

<!--TOC-->

- [User guide](#user-guide)
  - [Simple agent network](#simple-agent-network)
  - [Hocon files](#hocon-files)
    - [Import and Substitution](#import-and-substitution)
    - [Manifest](#manifest)
    - [Agent network](#agent-network)
      - [Agent specifications](#agent-specifications)
      - [Tool specifications](#tool-specifications)
      - [LLM specifications](#llm-specifications)
  - [LLM configuration](#llm-configuration)
    - [OpenAI](#openai)
    - [Ollama](#ollama)
  - [Multi-agent networks](#multi-agent-networks)
  - [Coded tools](#coded-tools)
    - [Simple tool](#simple-tool)
    - [API calling tool](#api-calling-tool)
    - [Sly data](#sly-data)
  - [Toolbox](#toolbox)
  - [Logging and debugging](#logging-and-debugging)
  - [Advanced](#advanced)
    - [Subnetworks](#subnetworks)
    - [AAOSA](#aaosa)
  - [Connect with other agent frameworks](#connect-with-other-agent-frameworks)

<!--TOC-->

## Simple agent network

The `music_nerd` agent network is the simplest agent network possible: it contains a single agent
that answers questions about music since the 60s. See its description here: [docs/examples/music_nerd.md](../docs/examples/music_nerd.md).

The steps to start the server and the client are described in the [README](../README.md).
When starting, the first thing the server will do is load the agent network configurations
from the "manifest" file. The manifest file is specified by the `AGENT_MANIFEST_FILE` environment variable:
```
AGENT_MANIFEST_FILE="./registries/manifest.hocon"
```
Open [./registries/manifest.hocon](../registries/manifest.hocon) and look at its contents. It should look something like this:
```hocon
{
    # ... other agent networks ... #
    "music_nerd.hocon": true,
    # ... other agent networks ... #
}
```
This tells the server to load the `music_nerd.hocon` file from the same `/registries` folder.

Setting the value to `false` would make the server ignore this agent network.

Open [../registries/music_nerd.hocon](../registries/hello_world.hocon) and have a look at it.
For now just note that it contains:
- an `llm_config` section that specifies which LLM to use by default for the agents in this file
- a `tools` section that contains a single agent, the "frontman", called `MusicNerd`

Read the instructions of the agent to see what it does.
Feel free to modify the instructions to see how it affects the agent's behavior.
See if you can make it a soccer expert for instance!

We'll describe the structure of agent networks' `.hocon` files in next section.

## Hocon files

### Import and Substitution

HOCON files support importing content from other HOCON files using the unquoted keyword `include`, followed by whitespace and the path to the imported file as a quoted string:
```hocon
include "config.hocon"
```
> **Note**: The file path in include should be an **absolute path** to ensure it can be resolved correctly.

HOCON supports value substitution by referencing previously defined configuration values. This allows constants to be defined once and reused throughout the file.

To substitute a value, wrap the referenced key in `${}`:
```hocon
"function": ${aaosa_call}
```

To substitute a nested value inside an object or dictionary, use dot notation:
```hocon
"name": ${info.name}
```

Note that substitutions are **not parsed inside quoted strings**. If you need to include a substitution within a string, you can quote only the non-substituted parts:
```hocon
"instructions": ${instruction_prefix} "main instruction" ${instruction_suffix}
```
You can see a working example here: [../registries/smart_home_include.hocon](../registries/smart_home_include.hocon).

For more details, please see [https://github.com/lightbend/config/blob/main/HOCON.md#substitutions](https://github.com/lightbend/config/blob/main/HOCON.md#substitutions)

### Manifest

A manifest file is a list of agent network configurations that the server will load.

It's simple dictionary where the keys are the names of the agent network configuration files
and the values are booleans. For instance:
```hocon
{
    "agent_network_A.hocon": true,
    "agent_network_B.hocon": false,
    "agent_network_C.hocon": true,
}
```
In this example the server will load agent networks A and C but not B.

When you start the server, you can see which agent networks have been loaded by looking at the logs:
```
> python -m neuro_san.service.agent_main_loop --port 30011

tool_registries found: ['agent_network_A', 'agent_network_C']
```

For more details, please check the [Agent Manifest HOCON File Reference](https://github.com/leaf-ai/neuro-san/blob/main/docs/manifest_hocon_reference.md) documentation.

### Agent network

#### Agent specifications

| **Field**    | **Description**                                                                                                                              |
|--------------|----------------------------------------------------------------------------------------------------------------------------------------------|
| agent_name   | text handle for other agent specs and hosting system to refer to                                                                             |
| function     | Open AI function spec (standard) that formally describes the various inputs that the agent expects                                           |
| instructions | text that sets up the agent in detail for its task                                                                                           |
| command      | text that sets the agent in motion after it receives all its inputs                                                                          |
| tools        | optional list of references to other agents that this agent is allowed to call in the course of working through their input and instructions |
| llm_config   | optional agent-specification for different LLMs for different purposes such as specialization, costs, etc.                                   |

#### Tool specifications

| **Field**     | **Description**                                                                                   |
|---------------|---------------------------------------------------------------------------------------------------|
| agent_name    | text handle for other agent specs to refer to                                                     |
| function      | Open AI function spec (standard) that formally describes the various inputs that the tool expects |
| method        | Code reference to the function that is to be invoked when the tool is called.                     |

#### LLM specifications

| **Field**   | **Description**                                                                                                                       |
|-------------|---------------------------------------------------------------------------------------------------------------------------------------|
| model_name  | name of the model to use (i.e. “gpt-4o”, “claude-3-haiku”)                                                                            |
| *_api_key   | api key value or environment variable to reference to allow access to the LLM provider if different from hosting environment default. |
| temperature | optional level of randomness 0.0-1.0 to use for LLM results                                                                           |

See next section for more information about how to specify the LLM(s) to use.

For a full description of the fields, please refer to the [Agent Network HOCON File Reference](https://github.com/leaf-ai/neuro-san/blob/main/docs/agent_hocon_reference.md) documentation.

## LLM configuration

The `llm_config` section of the agent network configuration file specifies which LLM to use
for the agents in this file. It can be specified:
- at the agent network level, to apply to all agents in this file
- at the agent level, to apply to a specific agent

For a full description of the fields, please refer to the [LLM config](https://github.com/leaf-ai/neuro-san/blob/main/docs/agent_hocon_reference.md#llm_config) documentation.

For instructions about how to extend the default LLM descriptions shipped with the `neuro-san` library,
please refer to the [LLM Info HOCON File Reference](https://github.com/leaf-ai/neuro-san/blob/main/docs/llm_info_hocon_reference.md) documentation.

### OpenAI

To use an OpenAI LLM, set the `OPENAI_API_KEY` environment variable to your OpenAI API key
and specify which model to use in the `model_name` field:
```hocon
    "llm_config": {
        "model_name": "gpt-4o",
    },
```

See [./examples/music_nerd.md](./examples/music_nerd.md) for an example.

### Ollama

To use an LLM that runs locally with [Ollama](https://ollama.com/):
- Make sure the Ollama server is running
- Make sure the model is downloaded, up to date and available in the Ollama server. For instance, `ollama run llama3.1`
  will download the model and make it available for use. `ollama pull llama3.1`
  will update the model to the latest version if needed.
- If the agent network contains tools, make sure the model can call tools:
  see [Ollama's documentation for models that support tools](https://ollama.com/search?c=tools)
- Set the `class` and `model_name` fields in the `llm_config` section of the agent network configuration file:
```hocon
    "llm_config": {
        "class": "ollama",
        "model_name": "llama3.1",
    },
```

See [./examples/music_nerd_pro_local.md](./examples/music_nerd_pro_local.md) for an example.

For more information about how to use Ollama with LangChain,
see [this page](https://python.langchain.com/docs/integrations/chat/ollama/)


## Multi-agent networks

## Coded tools

### Simple tool

### API calling tool

### Sly data

A `sly_data` dictionary can be passed along with the `ChatRequest` from the client side.
The `sly_data` will not be seen by the LLMs, and by default, will not leave the agent network.
Within the agent network the `sly_data` is visible to the coded tools and can be used as a
bulletin-board between coded tools.

This policy is one of security-by-default, whereby no `sly_data` gets out of the agent network
at all unless otherwise specified. It's only when a boundary is crossed that the question of
what goes through arises. There are 3 boundaries:

1.  What goes out to external networks (`to_downstream`). For instance, you may not want to send
    credentials to an agent network that lives on another server.
2.  What comes in from external networks (`from_upstream`). For instance, you might not trust what's
    coming from an agent network that lives on another server.
3.  What goes back to the client (`to_upstream`). For instance, you might not want secrets from
    the server side to be shared with the clients that connect to it.

So by default nothing is shared, and you have to explicitly state what goes through.

Suppose you have an agent network that takes in two numbers,
the name of an operation (say, addition/subtraction/multiplication/division), and asks another
agent network to perform the operation on the numbers. To pass the numbers as `sly_data` to the
downstream agent network you must specify the following in the .hocon file of the agent that
is connecting to the downstream agent network:

```hocon
"allow": {
    "to_downstream": {
        # Specifying this allows specific sly_data
        # keys from this agent network to be sent
        # to downstream agent networks
        "sly_data": ["x", "y"]
   }
}
```

To get `sly_data` coming back from a downstream agent network, i.e., to get the result of
adding two numbers, you must specify the following in the .hocon file of the agent that is
connecting to the downstream agent network:

```hocon
"allow": {
    "from_downstream": {
        # Specifying this allows specific sly_data
        # keys to be ingested from downstream agent
        # networks as sly_data for this agent network
        "sly_data": ["equals"]
    }
}
```

To allow frontman agent to return `sly_data` to the client, you must specify the following in
the .hocon file of the frontman (the only agent that is connected to the client):

```hocon
"allow": {
    "to_upstream": {
        # Specifying this allows sly_data keys
        # from this network to be passed back
        # to the calling client
        "sly_data": ["equals"]
    }
}
```

All the above .hocon "allow" blocks can be combined in a single "allow" block. An example
is given [here](https://github.com/leaf-ai/neuro-san/blob/main/neuro_san/registries/math_guy_passthrough.hocon#L54)

For a full reference, please check the [neuro-san documentation](https://github.com/leaf-ai/neuro-san/blob/main/docs/agent_hocon_reference.md#allow)

## Toolbox

## Logging and debugging

## Advanced

### Subnetworks

### AAOSA

AAOSA stands for **A**daptive **A**gent **O**riented **S**oftware **A**rchitecture.

In this architecture, agents decide if they can answer inquiries or if they need to call other agents to help them.

Reference:
[Iterative Statistical Language Model Generation for Use with an
Agent-Oriented Natural Language Interface ](https://citeseerx.ist.psu.edu/document?repid=rep1&type=pdf&doi=3004005f1e736815b367be83f2f90cc0fa9e0411)

<!-- (https://citeseerx.ist.psu.edu/document?repid=rep1&type=pdf&doi=011fb718658d611294613286c0f4b143aed40f43) -->

Look at [../registries/smart_home.hocon](../registries/smart_home.hocon) and in particular:
- aaosa_instructions
- aaosa_call
- aaosa_command

## Connect with other agent frameworks

- MCP: [MCP BMI SSE](./examples/mcp_bmi_sse.md) is an example of an agent network that uses [MCP](https://www.anthropic.com/news/model-context-protocol)
to call an agent that calculates the body mass index (BMI).
- A2A: [A2A research report](./examples/a2a_research_report.md) is an example of an agent network that uses a coded tool as an A2A client to
connect to CrewAI agents running in an A2A server to write a report on a provided topic.
- CrewAI: see the A2A example above.
- Agentforce: [Agentforce](./examples/agentforce.md) is an agent network that delegates queries to a [Salesforce Agentforce](https://www.salesforce.com/agentforce/)
<<<<<<< HEAD
agent to interact with a CRM system.
- Agentspace: [Agentspace_adapter](./examples/agentspace_adapter.md) is an agent network adapter that delegates queries to a [Google Agentspace](https://cloud.google.com/agentspace/agentspace-enterprise/docs/overview) agent to interact with different data store connectors on google cloud.
- CrewAI: (coming soon)
- A2A: (coming soon)
 
=======
agent to interact with a CRM system.
>>>>>>> ab76c21b
<|MERGE_RESOLUTION|>--- conflicted
+++ resolved
@@ -308,12 +308,5 @@
 connect to CrewAI agents running in an A2A server to write a report on a provided topic.
 - CrewAI: see the A2A example above.
 - Agentforce: [Agentforce](./examples/agentforce.md) is an agent network that delegates queries to a [Salesforce Agentforce](https://www.salesforce.com/agentforce/)
-<<<<<<< HEAD
 agent to interact with a CRM system.
-- Agentspace: [Agentspace_adapter](./examples/agentspace_adapter.md) is an agent network adapter that delegates queries to a [Google Agentspace](https://cloud.google.com/agentspace/agentspace-enterprise/docs/overview) agent to interact with different data store connectors on google cloud.
-- CrewAI: (coming soon)
-- A2A: (coming soon)
- 
-=======
-agent to interact with a CRM system.
->>>>>>> ab76c21b
+- Agentspace: [Agentspace_adapter](./examples/agentspace_adapter.md) is an agent network adapter that delegates queries to a [Google Agentspace](https://cloud.google.com/agentspace/agentspace-enterprise/docs/overview) agent to interact with different data store connectors on google cloud.
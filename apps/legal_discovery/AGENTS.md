# Legal Discovery Module Guide

- Keep the Flask routes and dashboard UI in sync. All features should be production ready with no placeholders.
- Ensure the dark theme remains responsive and professional.
- Log progress here before each commit with notes on next steps.

###STARTUP SCRIPT###
```bash
#!/bin/bash
set -e
python3 -m venv venv
source venv/bin/activate
export PYTHONPATH=$(pwd)
pip install -r requirements.txt
pip install python-dotenv flask gunicorn pillow requests neuro-san pyvis
```

### Update 2025-07-27T20:30Z
- Added interactive chat panel and settings modal to the dashboard.
- Refined styles with responsive grid and sticky navigation.
- Connected all controls to backend APIs via `dashboard.js`.
- Next: enhance data visualisations for the knowledge graph and timeline.

## Update 2025-07-27T21:07Z
- Updated imports for legal discovery tools to match new neuro_san package layout
- Install attempts failed due to network restrictions
- Next: test the Flask app in Docker once dependencies are resolved

## Update 2025-07-27T21:25Z
- Installed dependencies locally to run tests successfully
- Verified coded tool imports after update; tests pass
- Next: rebuild Docker image and ensure Flask app loads correctly

## Update 2025-07-27T21:29Z
- Confirmed tests run successfully after installing dependencies
- Docker tooling not available here so image build couldn't be tested
- Next: verify Docker compose when environment supports it
<<<<<<< HEAD
## Update 2025-07-27T22:15Z
- Introduced tabbed interface and updated dashboard scripts
- Next: refine styles and test Docker stack

## Update 2025-07-27T22:45Z
- Migrated dashboard to React for a richer UI
- Added dashboard-react.jsx and updated template to load React
- Next: run tests and verify Docker images once available

## Update 2025-07-27T23:17Z
- Added React settings modal tied to /api/settings
- Upgraded timeline view with vis.js and export action
- All tests pass after installing dependencies
- Next: polish remaining React components

## Update 2025-07-27T23:30Z
- Ensured coverage plugin installed so tests run
- Verified dashboard renders with new React design
- Tests succeed (2 passed, 2 skipped)
- Next: finalize Docker build scripts and refine CSS details
=======

- Next: verify Docker compose when environment supports it
>>>>>>> 865ed111
<|MERGE_RESOLUTION|>--- conflicted
+++ resolved
@@ -35,7 +35,6 @@
 - Confirmed tests run successfully after installing dependencies
 - Docker tooling not available here so image build couldn't be tested
 - Next: verify Docker compose when environment supports it
-<<<<<<< HEAD
 ## Update 2025-07-27T22:15Z
 - Introduced tabbed interface and updated dashboard scripts
 - Next: refine styles and test Docker stack
@@ -56,7 +55,5 @@
 - Verified dashboard renders with new React design
 - Tests succeed (2 passed, 2 skipped)
 - Next: finalize Docker build scripts and refine CSS details
-=======
 
-- Next: verify Docker compose when environment supports it
->>>>>>> 865ed111
+- Next: verify Docker compose when environment supports it
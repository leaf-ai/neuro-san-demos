# Legal Discovery Module Guide

- Keep the Flask routes and dashboard UI in sync. All features should be production ready with no placeholders.
- Ensure the dark theme remains responsive and professional.
- Log progress here before each commit with notes on next steps.

###STARTUP SCRIPT###
```bash
#!/bin/bash
set -e
python3 -m venv venv
source venv/bin/activate
export PYTHONPATH=$(pwd)
pip install -r requirements.txt
pip install python-dotenv flask gunicorn pillow requests neuro-san pyvis
```

### Update 2025-07-27T20:30Z
- Added interactive chat panel and settings modal to the dashboard.
- Refined styles with responsive grid and sticky navigation.
- Connected all controls to backend APIs via `dashboard.js`.
- Next: enhance data visualisations for the knowledge graph and timeline.

## Update 2025-07-27T21:07Z
- Updated imports for legal discovery tools to match new neuro_san package layout
- Install attempts failed due to network restrictions
- Next: test the Flask app in Docker once dependencies are resolved

## Update 2025-07-27T21:25Z
- Installed dependencies locally to run tests successfully
- Verified coded tool imports after update; tests pass
- Next: rebuild Docker image and ensure Flask app loads correctly

## Update 2025-07-27T21:29Z
- Confirmed tests run successfully after installing dependencies
- Docker tooling not available here so image build couldn't be tested
- Next: verify Docker compose when environment supports it
<<<<<<< HEAD
\n## Update 2025-07-27T22:15Z\n- Introduced tabbed interface and updated dashboard scripts\n- Next: refine styles and test Docker stack
=======
## Update 2025-07-27T22:15Z
- Introduced tabbed interface and updated dashboard scripts
- Next: refine styles and test Docker stack

## Update 2025-07-27T22:45Z
- Migrated dashboard to React for a richer UI
- Added dashboard-react.jsx and updated template to load React
- Next: run tests and verify Docker images once available

## Update 2025-07-27T23:17Z
- Added React settings modal tied to /api/settings
- Upgraded timeline view with vis.js and export action
- All tests pass after installing dependencies
- Next: polish remaining React components

## Update 2025-07-27T23:30Z
- Ensured coverage plugin installed so tests run
- Verified dashboard renders with new React design
- Tests succeed (2 passed, 2 skipped)
- Next: finalize Docker build scripts and refine CSS details

- Next: verify Docker compose when environment supports it
>>>>>>> 739de515
<|MERGE_RESOLUTION|>--- conflicted
+++ resolved
@@ -35,9 +35,8 @@
 - Confirmed tests run successfully after installing dependencies
 - Docker tooling not available here so image build couldn't be tested
 - Next: verify Docker compose when environment supports it
-<<<<<<< HEAD
 \n## Update 2025-07-27T22:15Z\n- Introduced tabbed interface and updated dashboard scripts\n- Next: refine styles and test Docker stack
-=======
+
 ## Update 2025-07-27T22:15Z
 - Introduced tabbed interface and updated dashboard scripts
 - Next: refine styles and test Docker stack
@@ -59,5 +58,4 @@
 - Tests succeed (2 passed, 2 skipped)
 - Next: finalize Docker build scripts and refine CSS details
 
-- Next: verify Docker compose when environment supports it
->>>>>>> 739de515
+- Next: verify Docker compose when environment supports it
--- conflicted
+++ resolved
@@ -714,15 +714,12 @@
 - TemplateLibrary now pulls opposition discrepancies for motion prompts.
 - Next: expand discrepancy formatting and link deeper opposition metrics into drafts.
 
-<<<<<<< HEAD
 ## Update 2025-08-09T12:00Z
 - Added rules-based sanction trigger checks for filings and discovery actions.
 - Surfaced sanction warnings in CoCounsel chat and binder exports.
 - Added regression tests for known sanction scenarios.
 - Next: refine trigger keywords and integrate model-based scoring.
-=======
 
 ## Update 2025-08-09T00:00Z
 - Enabled chat-driven timeline updates with cross-links to depositions, exhibits and theories, plus summary endpoint and blur styling.
 - Next: broaden natural language date parsing and display linked events in dashboard.
->>>>>>> d62f1165

# Legal Discovery Module Guide

- Keep the Flask routes and dashboard UI in sync. All features should be production ready with no placeholders.
- Ensure the dark theme remains responsive and professional.
- Log progress here before each commit with notes on next steps.

###STARTUP SCRIPT###
```bash
#!/bin/bash
set -e
python3 -m venv venv
source venv/bin/activate
export PYTHONPATH=$(pwd)
pip install -r requirements.txt
pip install python-dotenv flask gunicorn pillow requests neuro-san pyvis
```

### Update 2025-07-27T20:30Z
- Added interactive chat panel and settings modal to the dashboard.
- Refined styles with responsive grid and sticky navigation.
- Connected all controls to backend APIs via `dashboard.js`.
- Next: enhance data visualisations for the knowledge graph and timeline.

## Update 2025-07-27T21:07Z
- Updated imports for legal discovery tools to match new neuro_san package layout
- Install attempts failed due to network restrictions
- Next: test the Flask app in Docker once dependencies are resolved

## Update 2025-07-27T21:25Z
- Installed dependencies locally to run tests successfully
- Verified coded tool imports after update; tests pass
- Next: rebuild Docker image and ensure Flask app loads correctly

## Update 2025-07-27T21:29Z
- Confirmed tests run successfully after installing dependencies
- Docker tooling not available here so image build couldn't be tested
- Next: verify Docker compose when environment supports it
## Update 2025-07-27T22:15Z
- Introduced tabbed interface and updated dashboard scripts
- Next: refine styles and test Docker stack

## Update 2025-07-27T22:45Z
- Migrated dashboard to React for a richer UI
- Added dashboard-react.jsx and updated template to load React
- Next: run tests and verify Docker images once available

## Update 2025-07-27T23:17Z
- Added React settings modal tied to /api/settings
- Upgraded timeline view with vis.js and export action
- All tests pass after installing dependencies
- Next: polish remaining React components

## Update 2025-07-27T23:30Z
- Ensured coverage plugin installed so tests run
- Verified dashboard renders with new React design
- Tests succeed (2 passed, 2 skipped)
- Next: finalize Docker build scripts and refine CSS details

## Update 2025-07-28T00:24Z
- Cleaned up legacy HTML and JS; default route shows new React UI
- Next: ensure Docker front end refreshes

## Update 2025-07-28T01:49Z
- Use `legal_discovery.hocon` manifest and send uploaded files to the agent
- Next: verify ingestion pipeline within Docker compose

## Update 2025-07-28T02:30Z
- Created Flask routes for subpoena drafting and presentation generation
- Added React tabs to use these endpoints
- Installed missing Python packages so tests execute
- Next: integrate remaining sub-team tools and polish React styling

### Plan 2025-07-28
- Build tabs for each team in `legal_discovery.hocon` (case management, research, forensic, timeline, subpoena, trial prep)
- Provide REST endpoints for all coded tools with clear parameters and JSON responses
- Connect React components to these endpoints using fetch and intuitive forms
- Document Docker deployment and ensure gunicorn works on Windows

## Update 2025-07-28T03:09Z
- Synced template with React components by removing old settings modal
- Set default manifest in run.py to legal_discovery.hocon
- Next: verify timeline export works and finalize Docker config

## Update 2025-07-28T03:19Z
- Installed dependencies for tests and verified coverage
- React dashboard and manifest integration confirmed working
- Next: ensure Docker serves React UI correctly

## Update 2025-07-27T21:07Z
- Updated imports for legal discovery tools to match new neuro_san package layout
- Install attempts failed due to network restrictions
- Next: test the Flask app in Docker once dependencies are resolved

## Update 2025-07-27T21:25Z
- Installed dependencies locally to run tests successfully
- Verified coded tool imports after update; tests pass
- Next: rebuild Docker image and ensure Flask app loads correctly

## Update 2025-07-27T21:29Z
- Confirmed tests run successfully after installing dependencies
- Docker tooling not available here so image build couldn't be tested
- Next: verify Docker compose when environment supports it

\n## Update 2025-07-27T22:15Z\n- Introduced tabbed interface and updated dashboard scripts\n- Next: refine styles and test Docker stack

## Update 2025-07-27T22:15Z
- Introduced tabbed interface and updated dashboard scripts
- Next: refine styles and test Docker stack

## Update 2025-07-27T22:45Z
- Migrated dashboard to React for a richer UI
- Added dashboard-react.jsx and updated template to load React
- Next: run tests and verify Docker images once available

## Update 2025-07-27T23:17Z
- Added React settings modal tied to /api/settings
- Upgraded timeline view with vis.js and export action
- All tests pass after installing dependencies
- Next: polish remaining React components


## Update 2025-07-27T23:30Z
- Ensured coverage plugin installed so tests run
- Verified dashboard renders with new React design
- Tests succeed (2 passed, 2 skipped)
- Next: finalize Docker build scripts and refine CSS details

- Next: verify Docker compose when environment supports it

## Update 2025-07-28T06:55Z
- Added subpoena and presentation tabs to React UI
- Extended settings modal with full credential fields
- Next: finalize overview page for team interactions

## Update 2025-07-28T07:05Z
- Integrated CourtListener and statute scraping in ResearchTools
- Research tab now lets users pick source
- Next: link timeline events to file excerpts

## Update 2025-07-28T07:36Z
- Graph search and subnet filter implemented
- Added CaseManagementSection tying tasks and timeline
- Overview shows vector counts
- Next: refine styles

## Update 2025-07-28T10:31Z
- Upload progress bar and export spinners added
- Timeline filters by date range and export feedback
- Next: polish tab visuals

## Update 2025-07-28T10:50Z
- Timeline endpoints provide excerpts with citations
- React timeline modal displays citation or excerpt
- Added helper to read excerpts from uploaded files
- Next: tweak graph layout

## Update 2025-07-28T11:05Z
- Added Team Pipeline section to React dashboard
- Document tools now show output links after stamping or redaction
- Next: polish remaining styles

## Update 2025-07-28T14:23Z
- Upload endpoint stores documents and kicks off analysis automatically
- Default case created on first run
- Next: review vector DB contents and refine UI polish
<<<<<<< HEAD

## Update 2025-07-28T14:42Z
- Session reload ensures new uploads reach agent network
- Next: improve styling polish
=======
- Next: polish tab visuals
>>>>>>> e54be2f0
<|MERGE_RESOLUTION|>--- conflicted
+++ resolved
@@ -163,11 +163,8 @@
 - Upload endpoint stores documents and kicks off analysis automatically
 - Default case created on first run
 - Next: review vector DB contents and refine UI polish
-<<<<<<< HEAD
 
 ## Update 2025-07-28T14:42Z
 - Session reload ensures new uploads reach agent network
 - Next: improve styling polish
-=======
-- Next: polish tab visuals
->>>>>>> e54be2f0
+- Next: polish tab visuals
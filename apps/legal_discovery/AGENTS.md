# Legal Discovery Module Guide

- Keep the Flask routes and dashboard UI in sync. All features should be production ready with no placeholders.
- Ensure the dark theme remains responsive and professional.
- Log progress here before each commit with notes on next steps.

###STARTUP SCRIPT###
```bash
#!/bin/bash
set -e
python3 -m venv venv
source venv/bin/activate
export PYTHONPATH=$(pwd)
pip install -r requirements.txt
pip install python-dotenv flask gunicorn pillow requests neuro-san pyvis
```

### Update 2025-07-27T20:30Z
- Added interactive chat panel and settings modal to the dashboard.
- Refined styles with responsive grid and sticky navigation.
- Connected all controls to backend APIs via `dashboard.js`.
- Next: enhance data visualisations for the knowledge graph and timeline.

## Update 2025-07-27T21:07Z
- Updated imports for legal discovery tools to match new neuro_san package layout
- Install attempts failed due to network restrictions
- Next: test the Flask app in Docker once dependencies are resolved

## Update 2025-07-27T21:25Z
- Installed dependencies locally to run tests successfully
- Verified coded tool imports after update; tests pass
- Next: rebuild Docker image and ensure Flask app loads correctly

## Update 2025-07-27T21:29Z
- Confirmed tests run successfully after installing dependencies
- Docker tooling not available here so image build couldn't be tested
- Next: verify Docker compose when environment supports it
## Update 2025-07-27T22:15Z
- Introduced tabbed interface and updated dashboard scripts
- Next: refine styles and test Docker stack

## Update 2025-07-27T22:45Z
- Migrated dashboard to React for a richer UI
- Added dashboard-react.jsx and updated template to load React
- Next: run tests and verify Docker images once available

## Update 2025-07-27T23:17Z
- Added React settings modal tied to /api/settings
- Upgraded timeline view with vis.js and export action
- All tests pass after installing dependencies
- Next: polish remaining React components

## Update 2025-07-27T23:30Z
- Ensured coverage plugin installed so tests run
- Verified dashboard renders with new React design
- Tests succeed (2 passed, 2 skipped)
- Next: finalize Docker build scripts and refine CSS details

## Update 2025-07-28T00:24Z
- Cleaned up legacy HTML and JS; default route shows new React UI
- Next: ensure Docker front end refreshes

## Update 2025-07-28T01:49Z
- Use `legal_discovery.hocon` manifest and send uploaded files to the agent
- Next: verify ingestion pipeline within Docker compose

## Update 2025-07-28T02:30Z
- Created Flask routes for subpoena drafting and presentation generation
- Added React tabs to use these endpoints
- Installed missing Python packages so tests execute
- Next: integrate remaining sub-team tools and polish React styling

### Plan 2025-07-28
- Build tabs for each team in `legal_discovery.hocon` (case management, research, forensic, timeline, subpoena, trial prep)
- Provide REST endpoints for all coded tools with clear parameters and JSON responses
- Connect React components to these endpoints using fetch and intuitive forms
- Document Docker deployment and ensure gunicorn works on Windows

## Update 2025-07-28T03:09Z
- Synced template with React components by removing old settings modal
- Set default manifest in run.py to legal_discovery.hocon
- Next: verify timeline export works and finalize Docker config

## Update 2025-07-28T03:19Z
- Installed dependencies for tests and verified coverage
- React dashboard and manifest integration confirmed working
- Next: ensure Docker serves React UI correctly

## Update 2025-07-27T21:07Z
- Updated imports for legal discovery tools to match new neuro_san package layout
- Install attempts failed due to network restrictions
- Next: test the Flask app in Docker once dependencies are resolved

## Update 2025-07-27T21:25Z
- Installed dependencies locally to run tests successfully
- Verified coded tool imports after update; tests pass
- Next: rebuild Docker image and ensure Flask app loads correctly

## Update 2025-07-27T21:29Z
- Confirmed tests run successfully after installing dependencies
- Docker tooling not available here so image build couldn't be tested
- Next: verify Docker compose when environment supports it


## Update 2025-07-27T22:15Z
- Introduced tabbed interface and updated dashboard scripts
- Next: refine styles and test Docker stack

## Update 2025-07-27T22:15Z
- Introduced tabbed interface and updated dashboard scripts
- Next: refine styles and test Docker stack

## Update 2025-07-27T22:45Z
- Migrated dashboard to React for a richer UI
- Added dashboard-react.jsx and updated template to load React
- Next: run tests and verify Docker images once available

## Update 2025-07-27T23:17Z
- Added React settings modal tied to /api/settings
- Upgraded timeline view with vis.js and export action
- All tests pass after installing dependencies
- Next: polish remaining React components


## Update 2025-07-27T23:30Z
- Ensured coverage plugin installed so tests run
- Verified dashboard renders with new React design
- Tests succeed (2 passed, 2 skipped)
- Next: finalize Docker build scripts and refine CSS details

- Next: verify Docker compose when environment supports it

## Update 2025-07-28T06:55Z
- Added subpoena and presentation tabs to React UI
- Extended settings modal with full credential fields
- Next: finalize overview page for team interactions

## Update 2025-07-28T07:05Z
- Integrated CourtListener and statute scraping in ResearchTools
- Research tab now lets users pick source
- Next: link timeline events to file excerpts

## Update 2025-07-28T07:36Z
- Graph search and subnet filter implemented
- Added CaseManagementSection tying tasks and timeline
- Overview shows vector counts
- Next: refine styles

## Update 2025-07-28T10:31Z
- Upload progress bar and export spinners added
- Timeline filters by date range and export feedback
- Next: polish tab visuals

## Update 2025-07-28T10:50Z
- Timeline endpoints provide excerpts with citations
- React timeline modal displays citation or excerpt
- Added helper to read excerpts from uploaded files
- Next: tweak graph layout

## Update 2025-07-28T11:05Z
- Added Team Pipeline section to React dashboard
- Document tools now show output links after stamping or redaction
- Next: polish remaining styles

## Update 2025-07-28T14:23Z
- Upload endpoint stores documents and kicks off analysis automatically
- Default case created on first run
- Next: review vector DB contents and refine UI polish

## Update 2025-07-28T14:42Z
- Session reload ensures new uploads reach agent network
- Next: improve styling polish
- Next: polish tab visuals
## Update 2025-07-28T15:35Z
- Added Vite build setup and modular React components
- Updated dashboard template to load compiled bundle
- Documented build command in README
- Next: verify build artifacts in Docker image
## Update 2025-07-29T02:17Z
- Removed compiled bundle from repo and added ignore rules
- Documented that bundle.js must be built locally
- Next: confirm React build step works in Docker

## Update 2025-07-29T02:32Z
- Added icons to dashboard tabs and improved styles
- Built bundle.js via Vite
- Next: test Docker image with compiled assets
## Update 2025-07-29T03:01Z
- Introduced MetricCard component and overview metrics grid
- Updated stylesheet with metric card styles and built bundle
- Next: adjust pipeline view for smaller screens

## Update 2025-07-29T03:13Z
- Redesigned pipeline section with icons and grid layout
- Compiled latest React build and verified unit tests
- Next: refine case management timeline display
## Update 2025-07-29T03:22Z
- Created aggregated `/api/metrics` endpoint for dashboard stats
- Overview and Pipeline React components now fetch from this endpoint
- Readme documents the new API; bundle rebuilt via Vite
- Next: polish timeline UI and confirm Docker build on Windows

## Update 2025-07-29T03:32Z
- Display results from Forensic, Subpoena and Presentation tools in the UI
- Renamed dashboard tabs to reflect team names from the manifest
- Next: run tests and build to ensure everything compiles
## Update 2025-07-29T03:54Z
- Implemented /api/cases endpoint and case count metric
- Fixed duplicate code in upload_files
- Overview and Stats sections updated with new metrics
- Next: verify npm build and tests

## Update 2025-07-29T05:53Z
- Added case management controls to the React UI
- README updated with instructions for using the case selector
- Next: run npm build and pytest

## Update 2025-07-29T06:40Z
- Implemented case deletion endpoint and UI control
- Enhanced research tab with formatted results and summaries
- Vector search view now shows IDs and snippets
- Updated documentation and prepared for build
- Next: compile bundle and ensure tests pass
## Update 2025-07-29T07:06Z
- Added calendar UI with backend events
- Introduced graph analysis tool
- Next: build bundle and run tests
## Update 2025-07-29T08:34Z
- Updated graph analyze icon and added global lint hints
- Fixed newlines in Dockerfile and stylesheet
- Next: rebuild React bundle and run tests

## Update 2025-07-29T08:57Z
- Renamed default LLM config to `llm_config.hocon`
- Updated `.env` examples with new path
- Next: run npm build and pytest
## Update 2025-07-29T09:17Z
- Default AGENT_LLM_INFO_FILE added to Flask app
- run.py now passes this path via environment
- Next: npm build and pytest

## Update 2025-07-29T09:52Z
- Dockerfile now installs Node and builds React bundle automatically
- Added project .dockerignore to keep images slim
- Verified build and tests pass
- Next: finalize UI polish

## Update 2025-07-29T10:14Z
- Installed pyvis, flask and chromadb for tests
- Ran npm install and built bundle with Vite
- All unit tests pass and build succeeds
- Next: fix llm_config path in Docker startup

## Update 2025-07-29T10:25Z
- Updated Dockerfile to copy Node manifests before install
- Rebuilt React bundle and ran pytest successfully
- Next: ensure docker-compose build succeeds

## Update 2025-07-29T20:47Z
- Installed extra Python packages so tests run
- Reinstalled Node modules and built Vite bundle
- Verified pytest and npm build succeed
- Next: check docker-compose on Windows

## Update 2025-07-29T21:20Z
- Adjusted Dockerfile to export AGENT_LLM_INFO_FILE without quotes
- Next: run npm build and pytest to confirm fix

## Update 2025-07-29T21:35Z
- Resolved LLM config path with absolute directories
- Reinstalled dependencies and built Vite bundle
- Tests pass with all new packages
- Next: validate docker-compose startup

## Update 2025-07-29T22:06Z
- Switched Dockerfile to multi-stage build with Node 18 for frontend assets
- Confirmed npm build and pytest succeed after the change
- Next: check docker-compose build on Windows

## Update 2025-07-29T22:35Z
- Verified the builder stage installs Node modules and compiles React before copying assets
- `npm run build` and `pytest -q` both succeed
- Next: ensure docker-compose builds without missing npm
## Update 2025-07-29T23:31Z
- Installed pytest-cov and other deps so tests run
- Rebuilt Vite bundle and ran pytest
- Next: verify docker-compose build when docker available

## Update 2025-07-29T23:43Z
- Installed neuro-san, pyvis, flask and chromadb so tests run
- Rebuilt Vite bundle and confirmed pytest passes
- Next: confirm Docker build pipeline

## Update 2025-08-01T12:34Z
- Built React bundle and launched Flask on port 5001
- Verified server start by pointing AGENT_MANIFEST_FILE to manifest.hocon
- Next: adjust run script to avoid port conflicts

## Update 2025-08-01T12:50Z
- Confirmed Flask server runs with AGENT_MANIFEST_FILE=registries/manifest.hocon
- Npm build and pytest succeed
- Added detailed build instructions to docs/memory_bank.md
- Next: implement agent network cards in React UI

## Update 2025-08-01T13:25Z
- Created AgentNetworkSection component and new tab
- Updated defaults to use manifest.hocon for local runs
- Rebuilt bundle and confirmed tests pass
- Next: test docker-compose build when available

## Update 2025-08-02T22:08Z
- Added rfc3987 dependency and switched Flask imports to absolute paths
- Verified gunicorn serves bundle.js and main.css after build
- Next: audit dashboard for missing stylesheet references

## Update 2025-08-02T22:23Z
- Trigger npm build at startup if bundle.js is missing and link main.css in the template
- Removed obsolete dashboard.js to avoid serving stale assets
- Next: confirm UI renders in browser and broaden API test coverage

## Update 2025-08-02T23:05Z
- Removed host bind mount from Docker Compose to keep built React assets inside container
- Set AGENT_MANIFEST_FILE in Dockerfile for consistent registry loading
- Next: build compose stack and verify dashboard renders in container

## Update 2025-08-02T23:48Z
- Load legal discovery assistant on a background thread so HTTP requests return immediately
- Next: verify dashboard interactivity once agent initialization completes

## Update 2025-08-03T00:20Z
- Added /api/agents and /api/topics endpoints backed by registry and database
- Ensured React build outputs load by bundling when missing
- Next: validate dashboard renders data from new endpoints

## Update 2025-08-03T01:40Z
- Implemented resilient upload pipeline with per-file error handling and batch processing
- Frontend now uploads files in groups of 10 and refreshes view after each chunk
- Next: surface upload errors to users and expand ingestion metrics

## Update 2025-08-03T02:20Z
- Display current filename during uploads and dedupe by SHA256 hash
- Backend rejects files that exceed a 30s ingestion timeout and persists batches
- Next: verify dashboard renders in browser and tune timeout threshold

## Update 2025-08-03T02:48Z
- Batch uploads now time out after 30s and update Neo4j and vector DB simultaneously
- Added UPLOAD_ROOT env support and graph refresh hook in React uploader
- Next: run end-to-end analysis to ensure orchestrator picks up new documents automatically

## Update 2025-08-03T04:07Z
- Wrapped full document ingestion in 30s guarded threads; uploads now skip stalled files and continue
- Next: surface skipped-file info in the React uploader

## Update 2025-08-03T04:31Z
- Batch uploads trigger orchestrator after each commit and show per-stage progress bars
- Next: expose ingestion metrics and error details through dashboard

## Update 2025-08-03T05:10Z
- Reject unreadable, oversized (>1GB), or disallowed files without stalling batches
- Next: propagate skip reasons to frontend and refine retry UX
## Update 2025-08-03T06:30Z
- Added filename and path metadata during vector ingestion to satisfy Chromadb
- Next: ensure batch uploads succeed without metadata errors

## Update 2025-08-03T07:30Z
- Guarded vector add with metadata sanitization and retry to avoid ingestion failures
- Next: observe batch uploads to ensure all files index correctly

## Update 2025-08-03T09:40Z
- `VectorDatabaseManager` now inserts placeholder metadata when none is provided, preventing Chroma errors
- Next: test large batch uploads to confirm ingestion remains stable

## Update 2025-08-03T08:27Z
- Wrapped Chroma `add` calls in a retry with default metadata so malformed files are skipped without stalling uploads
- Next: verify batch uploads proceed even when some documents contain empty metadata

## Update 2025-08-03T11:00Z
- Switched document ingestion to subprocesses and kill on timeout to prevent frozen uploads
- Next: surface timeout skips in UI

## Update 2025-08-03T12:30Z
- Append processed filenames to each batch so agent session reinitializes when chunks succeed
- Next: report skipped files back to users for troubleshooting

## Update 2025-08-03T13:45Z
- Added Document Drafter endpoint and React panel so trial prep team can draft pleadings
- Integrated AAOSA macros into `legal_discovery.hocon` and enhanced tab styling with neon glow
- Next: stream drafted document summaries back to the dashboard

## Update 2025-08-03T16:00Z
- Logged skipped uploads and enforced 30s kill switches so hung files no longer freeze batches
- Restyled dashboard with smoky glass greys and backdrop blur for a spaceship-like feel
- Next: surface skip reasons in UI and tighten grey theme across components

## Update 2025-08-03T17:30Z
- Applied alien warship glass theme with neon accents across dashboard and timeline
- Added reusable design tokens (`theme.js`, `figma_tokens.json`) for UI expansion
- Next: integrate tokens into remaining React components and verify Docker styling

## Update 2025-08-03T18:30Z
- Repaired ingestion subprocess setup to close syntax gap and handle timeouts via queue
- Batch tracking restored so sessions reload after successful uploads
- Next: ensure gunicorn starts cleanly with updated interface

## Update 2025-08-03T19:50Z
- Commit uploads per 10-file batch with concurrent ingestion and dual-schema metadata storage
- Log and skip 30s timeouts without halting remaining uploads
- Next: expose skipped file details in dashboard UI

## Update 2025-08-03T21:45Z
- Moved ingestion wrapper to top level so multiprocessing can start worker processes in upload route
- Next: monitor batch uploads for stable completion and report skipped files to users

## Update 2025-08-03T22:40Z
- Fixed dormant settings button by binding click handler and rendering modal with flex display
- Added preset Cypher query buttons and backend endpoint so graph exploration works without manual query knowledge
- Darkened dashboard backdrop with gunmetal gradient to differentiate cards
- Next: style query results output and refine hover animations across components

## Update 2025-08-04T00:30Z
- Enabled PostgreSQL via `DATABASE_URL` and wired Chroma host/port through environment variables
- Vector database manager now uses `HttpClient` for external Postgres-backed Chroma
- `docker-compose.yml` includes a PostgreSQL service for persistent storage
- Next: surface ingestion metrics and improve graph exploration usability

## Update 2025-08-04T02:00Z
- Switched upload route to a thread pool for parallel file processing with 30s timeouts
- Next: monitor executor load and refine async workflow

## Update 2025-08-04T03:00Z
- Added relational models for causes of action, elements, defenses and facts
- Introduced ontology loader with initial JSON schema
- Added unit test scaffold for ontology loading
- Next: integrate fact extractor and graph persistence

## Update 2025-08-04T??Z
- Implemented `FactExtractor` leveraging spaCy to pull parties, dates and actions
- Added spaCy requirement and unit test
- Next: connect extractor to upload pipeline and persist facts/relationships
## Update 2025-08-04T05:30Z
- Integrated `FactExtractor` into ingestion flow storing JSON facts in SQL and Neo4j
- Added `add_fact` helper to `KnowledgeGraphManager`
- Next: link facts to ontology elements and expose theory suggestions

## Update 2025-08-04T07:00Z
- Linked extracted facts to ontology elements and causes in Neo4j
- Added LegalTheoryEngine with `/api/theories/suggest` and Case Theory dashboard tab
- Highlighted supported elements with neon glow for clarity
- Next: refine scoring metrics and broaden ontology coverage

## Update 2025-08-04T09:30Z
- Weighted element links with spaCy similarity and Jaccard heuristics
- Surfaced element scores in Case Theory tab with neon progress bars
- Next: expand ontology vocabulary and tune similarity thresholds

## Update 2025-08-04T09:30Z
- Automated privilege detection with redaction logs and audit trail
- Upload pipeline stores originals securely and serves redacted copies
- Document tree marks privileged files for review with stealth icon
- Next: surface override controls in dashboard

## Update 2025-08-04T10:14Z
- Added dispute and origin relationships to KnowledgeGraphManager and cause subgraph export
- Expanded ontology tests and graph relationship coverage
- Next: incorporate scoring weights and timeline overlays in theory engine
## Update 2025-08-04T11:00Z

- Expanded legal theory ontology with negligence, defamation, false imprisonment, intentional infliction of emotional distress, and strict products liability.
- LegalTheoryEngine now exposes defenses and factual indicators alongside element support scores.
- Next: implement weighted scoring and add jurisdiction-specific defenses.

## Update 2025-08-04T12:30Z
- Extended Document model with exhibit fields and added ExhibitCounter and audit log tables.
- Introduced `exhibit_manager` service with binder generation and export helpers.
- Added unit test covering exhibit numbering and binder creation.
- Next: wire exhibit manager into dashboard UI and provide export controls.

## Update 2025-08-04T12:45Z
- Fixed exhibit manager test setup to avoid detached instances.
- Simplified exhibit_manager imports and verified all tests pass.
- Next: begin UI integration for exhibit controls.

## Update 2025-08-04T13:30Z
- Hardened exhibit logging with optional document IDs and export validation.
- Added zip export test and keyboard-focus styling for navigation links.
- Next: connect exhibit exports to dashboard controls.

## Update 2025-08-04T14:00Z
- Made exhibit numbering idempotent and corrected missing test imports.
- Refined navigation focus styling with an accent glow for accessibility.
- Next: wire binder and ZIP export actions into the dashboard UI.

## Update 2025-08-04T14:30Z
- Exposed exhibit operations via REST blueprint and registered routes.
- Added React Exhibits tab with assignment, binder and ZIP export controls.
- Styled exhibit table headers for better visual hierarchy.
- Next: support exhibit reordering and privilege filters in UI.

## Update 2025-08-04T12:00Z
- Introduced witness models and deposition prep tool with question generation, export, and React dashboard tab.
- Next: enhance review logging and offer PDF export.

## Update 2025-08-04T13:30Z
- Added contradiction detection with FactConflict records and prompt context.
- Export supports PDF including case ID, timestamp, and footnoted sources; UI offers separate DOCX/PDF buttons with improved styling.
- Next: implement deposition review approvals with permission controls.

## Update 2025-08-04T14:30Z
- Introduced deposition review logging with role-based checks and blocked exports for non-attorneys.
- React panel now collects reviewer ID and notes with enhanced hover styling on question items.
- Next: investigate optional deposition prep enhancements and deeper audit trails.
- Linked facts to ontology elements and generated cause support scores.
- Next: weight confidence by document credibility and expose metrics in UI.
## Update 2025-08-04T15:00Z
- Documented knowledge graph tests and re-ran suite after review fixes.
- Next: refine scoring weights for cause support metrics.

## Update 2025-08-05T03:22Z
- Added spaCy model and graph dependencies to requirements and Dockerfiles.
- Registered FactExtractor and LegalTheoryEngine in agent registry.
- Next: verify graph visualisations and theory suggestions.
## Update 2025-08-05T12:00Z
- Added tests for fact-element linking, theory scoring, and API endpoint coverage
- Documented `/api/theories/suggest` usage in README
- Next: broaden graph visualisations and extend endpoint coverage

## Update 2025-08-05T15:00Z
- Linked facts to supporting elements with `SUPPORTS` edges and tallied satisfied elements in `LegalTheoryEngine`
- Exposed `/api/theories/suggest` endpoint returning ranked theories with supporting facts
- Next: expand graph visualisation and refine element weighting metrics

## Update 2025-08-05T18:00Z
- Added weighted edge data to `get_cause_subgraph` and exposed `/api/theories/graph`
- Refined theory scoring to average element weights for ranking
- Next: surface graph visuals in dashboard and tune weighting heuristics

## Update 2025-08-05T20:00Z
- Surfaced cause-of-action graphs in the dashboard via event dispatch
- Scoring now blends element weights with coverage ratio
- Next: tune weighting thresholds and annotate graph nodes with fact counts

## Update 2025-08-05T21:00Z
- Upgraded privilege detection with legal spaCy model support and textcat scoring
- Logged redaction snippets and added privilege override API/UI controls
- Next: polish reviewer workflow and monitor classifier performance

## Update 2025-08-05T22:30Z
- Removed outdated deposition export from review endpoint to enforce reviewer IDs and avoid undefined variables
- Next: add unit tests covering deposition review logging

## Update 2025-08-05T10:56Z
- Added chain-of-custody logging model and event triggers
- Integrated logging utility across ingest, redaction, stamping, and export flows
- Exposed retrieval API and React dashboard panel for chain logs
- Next: extend filtering and export options for audit reports
## Update 2025-08-05T11:12Z
- Added `DocumentSource` enum and `source` field with migration
- Upload pipeline records source and returns it in file APIs
- Vector database now skips duplicate/similar documents
- React upload panel offers source selection, filtering, and color coding
- Next: fix failing KnowledgeGraphManager relationship test
## Update 2025-08-05T11:13Z
- Removed duplicate logging import in vector database manager
- Next: none
## Update 2025-08-06T00:00Z
- Added conversation and message tables for chat memory with privilege-aware visibility
- Implemented retrieval chat agent querying vector/graph stores with audit logging
- React chat panel now uses Socket.IO client for real-time updates
- Next: expand chat tests and manage multi-conversation UI

## Update 2025-08-06T03:51Z
- Swapped OpenAI dependencies for Google Generative AI in requirements
- Updated tooling to reference `google-generativeai`
- Next: verify Google API key configuration across services

## Update 2025-08-06T02:30Z
- Replaced OpenAI usage with Gemini equivalents and removed OpenAI dependency
- Next: verify cross-tool compatibility across modules
## Update 2025-08-06T02:40Z
- Cleaned up RAG docstrings to reference Gemini embeddings
- Next: confirm documentation aligns with new defaults

## Update 2025-08-06T04:45Z
- Implemented ChainOfCustodyLog model with immutable append-only records
- Wired logging utility into ingest, redaction, stamping, and export flows with retrieval API and dashboard panel
- Next: extend chain log filters and add report export options

## Update 2025-08-06T05:30Z
- Enhanced privilege detector with legal-model fallback and optional classifier
- Recorded span scores in `RedactionLog` and exposed manual privilege override API/UI
- Next: refine reviewer workflow and monitor classifier accuracy

## Update 2025-08-06T08:00Z
- Added migration for conversation and message tables with visibility enum.
- Verified retrieval chat agent wiring with privilege filtering and audit logging.
- Next: expand chat tests and support multi-conversation management.
## Update 2025-08-06T09:00Z
- Added Redis-backed message bus and listener module.
- Chain-of-custody logs now record `source_team` for provenance.
- Next: persist research insights received via message bus.

## Update 2025-08-06T10:30Z
- Extended ontology with new causes, defenses and jurisdiction mapping.
- Added `TheoryConfidence` model and migration linking facts to theories with source provenance.
- Upgraded fact extractor for NER tagging, relationship extraction and confidence scoring.
- Next: surface theory confidence metrics in API responses and dashboard graphs.

## Update 2025-08-06T12:30Z
- Added confidence-weighted SUPPORTS/CONTRADICTS edges and theory acceptance routing to drafter, pretrial and timeline APIs.
- Next: surface accepted theory outputs in dashboard UI.

## Update 2025-08-06T14:00Z
- Implemented approval, rejection and comment endpoints with UI controls and confidence bar.
- Graph and timeline auto-refresh on theory decisions and Cypress tests cover the workflow.
- Next: capture reviewer identity and expose theory review history.

## Update 2025-08-06T16:00Z
- Added legal crawler for bench cards, jury instructions, statutes and case law with Neo4j storage.
- Exposed CoCounsel and auto-drafter search APIs and scheduled daily crawler updates.
- Next: expand source-specific parsing and connect search results to dashboard UI.

## Update 2025-08-06T15:30Z
- Added `exhibit_order` column with migration and default assignment.
- Exposed reorder API and filtered exhibit listings by privilege and source team; UI highlights privileged entries.
- Next: add drag-and-drop reordering in React dashboard.

## Update 2025-08-06T17:30Z
- Added Gemini auto-drafter with motion templates and DOCX/PDF export.
- Added React Auto Draft panel with manual review before export.
- Next: expand motion templates and integrate deeper opposition metrics.

<<<<<<< HEAD
## Update 2025-08-06T18:30Z
- Embedded chat messages into Chroma with conversation vector IDs and graph links.
- Applied privilege-aware filters to retrieval to exclude restricted content.
- Next: broaden chat tests and surface similar message context in UI.
=======
## Update 2025-08-06T19:00Z
- Added React ExhibitTab with drag-and-drop ordering plus privilege and source filters; entries show linked theories and timeline dates.
- Extended exhibit API with source filter and links endpoint; updated tests to cover ordering, filtering, and link retrieval.
- Next: connect exhibit links to detailed timeline view and broaden source options.
>>>>>>> 2c967fa0
<|MERGE_RESOLUTION|>--- conflicted
+++ resolved
@@ -629,14 +629,12 @@
 - Added React Auto Draft panel with manual review before export.
 - Next: expand motion templates and integrate deeper opposition metrics.
 
-<<<<<<< HEAD
 ## Update 2025-08-06T18:30Z
 - Embedded chat messages into Chroma with conversation vector IDs and graph links.
 - Applied privilege-aware filters to retrieval to exclude restricted content.
 - Next: broaden chat tests and surface similar message context in UI.
-=======
+
 ## Update 2025-08-06T19:00Z
 - Added React ExhibitTab with drag-and-drop ordering plus privilege and source filters; entries show linked theories and timeline dates.
 - Extended exhibit API with source filter and links endpoint; updated tests to cover ordering, filtering, and link retrieval.
-- Next: connect exhibit links to detailed timeline view and broaden source options.
->>>>>>> 2c967fa0
+- Next: connect exhibit links to detailed timeline view and broaden source options.
# Legal Discovery Module Guide

- Keep the Flask routes and dashboard UI in sync. All features should be production ready with no placeholders.
- Ensure the dark theme remains responsive and professional.
- Log progress here before each commit with notes on next steps.

###STARTUP SCRIPT###
```bash
#!/bin/bash
set -e
python3 -m venv venv
source venv/bin/activate
export PYTHONPATH=$(pwd)
pip install -r requirements.txt
pip install python-dotenv flask gunicorn pillow requests neuro-san pyvis
```

### Update 2025-07-27T20:30Z
- Added interactive chat panel and settings modal to the dashboard.
- Refined styles with responsive grid and sticky navigation.
- Connected all controls to backend APIs via `dashboard.js`.
- Next: enhance data visualisations for the knowledge graph and timeline.

## Update 2025-07-27T21:07Z
- Updated imports for legal discovery tools to match new neuro_san package layout
- Install attempts failed due to network restrictions
- Next: test the Flask app in Docker once dependencies are resolved

## Update 2025-07-27T21:25Z
- Installed dependencies locally to run tests successfully
- Verified coded tool imports after update; tests pass
- Next: rebuild Docker image and ensure Flask app loads correctly

## Update 2025-07-27T21:29Z
- Confirmed tests run successfully after installing dependencies
- Docker tooling not available here so image build couldn't be tested
- Next: verify Docker compose when environment supports it
<<<<<<< HEAD
=======

\n## Update 2025-07-27T22:15Z\n- Introduced tabbed interface and updated dashboard scripts\n- Next: refine styles and test Docker stack

>>>>>>> a6668530
## Update 2025-07-27T22:15Z
- Introduced tabbed interface and updated dashboard scripts
- Next: refine styles and test Docker stack

## Update 2025-07-27T22:45Z
- Migrated dashboard to React for a richer UI
- Added dashboard-react.jsx and updated template to load React
- Next: run tests and verify Docker images once available

## Update 2025-07-27T23:17Z
- Added React settings modal tied to /api/settings
- Upgraded timeline view with vis.js and export action
- All tests pass after installing dependencies
- Next: polish remaining React components

<<<<<<< HEAD
=======

>>>>>>> a6668530
## Update 2025-07-27T23:30Z
- Ensured coverage plugin installed so tests run
- Verified dashboard renders with new React design
- Tests succeed (2 passed, 2 skipped)
- Next: finalize Docker build scripts and refine CSS details

<<<<<<< HEAD
## Update 2025-07-28T00:24Z
- Cleaned up legacy HTML and JS; default route shows new React UI
- Next: ensure Docker front end refreshes

## Update 2025-07-28T01:49Z
- Use `legal_discovery.hocon` manifest and send uploaded files to the agent
- Next: verify ingestion pipeline within Docker compose

## Update 2025-07-28T02:30Z
- Created Flask routes for subpoena drafting and presentation generation
- Added React tabs to use these endpoints
- Installed missing Python packages so tests execute
- Next: integrate remaining sub-team tools and polish React styling

### Plan 2025-07-28
- Build tabs for each team in `legal_discovery.hocon` (case management, research, forensic, timeline, subpoena, trial prep)
- Provide REST endpoints for all coded tools with clear parameters and JSON responses
- Connect React components to these endpoints using fetch and intuitive forms
- Document Docker deployment and ensure gunicorn works on Windows

## Update 2025-07-28T03:09Z
- Synced template with React components by removing old settings modal
- Set default manifest in run.py to legal_discovery.hocon
- Next: verify timeline export works and finalize Docker config

## Update 2025-07-28T03:19Z
- Installed dependencies for tests and verified coverage
- React dashboard and manifest integration confirmed working
- Next: ensure Docker serves React UI correctly
=======
- Next: verify Docker compose when environment supports it
>>>>>>> a6668530
<|MERGE_RESOLUTION|>--- conflicted
+++ resolved
@@ -35,12 +35,6 @@
 - Confirmed tests run successfully after installing dependencies
 - Docker tooling not available here so image build couldn't be tested
 - Next: verify Docker compose when environment supports it
-<<<<<<< HEAD
-=======
-
-\n## Update 2025-07-27T22:15Z\n- Introduced tabbed interface and updated dashboard scripts\n- Next: refine styles and test Docker stack
-
->>>>>>> a6668530
 ## Update 2025-07-27T22:15Z
 - Introduced tabbed interface and updated dashboard scripts
 - Next: refine styles and test Docker stack
@@ -56,17 +50,12 @@
 - All tests pass after installing dependencies
 - Next: polish remaining React components
 
-<<<<<<< HEAD
-=======
-
->>>>>>> a6668530
 ## Update 2025-07-27T23:30Z
 - Ensured coverage plugin installed so tests run
 - Verified dashboard renders with new React design
 - Tests succeed (2 passed, 2 skipped)
 - Next: finalize Docker build scripts and refine CSS details
 
-<<<<<<< HEAD
 ## Update 2025-07-28T00:24Z
 - Cleaned up legacy HTML and JS; default route shows new React UI
 - Next: ensure Docker front end refreshes
@@ -96,6 +85,44 @@
 - Installed dependencies for tests and verified coverage
 - React dashboard and manifest integration confirmed working
 - Next: ensure Docker serves React UI correctly
-=======
+
+## Update 2025-07-27T21:07Z
+- Updated imports for legal discovery tools to match new neuro_san package layout
+- Install attempts failed due to network restrictions
+- Next: test the Flask app in Docker once dependencies are resolved
+
+## Update 2025-07-27T21:25Z
+- Installed dependencies locally to run tests successfully
+- Verified coded tool imports after update; tests pass
+- Next: rebuild Docker image and ensure Flask app loads correctly
+
+## Update 2025-07-27T21:29Z
+- Confirmed tests run successfully after installing dependencies
+- Docker tooling not available here so image build couldn't be tested
 - Next: verify Docker compose when environment supports it
->>>>>>> a6668530
+
+\n## Update 2025-07-27T22:15Z\n- Introduced tabbed interface and updated dashboard scripts\n- Next: refine styles and test Docker stack
+
+## Update 2025-07-27T22:15Z
+- Introduced tabbed interface and updated dashboard scripts
+- Next: refine styles and test Docker stack
+
+## Update 2025-07-27T22:45Z
+- Migrated dashboard to React for a richer UI
+- Added dashboard-react.jsx and updated template to load React
+- Next: run tests and verify Docker images once available
+
+## Update 2025-07-27T23:17Z
+- Added React settings modal tied to /api/settings
+- Upgraded timeline view with vis.js and export action
+- All tests pass after installing dependencies
+- Next: polish remaining React components
+
+
+## Update 2025-07-27T23:30Z
+- Ensured coverage plugin installed so tests run
+- Verified dashboard renders with new React design
+- Tests succeed (2 passed, 2 skipped)
+- Next: finalize Docker build scripts and refine CSS details
+
+- Next: verify Docker compose when environment supports it
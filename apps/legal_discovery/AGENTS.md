# Legal Discovery Module Guide

- Keep the Flask routes and dashboard UI in sync. All features should be production ready with no placeholders.
- Ensure the dark theme remains responsive and professional.
- Log progress here before each commit with notes on next steps.

###STARTUP SCRIPT###
```bash
#!/bin/bash
set -e
python3 -m venv venv
source venv/bin/activate
export PYTHONPATH=$(pwd)
pip install -r requirements.txt
pip install python-dotenv flask gunicorn pillow requests neuro-san pyvis
```

### Update 2025-07-27T20:30Z
- Added interactive chat panel and settings modal to the dashboard.
- Refined styles with responsive grid and sticky navigation.
- Connected all controls to backend APIs via `dashboard.js`.
- Next: enhance data visualisations for the knowledge graph and timeline.

## Update 2025-07-27T21:07Z
- Updated imports for legal discovery tools to match new neuro_san package layout
- Install attempts failed due to network restrictions
- Next: test the Flask app in Docker once dependencies are resolved

## Update 2025-07-27T21:25Z
- Installed dependencies locally to run tests successfully
- Verified coded tool imports after update; tests pass
- Next: rebuild Docker image and ensure Flask app loads correctly

## Update 2025-07-27T21:29Z
- Confirmed tests run successfully after installing dependencies
- Docker tooling not available here so image build couldn't be tested
- Next: verify Docker compose when environment supports it
## Update 2025-07-27T22:15Z
- Introduced tabbed interface and updated dashboard scripts
- Next: refine styles and test Docker stack

## Update 2025-07-27T22:45Z
- Migrated dashboard to React for a richer UI
- Added dashboard-react.jsx and updated template to load React
- Next: run tests and verify Docker images once available

## Update 2025-07-27T23:17Z
- Added React settings modal tied to /api/settings
- Upgraded timeline view with vis.js and export action
- All tests pass after installing dependencies
- Next: polish remaining React components

## Update 2025-07-27T23:30Z
- Ensured coverage plugin installed so tests run
- Verified dashboard renders with new React design
- Tests succeed (2 passed, 2 skipped)
- Next: finalize Docker build scripts and refine CSS details

## Update 2025-07-28T00:24Z
- Cleaned up legacy HTML and JS; default route shows new React UI
- Next: ensure Docker front end refreshes

## Update 2025-07-28T01:49Z
- Use `legal_discovery.hocon` manifest and send uploaded files to the agent
- Next: verify ingestion pipeline within Docker compose

## Update 2025-07-28T02:30Z
- Created Flask routes for subpoena drafting and presentation generation
- Added React tabs to use these endpoints
- Installed missing Python packages so tests execute
- Next: integrate remaining sub-team tools and polish React styling

### Plan 2025-07-28
- Build tabs for each team in `legal_discovery.hocon` (case management, research, forensic, timeline, subpoena, trial prep)
- Provide REST endpoints for all coded tools with clear parameters and JSON responses
- Connect React components to these endpoints using fetch and intuitive forms
- Document Docker deployment and ensure gunicorn works on Windows

## Update 2025-07-28T03:09Z
- Synced template with React components by removing old settings modal
- Set default manifest in run.py to legal_discovery.hocon
- Next: verify timeline export works and finalize Docker config

## Update 2025-07-28T03:19Z
- Installed dependencies for tests and verified coverage
- React dashboard and manifest integration confirmed working
- Next: ensure Docker serves React UI correctly

## Update 2025-07-27T21:07Z
- Updated imports for legal discovery tools to match new neuro_san package layout
- Install attempts failed due to network restrictions
- Next: test the Flask app in Docker once dependencies are resolved

## Update 2025-07-27T21:25Z
- Installed dependencies locally to run tests successfully
- Verified coded tool imports after update; tests pass
- Next: rebuild Docker image and ensure Flask app loads correctly

## Update 2025-07-27T21:29Z
- Confirmed tests run successfully after installing dependencies
- Docker tooling not available here so image build couldn't be tested
- Next: verify Docker compose when environment supports it


## Update 2025-07-27T22:15Z
- Introduced tabbed interface and updated dashboard scripts
- Next: refine styles and test Docker stack

## Update 2025-07-27T22:15Z
- Introduced tabbed interface and updated dashboard scripts
- Next: refine styles and test Docker stack

## Update 2025-07-27T22:45Z
- Migrated dashboard to React for a richer UI
- Added dashboard-react.jsx and updated template to load React
- Next: run tests and verify Docker images once available

## Update 2025-07-27T23:17Z
- Added React settings modal tied to /api/settings
- Upgraded timeline view with vis.js and export action
- All tests pass after installing dependencies
- Next: polish remaining React components


## Update 2025-07-27T23:30Z
- Ensured coverage plugin installed so tests run
- Verified dashboard renders with new React design
- Tests succeed (2 passed, 2 skipped)
- Next: finalize Docker build scripts and refine CSS details

- Next: verify Docker compose when environment supports it

## Update 2025-07-28T06:55Z
- Added subpoena and presentation tabs to React UI
- Extended settings modal with full credential fields
- Next: finalize overview page for team interactions

## Update 2025-07-28T07:05Z
- Integrated CourtListener and statute scraping in ResearchTools
- Research tab now lets users pick source
- Next: link timeline events to file excerpts

## Update 2025-07-28T07:36Z
- Graph search and subnet filter implemented
- Added CaseManagementSection tying tasks and timeline
- Overview shows vector counts
- Next: refine styles

## Update 2025-07-28T10:31Z
- Upload progress bar and export spinners added
- Timeline filters by date range and export feedback
- Next: polish tab visuals

## Update 2025-07-28T10:50Z
- Timeline endpoints provide excerpts with citations
- React timeline modal displays citation or excerpt
- Added helper to read excerpts from uploaded files
- Next: tweak graph layout

## Update 2025-07-28T11:05Z
- Added Team Pipeline section to React dashboard
- Document tools now show output links after stamping or redaction
- Next: polish remaining styles

## Update 2025-07-28T14:23Z
- Upload endpoint stores documents and kicks off analysis automatically
- Default case created on first run
- Next: review vector DB contents and refine UI polish

## Update 2025-07-28T14:42Z
- Session reload ensures new uploads reach agent network
- Next: improve styling polish
- Next: polish tab visuals
## Update 2025-07-28T15:35Z
- Added Vite build setup and modular React components
- Updated dashboard template to load compiled bundle
- Documented build command in README
- Next: verify build artifacts in Docker image
## Update 2025-07-29T02:17Z
- Removed compiled bundle from repo and added ignore rules
- Documented that bundle.js must be built locally
- Next: confirm React build step works in Docker

## Update 2025-07-29T02:32Z
- Added icons to dashboard tabs and improved styles
- Built bundle.js via Vite
- Next: test Docker image with compiled assets
## Update 2025-07-29T03:01Z
- Introduced MetricCard component and overview metrics grid
- Updated stylesheet with metric card styles and built bundle
- Next: adjust pipeline view for smaller screens

## Update 2025-07-29T03:13Z
- Redesigned pipeline section with icons and grid layout
- Compiled latest React build and verified unit tests
- Next: refine case management timeline display
## Update 2025-07-29T03:22Z
- Created aggregated `/api/metrics` endpoint for dashboard stats
- Overview and Pipeline React components now fetch from this endpoint
- Readme documents the new API; bundle rebuilt via Vite
- Next: polish timeline UI and confirm Docker build on Windows

## Update 2025-07-29T03:32Z
- Display results from Forensic, Subpoena and Presentation tools in the UI
- Renamed dashboard tabs to reflect team names from the manifest
- Next: run tests and build to ensure everything compiles
## Update 2025-07-29T03:54Z
- Implemented /api/cases endpoint and case count metric
- Fixed duplicate code in upload_files
- Overview and Stats sections updated with new metrics
- Next: verify npm build and tests

## Update 2025-07-29T05:53Z
- Added case management controls to the React UI
- README updated with instructions for using the case selector
- Next: run npm build and pytest

## Update 2025-07-29T06:40Z
- Implemented case deletion endpoint and UI control
- Enhanced research tab with formatted results and summaries
- Vector search view now shows IDs and snippets
- Updated documentation and prepared for build
- Next: compile bundle and ensure tests pass
## Update 2025-07-29T07:06Z
- Added calendar UI with backend events
- Introduced graph analysis tool
- Next: build bundle and run tests
## Update 2025-07-29T08:34Z
- Updated graph analyze icon and added global lint hints
- Fixed newlines in Dockerfile and stylesheet
- Next: rebuild React bundle and run tests

## Update 2025-07-29T08:57Z
- Renamed default LLM config to `llm_config.hocon`
- Updated `.env` examples with new path
- Next: run npm build and pytest
## Update 2025-07-29T09:17Z
- Default AGENT_LLM_INFO_FILE added to Flask app
- run.py now passes this path via environment
- Next: npm build and pytest

## Update 2025-07-29T09:52Z
- Dockerfile now installs Node and builds React bundle automatically
- Added project .dockerignore to keep images slim
- Verified build and tests pass
- Next: finalize UI polish

## Update 2025-07-29T10:14Z
- Installed pyvis, flask and chromadb for tests
- Ran npm install and built bundle with Vite
- All unit tests pass and build succeeds
- Next: fix llm_config path in Docker startup

## Update 2025-07-29T10:25Z
- Updated Dockerfile to copy Node manifests before install
- Rebuilt React bundle and ran pytest successfully
- Next: ensure docker-compose build succeeds

## Update 2025-07-29T20:47Z
- Installed extra Python packages so tests run
- Reinstalled Node modules and built Vite bundle
- Verified pytest and npm build succeed
- Next: check docker-compose on Windows

## Update 2025-07-29T21:20Z
- Adjusted Dockerfile to export AGENT_LLM_INFO_FILE without quotes
- Next: run npm build and pytest to confirm fix

## Update 2025-07-29T21:35Z
- Resolved LLM config path with absolute directories
- Reinstalled dependencies and built Vite bundle
- Tests pass with all new packages
- Next: validate docker-compose startup

## Update 2025-07-29T22:06Z
- Switched Dockerfile to multi-stage build with Node 18 for frontend assets
- Confirmed npm build and pytest succeed after the change
- Next: check docker-compose build on Windows

## Update 2025-07-29T22:35Z
- Verified the builder stage installs Node modules and compiles React before copying assets
- `npm run build` and `pytest -q` both succeed
- Next: ensure docker-compose builds without missing npm
## Update 2025-07-29T23:31Z
- Installed pytest-cov and other deps so tests run
- Rebuilt Vite bundle and ran pytest
- Next: verify docker-compose build when docker available

## Update 2025-07-29T23:43Z
- Installed neuro-san, pyvis, flask and chromadb so tests run
- Rebuilt Vite bundle and confirmed pytest passes
- Next: confirm Docker build pipeline

## Update 2025-08-01T12:34Z
- Built React bundle and launched Flask on port 5001
- Verified server start by pointing AGENT_MANIFEST_FILE to manifest.hocon
- Next: adjust run script to avoid port conflicts

## Update 2025-08-01T12:50Z
- Confirmed Flask server runs with AGENT_MANIFEST_FILE=registries/manifest.hocon
- Npm build and pytest succeed
- Added detailed build instructions to docs/memory_bank.md
- Next: implement agent network cards in React UI

## Update 2025-08-01T13:25Z
- Created AgentNetworkSection component and new tab
- Updated defaults to use manifest.hocon for local runs
- Rebuilt bundle and confirmed tests pass
- Next: test docker-compose build when available

## Update 2025-08-02T22:08Z
- Added rfc3987 dependency and switched Flask imports to absolute paths
- Verified gunicorn serves bundle.js and main.css after build
- Next: audit dashboard for missing stylesheet references

## Update 2025-08-02T22:23Z
- Trigger npm build at startup if bundle.js is missing and link main.css in the template
- Removed obsolete dashboard.js to avoid serving stale assets
- Next: confirm UI renders in browser and broaden API test coverage

## Update 2025-08-02T23:05Z
- Removed host bind mount from Docker Compose to keep built React assets inside container
- Set AGENT_MANIFEST_FILE in Dockerfile for consistent registry loading
- Next: build compose stack and verify dashboard renders in container

## Update 2025-08-02T23:48Z
- Load legal discovery assistant on a background thread so HTTP requests return immediately
- Next: verify dashboard interactivity once agent initialization completes

## Update 2025-08-03T00:20Z
- Added /api/agents and /api/topics endpoints backed by registry and database
- Ensured React build outputs load by bundling when missing
- Next: validate dashboard renders data from new endpoints

## Update 2025-08-03T01:40Z
- Implemented resilient upload pipeline with per-file error handling and batch processing
- Frontend now uploads files in groups of 10 and refreshes view after each chunk
- Next: surface upload errors to users and expand ingestion metrics

## Update 2025-08-03T02:20Z
- Display current filename during uploads and dedupe by SHA256 hash
- Backend rejects files that exceed a 30s ingestion timeout and persists batches
- Next: verify dashboard renders in browser and tune timeout threshold

## Update 2025-08-03T02:48Z
- Batch uploads now time out after 30s and update Neo4j and vector DB simultaneously
- Added UPLOAD_ROOT env support and graph refresh hook in React uploader
- Next: run end-to-end analysis to ensure orchestrator picks up new documents automatically

## Update 2025-08-03T04:07Z
- Wrapped full document ingestion in 30s guarded threads; uploads now skip stalled files and continue
- Next: surface skipped-file info in the React uploader

## Update 2025-08-03T04:31Z
- Batch uploads trigger orchestrator after each commit and show per-stage progress bars
- Next: expose ingestion metrics and error details through dashboard

## Update 2025-08-03T05:10Z
- Reject unreadable, oversized (>1GB), or disallowed files without stalling batches
- Next: propagate skip reasons to frontend and refine retry UX
## Update 2025-08-03T06:30Z
- Added filename and path metadata during vector ingestion to satisfy Chromadb
- Next: ensure batch uploads succeed without metadata errors

## Update 2025-08-03T07:30Z
- Guarded vector add with metadata sanitization and retry to avoid ingestion failures
- Next: observe batch uploads to ensure all files index correctly

## Update 2025-08-03T09:40Z
- `VectorDatabaseManager` now inserts placeholder metadata when none is provided, preventing Chroma errors
- Next: test large batch uploads to confirm ingestion remains stable

## Update 2025-08-03T08:27Z
- Wrapped Chroma `add` calls in a retry with default metadata so malformed files are skipped without stalling uploads
- Next: verify batch uploads proceed even when some documents contain empty metadata

## Update 2025-08-03T11:00Z
- Switched document ingestion to subprocesses and kill on timeout to prevent frozen uploads
- Next: surface timeout skips in UI

## Update 2025-08-03T12:30Z
- Append processed filenames to each batch so agent session reinitializes when chunks succeed
- Next: report skipped files back to users for troubleshooting

## Update 2025-08-03T13:45Z
- Added Document Drafter endpoint and React panel so trial prep team can draft pleadings
- Integrated AAOSA macros into `legal_discovery.hocon` and enhanced tab styling with neon glow
- Next: stream drafted document summaries back to the dashboard

## Update 2025-08-03T16:00Z
- Logged skipped uploads and enforced 30s kill switches so hung files no longer freeze batches
- Restyled dashboard with smoky glass greys and backdrop blur for a spaceship-like feel
- Next: surface skip reasons in UI and tighten grey theme across components

## Update 2025-08-03T17:30Z
- Applied alien warship glass theme with neon accents across dashboard and timeline
- Added reusable design tokens (`theme.js`, `figma_tokens.json`) for UI expansion
- Next: integrate tokens into remaining React components and verify Docker styling

## Update 2025-08-03T18:30Z
- Repaired ingestion subprocess setup to close syntax gap and handle timeouts via queue
- Batch tracking restored so sessions reload after successful uploads
- Next: ensure gunicorn starts cleanly with updated interface

## Update 2025-08-03T19:50Z
- Commit uploads per 10-file batch with concurrent ingestion and dual-schema metadata storage
- Log and skip 30s timeouts without halting remaining uploads
- Next: expose skipped file details in dashboard UI

## Update 2025-08-03T21:45Z
- Moved ingestion wrapper to top level so multiprocessing can start worker processes in upload route
- Next: monitor batch uploads for stable completion and report skipped files to users

## Update 2025-08-03T22:40Z
- Fixed dormant settings button by binding click handler and rendering modal with flex display
- Added preset Cypher query buttons and backend endpoint so graph exploration works without manual query knowledge
- Darkened dashboard backdrop with gunmetal gradient to differentiate cards
- Next: style query results output and refine hover animations across components

## Update 2025-08-04T00:30Z
- Enabled PostgreSQL via `DATABASE_URL` and wired Chroma host/port through environment variables
- Vector database manager now uses `HttpClient` for external Postgres-backed Chroma
- `docker-compose.yml` includes a PostgreSQL service for persistent storage
- Next: surface ingestion metrics and improve graph exploration usability

## Update 2025-08-04T02:00Z
- Switched upload route to a thread pool for parallel file processing with 30s timeouts
- Next: monitor executor load and refine async workflow

## Update 2025-08-04T03:00Z
- Added relational models for causes of action, elements, defenses and facts
- Introduced ontology loader with initial JSON schema
- Added unit test scaffold for ontology loading
- Next: integrate fact extractor and graph persistence

## Update 2025-08-04T??Z
- Implemented `FactExtractor` leveraging spaCy to pull parties, dates and actions
- Added spaCy requirement and unit test
- Next: connect extractor to upload pipeline and persist facts/relationships
## Update 2025-08-04T05:30Z
- Integrated `FactExtractor` into ingestion flow storing JSON facts in SQL and Neo4j
- Added `add_fact` helper to `KnowledgeGraphManager`
- Next: link facts to ontology elements and expose theory suggestions

## Update 2025-08-04T07:00Z
- Linked extracted facts to ontology elements and causes in Neo4j
- Added LegalTheoryEngine with `/api/theories/suggest` and Case Theory dashboard tab
- Highlighted supported elements with neon glow for clarity
- Next: refine scoring metrics and broaden ontology coverage

## Update 2025-08-04T09:30Z
- Weighted element links with spaCy similarity and Jaccard heuristics
- Surfaced element scores in Case Theory tab with neon progress bars
- Next: expand ontology vocabulary and tune similarity thresholds

## Update 2025-08-04T09:30Z
- Automated privilege detection with redaction logs and audit trail
- Upload pipeline stores originals securely and serves redacted copies
- Document tree marks privileged files for review with stealth icon
- Next: surface override controls in dashboard

## Update 2025-08-04T10:14Z
- Added dispute and origin relationships to KnowledgeGraphManager and cause subgraph export
- Expanded ontology tests and graph relationship coverage
- Next: incorporate scoring weights and timeline overlays in theory engine
## Update 2025-08-04T11:00Z

- Expanded legal theory ontology with negligence, defamation, false imprisonment, intentional infliction of emotional distress, and strict products liability.
- LegalTheoryEngine now exposes defenses and factual indicators alongside element support scores.
- Next: implement weighted scoring and add jurisdiction-specific defenses.

<<<<<<< HEAD
=======
## Update 2025-08-04T12:30Z
- Extended Document model with exhibit fields and added ExhibitCounter and audit log tables.
- Introduced `exhibit_manager` service with binder generation and export helpers.
- Added unit test covering exhibit numbering and binder creation.
- Next: wire exhibit manager into dashboard UI and provide export controls.

## Update 2025-08-04T12:45Z
- Fixed exhibit manager test setup to avoid detached instances.
- Simplified exhibit_manager imports and verified all tests pass.
- Next: begin UI integration for exhibit controls.

## Update 2025-08-04T13:30Z
- Hardened exhibit logging with optional document IDs and export validation.
- Added zip export test and keyboard-focus styling for navigation links.
- Next: connect exhibit exports to dashboard controls.

## Update 2025-08-04T14:00Z
- Made exhibit numbering idempotent and corrected missing test imports.
- Refined navigation focus styling with an accent glow for accessibility.
- Next: wire binder and ZIP export actions into the dashboard UI.

## Update 2025-08-04T14:30Z
- Exposed exhibit operations via REST blueprint and registered routes.
- Added React Exhibits tab with assignment, binder and ZIP export controls.
- Styled exhibit table headers for better visual hierarchy.
- Next: support exhibit reordering and privilege filters in UI.

>>>>>>> 4bfbcff2
## Update 2025-08-04T12:00Z
- Introduced witness models and deposition prep tool with question generation, export, and React dashboard tab.
- Next: enhance review logging and offer PDF export.

## Update 2025-08-04T13:30Z
- Added contradiction detection with FactConflict records and prompt context.
- Export supports PDF including case ID, timestamp, and footnoted sources; UI offers separate DOCX/PDF buttons with improved styling.
- Next: implement deposition review approvals with permission controls.

## Update 2025-08-04T14:30Z
<<<<<<< HEAD
- Introduced deposition review logging with role-based checks and blocked exports for non-attorneys.
- React panel now collects reviewer ID and notes with enhanced hover styling on question items.
- Next: investigate optional deposition prep enhancements and deeper audit trails.
=======
- Linked facts to ontology elements and generated cause support scores.
- Next: weight confidence by document credibility and expose metrics in UI.
## Update 2025-08-04T15:00Z
- Documented knowledge graph tests and re-ran suite after review fixes.
- Next: refine scoring weights for cause support metrics.

## Update 2025-08-05T03:22Z
- Added spaCy model and graph dependencies to requirements and Dockerfiles.
- Registered FactExtractor and LegalTheoryEngine in agent registry.
- Next: verify graph visualisations and theory suggestions.
## Update 2025-08-05T12:00Z
- Added tests for fact-element linking, theory scoring, and API endpoint coverage
- Documented `/api/theories/suggest` usage in README
- Next: broaden graph visualisations and extend endpoint coverage
>>>>>>> 4bfbcff2
<|MERGE_RESOLUTION|>--- conflicted
+++ resolved
@@ -469,8 +469,6 @@
 - LegalTheoryEngine now exposes defenses and factual indicators alongside element support scores.
 - Next: implement weighted scoring and add jurisdiction-specific defenses.
 
-<<<<<<< HEAD
-=======
 ## Update 2025-08-04T12:30Z
 - Extended Document model with exhibit fields and added ExhibitCounter and audit log tables.
 - Introduced `exhibit_manager` service with binder generation and export helpers.
@@ -498,7 +496,6 @@
 - Styled exhibit table headers for better visual hierarchy.
 - Next: support exhibit reordering and privilege filters in UI.
 
->>>>>>> 4bfbcff2
 ## Update 2025-08-04T12:00Z
 - Introduced witness models and deposition prep tool with question generation, export, and React dashboard tab.
 - Next: enhance review logging and offer PDF export.
@@ -509,11 +506,9 @@
 - Next: implement deposition review approvals with permission controls.
 
 ## Update 2025-08-04T14:30Z
-<<<<<<< HEAD
 - Introduced deposition review logging with role-based checks and blocked exports for non-attorneys.
 - React panel now collects reviewer ID and notes with enhanced hover styling on question items.
 - Next: investigate optional deposition prep enhancements and deeper audit trails.
-=======
 - Linked facts to ontology elements and generated cause support scores.
 - Next: weight confidence by document credibility and expose metrics in UI.
 ## Update 2025-08-04T15:00Z
@@ -527,5 +522,4 @@
 ## Update 2025-08-05T12:00Z
 - Added tests for fact-element linking, theory scoring, and API endpoint coverage
 - Documented `/api/theories/suggest` usage in README
-- Next: broaden graph visualisations and extend endpoint coverage
->>>>>>> 4bfbcff2
+- Next: broaden graph visualisations and extend endpoint coverage
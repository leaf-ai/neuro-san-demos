--- conflicted
+++ resolved
@@ -135,7 +135,6 @@
 ## Update 2025-07-28T07:05Z
 - Integrated CourtListener and statute scraping in ResearchTools
 - Research tab now lets users pick source
-<<<<<<< HEAD
 - Next: link timeline events to file excerpts
 
 ## Update 2025-07-28T07:36Z
@@ -147,7 +146,4 @@
 ## Update 2025-07-28T10:31Z
 - Upload progress bar and export spinners added
 - Timeline filters by date range and export feedback
-- Next: polish tab visuals
-=======
-- Next: link timeline events to file excerpts
->>>>>>> 460b7f94
+- Next: polish tab visuals
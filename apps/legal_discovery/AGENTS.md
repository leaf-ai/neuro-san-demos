--- conflicted
+++ resolved
@@ -246,13 +246,10 @@
 - Installed pyvis, flask and chromadb for tests
 - Ran npm install and built bundle with Vite
 - All unit tests pass and build succeeds
-<<<<<<< HEAD
 - Next: fix llm_config path in Docker startup
 
 ## Update 2025-07-29T10:25Z
 - Updated Dockerfile to copy Node manifests before install
 - Rebuilt React bundle and ran pytest successfully
 - Next: ensure docker-compose build succeeds
-=======
-- Next: fix llm_config path in Docker startup
->>>>>>> 4e8144f5
+=
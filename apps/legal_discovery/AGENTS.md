# Legal Discovery Module Guide

- Keep the Flask routes and dashboard UI in sync. All features should be production ready with no placeholders.
- Ensure the dark theme remains responsive and professional.
- Log progress here before each commit with notes on next steps.

###STARTUP SCRIPT###
```bash
#!/bin/bash
set -e
python3 -m venv venv
source venv/bin/activate
export PYTHONPATH=$(pwd)
pip install -r requirements.txt
pip install python-dotenv flask gunicorn pillow requests neuro-san pyvis
```

### Update 2025-07-27T20:30Z
- Added interactive chat panel and settings modal to the dashboard.
- Refined styles with responsive grid and sticky navigation.
- Connected all controls to backend APIs via `dashboard.js`.
- Next: enhance data visualisations for the knowledge graph and timeline.

## Update 2025-07-27T21:07Z
- Updated imports for legal discovery tools to match new neuro_san package layout
- Install attempts failed due to network restrictions
- Next: test the Flask app in Docker once dependencies are resolved

## Update 2025-07-27T21:25Z
- Installed dependencies locally to run tests successfully
- Verified coded tool imports after update; tests pass
- Next: rebuild Docker image and ensure Flask app loads correctly

## Update 2025-07-27T21:29Z
- Confirmed tests run successfully after installing dependencies
- Docker tooling not available here so image build couldn't be tested
- Next: verify Docker compose when environment supports it
## Update 2025-07-27T22:15Z
- Introduced tabbed interface and updated dashboard scripts
- Next: refine styles and test Docker stack

## Update 2025-07-27T22:45Z
- Migrated dashboard to React for a richer UI
- Added dashboard-react.jsx and updated template to load React
- Next: run tests and verify Docker images once available

## Update 2025-07-27T23:17Z
- Added React settings modal tied to /api/settings
- Upgraded timeline view with vis.js and export action
- All tests pass after installing dependencies
- Next: polish remaining React components

## Update 2025-07-27T23:30Z
- Ensured coverage plugin installed so tests run
- Verified dashboard renders with new React design
- Tests succeed (2 passed, 2 skipped)
- Next: finalize Docker build scripts and refine CSS details

## Update 2025-07-28T00:24Z
- Cleaned up legacy HTML and JS; default route shows new React UI
- Next: ensure Docker front end refreshes

## Update 2025-07-28T01:49Z
- Use `legal_discovery.hocon` manifest and send uploaded files to the agent
- Next: verify ingestion pipeline within Docker compose

## Update 2025-07-28T02:30Z
- Created Flask routes for subpoena drafting and presentation generation
- Added React tabs to use these endpoints
- Installed missing Python packages so tests execute
- Next: integrate remaining sub-team tools and polish React styling

### Plan 2025-07-28
- Build tabs for each team in `legal_discovery.hocon` (case management, research, forensic, timeline, subpoena, trial prep)
- Provide REST endpoints for all coded tools with clear parameters and JSON responses
- Connect React components to these endpoints using fetch and intuitive forms
- Document Docker deployment and ensure gunicorn works on Windows

## Update 2025-07-28T03:09Z
- Synced template with React components by removing old settings modal
- Set default manifest in run.py to legal_discovery.hocon
- Next: verify timeline export works and finalize Docker config

## Update 2025-07-28T03:19Z
- Installed dependencies for tests and verified coverage
- React dashboard and manifest integration confirmed working
- Next: ensure Docker serves React UI correctly

## Update 2025-07-27T21:07Z
- Updated imports for legal discovery tools to match new neuro_san package layout
- Install attempts failed due to network restrictions
- Next: test the Flask app in Docker once dependencies are resolved

## Update 2025-07-27T21:25Z
- Installed dependencies locally to run tests successfully
- Verified coded tool imports after update; tests pass
- Next: rebuild Docker image and ensure Flask app loads correctly

## Update 2025-07-27T21:29Z
- Confirmed tests run successfully after installing dependencies
- Docker tooling not available here so image build couldn't be tested
- Next: verify Docker compose when environment supports it


## Update 2025-07-27T22:15Z
- Introduced tabbed interface and updated dashboard scripts
- Next: refine styles and test Docker stack

## Update 2025-07-27T22:15Z
- Introduced tabbed interface and updated dashboard scripts
- Next: refine styles and test Docker stack

## Update 2025-07-27T22:45Z
- Migrated dashboard to React for a richer UI
- Added dashboard-react.jsx and updated template to load React
- Next: run tests and verify Docker images once available

## Update 2025-07-27T23:17Z
- Added React settings modal tied to /api/settings
- Upgraded timeline view with vis.js and export action
- All tests pass after installing dependencies
- Next: polish remaining React components


## Update 2025-07-27T23:30Z
- Ensured coverage plugin installed so tests run
- Verified dashboard renders with new React design
- Tests succeed (2 passed, 2 skipped)
- Next: finalize Docker build scripts and refine CSS details

- Next: verify Docker compose when environment supports it

## Update 2025-07-28T06:55Z
- Added subpoena and presentation tabs to React UI
- Extended settings modal with full credential fields
- Next: finalize overview page for team interactions

## Update 2025-07-28T07:05Z
- Integrated CourtListener and statute scraping in ResearchTools
- Research tab now lets users pick source
- Next: link timeline events to file excerpts

## Update 2025-07-28T07:36Z
- Graph search and subnet filter implemented
- Added CaseManagementSection tying tasks and timeline
- Overview shows vector counts
- Next: refine styles

## Update 2025-07-28T10:31Z
- Upload progress bar and export spinners added
- Timeline filters by date range and export feedback
- Next: polish tab visuals

## Update 2025-07-28T10:50Z
- Timeline endpoints provide excerpts with citations
- React timeline modal displays citation or excerpt
- Added helper to read excerpts from uploaded files
- Next: tweak graph layout

## Update 2025-07-28T11:05Z
- Added Team Pipeline section to React dashboard
- Document tools now show output links after stamping or redaction
- Next: polish remaining styles

## Update 2025-07-28T14:23Z
- Upload endpoint stores documents and kicks off analysis automatically
- Default case created on first run
- Next: review vector DB contents and refine UI polish

## Update 2025-07-28T14:42Z
- Session reload ensures new uploads reach agent network
- Next: improve styling polish
- Next: polish tab visuals
## Update 2025-07-28T15:35Z
- Added Vite build setup and modular React components
- Updated dashboard template to load compiled bundle
- Documented build command in README
- Next: verify build artifacts in Docker image
## Update 2025-07-29T02:17Z
- Removed compiled bundle from repo and added ignore rules
- Documented that bundle.js must be built locally
- Next: confirm React build step works in Docker

## Update 2025-07-29T02:32Z
- Added icons to dashboard tabs and improved styles
- Built bundle.js via Vite
- Next: test Docker image with compiled assets
## Update 2025-07-29T03:01Z
- Introduced MetricCard component and overview metrics grid
- Updated stylesheet with metric card styles and built bundle
- Next: adjust pipeline view for smaller screens

## Update 2025-07-29T03:13Z
- Redesigned pipeline section with icons and grid layout
- Compiled latest React build and verified unit tests
- Next: refine case management timeline display
## Update 2025-07-29T03:22Z
- Created aggregated `/api/metrics` endpoint for dashboard stats
- Overview and Pipeline React components now fetch from this endpoint
- Readme documents the new API; bundle rebuilt via Vite
- Next: polish timeline UI and confirm Docker build on Windows

## Update 2025-07-29T03:32Z
- Display results from Forensic, Subpoena and Presentation tools in the UI
- Renamed dashboard tabs to reflect team names from the manifest
- Next: run tests and build to ensure everything compiles
## Update 2025-07-29T03:54Z
- Implemented /api/cases endpoint and case count metric
- Fixed duplicate code in upload_files
- Overview and Stats sections updated with new metrics
- Next: verify npm build and tests

## Update 2025-07-29T05:53Z
- Added case management controls to the React UI
- README updated with instructions for using the case selector
- Next: run npm build and pytest

## Update 2025-07-29T06:40Z
- Implemented case deletion endpoint and UI control
- Enhanced research tab with formatted results and summaries
- Vector search view now shows IDs and snippets
- Updated documentation and prepared for build
- Next: compile bundle and ensure tests pass
## Update 2025-07-29T07:06Z
- Added calendar UI with backend events
- Introduced graph analysis tool
- Next: build bundle and run tests
## Update 2025-07-29T08:34Z
- Updated graph analyze icon and added global lint hints
- Fixed newlines in Dockerfile and stylesheet
- Next: rebuild React bundle and run tests

## Update 2025-07-29T08:57Z
- Renamed default LLM config to `llm_config.hocon`
- Updated `.env` examples with new path
- Next: run npm build and pytest
## Update 2025-07-29T09:17Z
- Default AGENT_LLM_INFO_FILE added to Flask app
- run.py now passes this path via environment
- Next: npm build and pytest

## Update 2025-07-29T09:52Z
- Dockerfile now installs Node and builds React bundle automatically
- Added project .dockerignore to keep images slim
- Verified build and tests pass
- Next: finalize UI polish

## Update 2025-07-29T10:14Z
- Installed pyvis, flask and chromadb for tests
- Ran npm install and built bundle with Vite
- All unit tests pass and build succeeds
- Next: fix llm_config path in Docker startup

## Update 2025-07-29T10:25Z
- Updated Dockerfile to copy Node manifests before install
- Rebuilt React bundle and ran pytest successfully
- Next: ensure docker-compose build succeeds

## Update 2025-07-29T20:47Z
- Installed extra Python packages so tests run
- Reinstalled Node modules and built Vite bundle
- Verified pytest and npm build succeed
- Next: check docker-compose on Windows

## Update 2025-07-29T21:20Z
- Adjusted Dockerfile to export AGENT_LLM_INFO_FILE without quotes
- Next: run npm build and pytest to confirm fix

## Update 2025-07-29T21:35Z
- Resolved LLM config path with absolute directories
- Reinstalled dependencies and built Vite bundle
- Tests pass with all new packages
- Next: validate docker-compose startup

## Update 2025-07-29T22:06Z
- Switched Dockerfile to multi-stage build with Node 18 for frontend assets
- Confirmed npm build and pytest succeed after the change
- Next: check docker-compose build on Windows

## Update 2025-07-29T22:35Z
- Verified the builder stage installs Node modules and compiles React before copying assets
- `npm run build` and `pytest -q` both succeed
- Next: ensure docker-compose builds without missing npm
## Update 2025-07-29T23:31Z
- Installed pytest-cov and other deps so tests run
- Rebuilt Vite bundle and ran pytest
- Next: verify docker-compose build when docker available

## Update 2025-07-29T23:43Z
- Installed neuro-san, pyvis, flask and chromadb so tests run
- Rebuilt Vite bundle and confirmed pytest passes
- Next: confirm Docker build pipeline

## Update 2025-08-01T12:34Z
- Built React bundle and launched Flask on port 5001
- Verified server start by pointing AGENT_MANIFEST_FILE to manifest.hocon
- Next: adjust run script to avoid port conflicts

## Update 2025-08-01T12:50Z
- Confirmed Flask server runs with AGENT_MANIFEST_FILE=registries/manifest.hocon
- Npm build and pytest succeed
- Added detailed build instructions to docs/memory_bank.md
- Next: implement agent network cards in React UI

## Update 2025-08-01T13:25Z
- Created AgentNetworkSection component and new tab
- Updated defaults to use manifest.hocon for local runs
- Rebuilt bundle and confirmed tests pass
- Next: test docker-compose build when available

## Update 2025-08-02T22:08Z
- Added rfc3987 dependency and switched Flask imports to absolute paths
- Verified gunicorn serves bundle.js and main.css after build
- Next: audit dashboard for missing stylesheet references

## Update 2025-08-02T22:23Z
- Trigger npm build at startup if bundle.js is missing and link main.css in the template
- Removed obsolete dashboard.js to avoid serving stale assets
- Next: confirm UI renders in browser and broaden API test coverage

## Update 2025-08-02T23:05Z
- Removed host bind mount from Docker Compose to keep built React assets inside container
- Set AGENT_MANIFEST_FILE in Dockerfile for consistent registry loading
- Next: build compose stack and verify dashboard renders in container

## Update 2025-08-02T23:48Z
- Load legal discovery assistant on a background thread so HTTP requests return immediately
- Next: verify dashboard interactivity once agent initialization completes

## Update 2025-08-03T00:20Z
- Added /api/agents and /api/topics endpoints backed by registry and database
- Ensured React build outputs load by bundling when missing
- Next: validate dashboard renders data from new endpoints

## Update 2025-08-03T01:40Z
- Implemented resilient upload pipeline with per-file error handling and batch processing
- Frontend now uploads files in groups of 10 and refreshes view after each chunk
- Next: surface upload errors to users and expand ingestion metrics

## Update 2025-08-03T02:20Z
- Display current filename during uploads and dedupe by SHA256 hash
- Backend rejects files that exceed a 30s ingestion timeout and persists batches
- Next: verify dashboard renders in browser and tune timeout threshold

## Update 2025-08-03T02:48Z
- Batch uploads now time out after 30s and update Neo4j and vector DB simultaneously
- Added UPLOAD_ROOT env support and graph refresh hook in React uploader
- Next: run end-to-end analysis to ensure orchestrator picks up new documents automatically

## Update 2025-08-03T04:07Z
- Wrapped full document ingestion in 30s guarded threads; uploads now skip stalled files and continue
- Next: surface skipped-file info in the React uploader

## Update 2025-08-03T04:31Z
- Batch uploads trigger orchestrator after each commit and show per-stage progress bars
- Next: expose ingestion metrics and error details through dashboard

## Update 2025-08-03T05:10Z
- Reject unreadable, oversized (>1GB), or disallowed files without stalling batches
- Next: propagate skip reasons to frontend and refine retry UX
## Update 2025-08-03T06:30Z
- Added filename and path metadata during vector ingestion to satisfy Chromadb
- Next: ensure batch uploads succeed without metadata errors

## Update 2025-08-03T07:30Z
- Guarded vector add with metadata sanitization and retry to avoid ingestion failures
- Next: observe batch uploads to ensure all files index correctly

## Update 2025-08-03T09:40Z
- `VectorDatabaseManager` now inserts placeholder metadata when none is provided, preventing Chroma errors
- Next: test large batch uploads to confirm ingestion remains stable

## Update 2025-08-03T08:27Z
- Wrapped Chroma `add` calls in a retry with default metadata so malformed files are skipped without stalling uploads
- Next: verify batch uploads proceed even when some documents contain empty metadata

## Update 2025-08-03T11:00Z
- Switched document ingestion to subprocesses and kill on timeout to prevent frozen uploads
- Next: surface timeout skips in UI

## Update 2025-08-03T12:30Z
- Append processed filenames to each batch so agent session reinitializes when chunks succeed
- Next: report skipped files back to users for troubleshooting

## Update 2025-08-03T13:45Z
- Added Document Drafter endpoint and React panel so trial prep team can draft pleadings
- Integrated AAOSA macros into `legal_discovery.hocon` and enhanced tab styling with neon glow
- Next: stream drafted document summaries back to the dashboard

## Update 2025-08-03T16:00Z
- Logged skipped uploads and enforced 30s kill switches so hung files no longer freeze batches
- Restyled dashboard with smoky glass greys and backdrop blur for a spaceship-like feel
- Next: surface skip reasons in UI and tighten grey theme across components

## Update 2025-08-03T17:30Z
- Applied alien warship glass theme with neon accents across dashboard and timeline
- Added reusable design tokens (`theme.js`, `figma_tokens.json`) for UI expansion
- Next: integrate tokens into remaining React components and verify Docker styling

## Update 2025-08-03T18:30Z
- Repaired ingestion subprocess setup to close syntax gap and handle timeouts via queue
- Batch tracking restored so sessions reload after successful uploads
- Next: ensure gunicorn starts cleanly with updated interface

## Update 2025-08-03T19:50Z
- Commit uploads per 10-file batch with concurrent ingestion and dual-schema metadata storage
- Log and skip 30s timeouts without halting remaining uploads
- Next: expose skipped file details in dashboard UI

## Update 2025-08-03T21:45Z
- Moved ingestion wrapper to top level so multiprocessing can start worker processes in upload route
- Next: monitor batch uploads for stable completion and report skipped files to users

## Update 2025-08-03T22:40Z
- Fixed dormant settings button by binding click handler and rendering modal with flex display
- Added preset Cypher query buttons and backend endpoint so graph exploration works without manual query knowledge
- Darkened dashboard backdrop with gunmetal gradient to differentiate cards
- Next: style query results output and refine hover animations across components

## Update 2025-08-04T00:30Z
- Enabled PostgreSQL via `DATABASE_URL` and wired Chroma host/port through environment variables
- Vector database manager now uses `HttpClient` for external Postgres-backed Chroma
- `docker-compose.yml` includes a PostgreSQL service for persistent storage
- Next: surface ingestion metrics and improve graph exploration usability

## Update 2025-08-04T02:00Z
- Switched upload route to a thread pool for parallel file processing with 30s timeouts
- Next: monitor executor load and refine async workflow

## Update 2025-08-04T03:00Z
- Added relational models for causes of action, elements, defenses and facts
- Introduced ontology loader with initial JSON schema
- Added unit test scaffold for ontology loading
- Next: integrate fact extractor and graph persistence

## Update 2025-08-04T??Z
- Implemented `FactExtractor` leveraging spaCy to pull parties, dates and actions
- Added spaCy requirement and unit test
- Next: connect extractor to upload pipeline and persist facts/relationships
## Update 2025-08-04T05:30Z
- Integrated `FactExtractor` into ingestion flow storing JSON facts in SQL and Neo4j
- Added `add_fact` helper to `KnowledgeGraphManager`
- Next: link facts to ontology elements and expose theory suggestions

## Update 2025-08-04T07:00Z
- Linked extracted facts to ontology elements and causes in Neo4j
- Added LegalTheoryEngine with `/api/theories/suggest` and Case Theory dashboard tab
- Highlighted supported elements with neon glow for clarity
- Next: refine scoring metrics and broaden ontology coverage
<<<<<<< HEAD

## Update 2025-08-04T09:30Z
- Weighted element links with spaCy similarity and Jaccard heuristics
- Surfaced element scores in Case Theory tab with neon progress bars
- Next: expand ontology vocabulary and tune similarity thresholds
=======
## Update 2025-08-04T09:30Z
- Automated privilege detection with redaction logs and audit trail
- Upload pipeline stores originals securely and serves redacted copies
- Document tree marks privileged files for review with stealth icon
- Next: surface override controls in dashboard

## Update 2025-08-04T10:14Z
- Added dispute and origin relationships to KnowledgeGraphManager and cause subgraph export
- Expanded ontology tests and graph relationship coverage
- Next: incorporate scoring weights and timeline overlays in theory engine
## Update 2025-08-04T11:00Z

- Expanded legal theory ontology with negligence, defamation, false imprisonment, intentional infliction of emotional distress, and strict products liability.
- LegalTheoryEngine now exposes defenses and factual indicators alongside element support scores.
- Next: implement weighted scoring and add jurisdiction-specific defenses.

## Update 2025-08-04T12:00Z
- Introduced witness models and deposition prep tool with question generation, export, and React dashboard tab.
- Next: enhance review logging and offer PDF export.

## Update 2025-08-04T13:30Z
- Added contradiction detection with FactConflict records and prompt context.
- Export supports PDF including case ID, timestamp, and footnoted sources; UI offers separate DOCX/PDF buttons with improved styling.
- Next: implement deposition review approvals with permission controls.
>>>>>>> 8208f6d8
<|MERGE_RESOLUTION|>--- conflicted
+++ resolved
@@ -447,13 +447,12 @@
 - Added LegalTheoryEngine with `/api/theories/suggest` and Case Theory dashboard tab
 - Highlighted supported elements with neon glow for clarity
 - Next: refine scoring metrics and broaden ontology coverage
-<<<<<<< HEAD
 
 ## Update 2025-08-04T09:30Z
 - Weighted element links with spaCy similarity and Jaccard heuristics
 - Surfaced element scores in Case Theory tab with neon progress bars
 - Next: expand ontology vocabulary and tune similarity thresholds
-=======
+
 ## Update 2025-08-04T09:30Z
 - Automated privilege detection with redaction logs and audit trail
 - Upload pipeline stores originals securely and serves redacted copies
@@ -477,5 +476,4 @@
 ## Update 2025-08-04T13:30Z
 - Added contradiction detection with FactConflict records and prompt context.
 - Export supports PDF including case ID, timestamp, and footnoted sources; UI offers separate DOCX/PDF buttons with improved styling.
-- Next: implement deposition review approvals with permission controls.
->>>>>>> 8208f6d8
+- Next: implement deposition review approvals with permission controls.
# Legal Discovery Module Guide

- Keep the Flask routes and dashboard UI in sync. All features should be production ready with no placeholders.
- Ensure the dark theme remains responsive and professional.
- Log progress here before each commit with notes on next steps.

###STARTUP SCRIPT###
```bash
#!/bin/bash
set -e
python3 -m venv venv
source venv/bin/activate
export PYTHONPATH=$(pwd)
pip install -r requirements.txt
pip install python-dotenv flask gunicorn pillow requests neuro-san pyvis
```

### Update 2025-07-27T20:30Z
- Added interactive chat panel and settings modal to the dashboard.
- Refined styles with responsive grid and sticky navigation.
- Connected all controls to backend APIs via `dashboard.js`.
- Next: enhance data visualisations for the knowledge graph and timeline.

## Update 2025-07-27T21:07Z
- Updated imports for legal discovery tools to match new neuro_san package layout
- Install attempts failed due to network restrictions
- Next: test the Flask app in Docker once dependencies are resolved

## Update 2025-07-27T21:25Z
- Installed dependencies locally to run tests successfully
- Verified coded tool imports after update; tests pass
- Next: rebuild Docker image and ensure Flask app loads correctly

## Update 2025-07-27T21:29Z
- Confirmed tests run successfully after installing dependencies
- Docker tooling not available here so image build couldn't be tested
- Next: verify Docker compose when environment supports it
## Update 2025-07-27T22:15Z
- Introduced tabbed interface and updated dashboard scripts
- Next: refine styles and test Docker stack

## Update 2025-07-27T22:45Z
- Migrated dashboard to React for a richer UI
- Added dashboard-react.jsx and updated template to load React
- Next: run tests and verify Docker images once available

## Update 2025-07-27T23:17Z
- Added React settings modal tied to /api/settings
- Upgraded timeline view with vis.js and export action
- All tests pass after installing dependencies
- Next: polish remaining React components

## Update 2025-07-27T23:30Z
- Ensured coverage plugin installed so tests run
- Verified dashboard renders with new React design
- Tests succeed (2 passed, 2 skipped)
- Next: finalize Docker build scripts and refine CSS details

## Update 2025-07-28T00:24Z
- Cleaned up legacy HTML and JS; default route shows new React UI
- Next: ensure Docker front end refreshes

## Update 2025-07-28T01:49Z
- Use `legal_discovery.hocon` manifest and send uploaded files to the agent
- Next: verify ingestion pipeline within Docker compose

## Update 2025-07-28T02:30Z
- Created Flask routes for subpoena drafting and presentation generation
- Added React tabs to use these endpoints
- Installed missing Python packages so tests execute
- Next: integrate remaining sub-team tools and polish React styling

### Plan 2025-07-28
- Build tabs for each team in `legal_discovery.hocon` (case management, research, forensic, timeline, subpoena, trial prep)
- Provide REST endpoints for all coded tools with clear parameters and JSON responses
- Connect React components to these endpoints using fetch and intuitive forms
- Document Docker deployment and ensure gunicorn works on Windows

## Update 2025-07-28T03:09Z
- Synced template with React components by removing old settings modal
- Set default manifest in run.py to legal_discovery.hocon
- Next: verify timeline export works and finalize Docker config

## Update 2025-07-28T03:19Z
- Installed dependencies for tests and verified coverage
- React dashboard and manifest integration confirmed working
- Next: ensure Docker serves React UI correctly

## Update 2025-07-27T21:07Z
- Updated imports for legal discovery tools to match new neuro_san package layout
- Install attempts failed due to network restrictions
- Next: test the Flask app in Docker once dependencies are resolved

## Update 2025-07-27T21:25Z
- Installed dependencies locally to run tests successfully
- Verified coded tool imports after update; tests pass
- Next: rebuild Docker image and ensure Flask app loads correctly

## Update 2025-07-27T21:29Z
- Confirmed tests run successfully after installing dependencies
- Docker tooling not available here so image build couldn't be tested
- Next: verify Docker compose when environment supports it


## Update 2025-07-27T22:15Z
- Introduced tabbed interface and updated dashboard scripts
- Next: refine styles and test Docker stack

## Update 2025-07-27T22:15Z
- Introduced tabbed interface and updated dashboard scripts
- Next: refine styles and test Docker stack

## Update 2025-07-27T22:45Z
- Migrated dashboard to React for a richer UI
- Added dashboard-react.jsx and updated template to load React
- Next: run tests and verify Docker images once available

## Update 2025-07-27T23:17Z
- Added React settings modal tied to /api/settings
- Upgraded timeline view with vis.js and export action
- All tests pass after installing dependencies
- Next: polish remaining React components


## Update 2025-07-27T23:30Z
- Ensured coverage plugin installed so tests run
- Verified dashboard renders with new React design
- Tests succeed (2 passed, 2 skipped)
- Next: finalize Docker build scripts and refine CSS details

- Next: verify Docker compose when environment supports it

## Update 2025-07-28T06:55Z
- Added subpoena and presentation tabs to React UI
- Extended settings modal with full credential fields
- Next: finalize overview page for team interactions

## Update 2025-07-28T07:05Z
- Integrated CourtListener and statute scraping in ResearchTools
- Research tab now lets users pick source
- Next: link timeline events to file excerpts

## Update 2025-07-28T07:36Z
- Graph search and subnet filter implemented
- Added CaseManagementSection tying tasks and timeline
- Overview shows vector counts
- Next: refine styles

## Update 2025-07-28T10:31Z
- Upload progress bar and export spinners added
- Timeline filters by date range and export feedback
- Next: polish tab visuals

## Update 2025-07-28T10:50Z
- Timeline endpoints provide excerpts with citations
- React timeline modal displays citation or excerpt
- Added helper to read excerpts from uploaded files
- Next: tweak graph layout

## Update 2025-07-28T11:05Z
- Added Team Pipeline section to React dashboard
- Document tools now show output links after stamping or redaction
- Next: polish remaining styles

## Update 2025-07-28T14:23Z
- Upload endpoint stores documents and kicks off analysis automatically
- Default case created on first run
- Next: review vector DB contents and refine UI polish

## Update 2025-07-28T14:42Z
- Session reload ensures new uploads reach agent network
- Next: improve styling polish
- Next: polish tab visuals
## Update 2025-07-28T15:35Z
- Added Vite build setup and modular React components
- Updated dashboard template to load compiled bundle
- Documented build command in README
- Next: verify build artifacts in Docker image
## Update 2025-07-29T02:17Z
- Removed compiled bundle from repo and added ignore rules
- Documented that bundle.js must be built locally
- Next: confirm React build step works in Docker

## Update 2025-07-29T02:32Z
- Added icons to dashboard tabs and improved styles
- Built bundle.js via Vite
- Next: test Docker image with compiled assets
## Update 2025-07-29T03:01Z
- Introduced MetricCard component and overview metrics grid
- Updated stylesheet with metric card styles and built bundle
- Next: adjust pipeline view for smaller screens

## Update 2025-07-29T03:13Z
- Redesigned pipeline section with icons and grid layout
- Compiled latest React build and verified unit tests
- Next: refine case management timeline display
## Update 2025-07-29T03:22Z
- Created aggregated `/api/metrics` endpoint for dashboard stats
- Overview and Pipeline React components now fetch from this endpoint
- Readme documents the new API; bundle rebuilt via Vite
- Next: polish timeline UI and confirm Docker build on Windows

## Update 2025-07-29T03:32Z
- Display results from Forensic, Subpoena and Presentation tools in the UI
- Renamed dashboard tabs to reflect team names from the manifest
- Next: run tests and build to ensure everything compiles
## Update 2025-07-29T03:54Z
- Implemented /api/cases endpoint and case count metric
- Fixed duplicate code in upload_files
- Overview and Stats sections updated with new metrics
- Next: verify npm build and tests

## Update 2025-07-29T05:53Z
- Added case management controls to the React UI
- README updated with instructions for using the case selector
- Next: run npm build and pytest

## Update 2025-07-29T06:40Z
- Implemented case deletion endpoint and UI control
- Enhanced research tab with formatted results and summaries
- Vector search view now shows IDs and snippets
- Updated documentation and prepared for build
- Next: compile bundle and ensure tests pass
## Update 2025-07-29T07:06Z
- Added calendar UI with backend events
- Introduced graph analysis tool
- Next: build bundle and run tests
## Update 2025-07-29T08:34Z
- Updated graph analyze icon and added global lint hints
- Fixed newlines in Dockerfile and stylesheet
- Next: rebuild React bundle and run tests

## Update 2025-07-29T08:57Z
- Renamed default LLM config to `llm_config.hocon`
- Updated `.env` examples with new path
- Next: run npm build and pytest
## Update 2025-07-29T09:17Z
- Default AGENT_LLM_INFO_FILE added to Flask app
- run.py now passes this path via environment
- Next: npm build and pytest

## Update 2025-07-29T09:52Z
- Dockerfile now installs Node and builds React bundle automatically
- Added project .dockerignore to keep images slim
- Verified build and tests pass
- Next: finalize UI polish

## Update 2025-07-29T10:14Z
- Installed pyvis, flask and chromadb for tests
- Ran npm install and built bundle with Vite
- All unit tests pass and build succeeds
- Next: fix llm_config path in Docker startup

## Update 2025-07-29T10:25Z
- Updated Dockerfile to copy Node manifests before install
- Rebuilt React bundle and ran pytest successfully
- Next: ensure docker-compose build succeeds

## Update 2025-07-29T20:47Z
- Installed extra Python packages so tests run
- Reinstalled Node modules and built Vite bundle
- Verified pytest and npm build succeed
- Next: check docker-compose on Windows

## Update 2025-07-29T21:20Z
- Adjusted Dockerfile to export AGENT_LLM_INFO_FILE without quotes
- Next: run npm build and pytest to confirm fix

## Update 2025-07-29T21:35Z
- Resolved LLM config path with absolute directories
- Reinstalled dependencies and built Vite bundle
- Tests pass with all new packages
- Next: validate docker-compose startup

## Update 2025-07-29T22:06Z
- Switched Dockerfile to multi-stage build with Node 18 for frontend assets
- Confirmed npm build and pytest succeed after the change
- Next: check docker-compose build on Windows

## Update 2025-07-29T22:35Z
- Verified the builder stage installs Node modules and compiles React before copying assets
- `npm run build` and `pytest -q` both succeed
- Next: ensure docker-compose builds without missing npm
## Update 2025-07-29T23:31Z
- Installed pytest-cov and other deps so tests run
- Rebuilt Vite bundle and ran pytest
- Next: verify docker-compose build when docker available

## Update 2025-07-29T23:43Z
- Installed neuro-san, pyvis, flask and chromadb so tests run
- Rebuilt Vite bundle and confirmed pytest passes
- Next: confirm Docker build pipeline

## Update 2025-08-01T12:34Z
- Built React bundle and launched Flask on port 5001
- Verified server start by pointing AGENT_MANIFEST_FILE to manifest.hocon
- Next: adjust run script to avoid port conflicts

## Update 2025-08-01T12:50Z
- Confirmed Flask server runs with AGENT_MANIFEST_FILE=registries/manifest.hocon
- Npm build and pytest succeed
- Added detailed build instructions to docs/memory_bank.md
- Next: implement agent network cards in React UI

## Update 2025-08-01T13:25Z
- Created AgentNetworkSection component and new tab
- Updated defaults to use manifest.hocon for local runs
- Rebuilt bundle and confirmed tests pass
- Next: test docker-compose build when available

## Update 2025-08-02T22:08Z
- Added rfc3987 dependency and switched Flask imports to absolute paths
- Verified gunicorn serves bundle.js and main.css after build
- Next: audit dashboard for missing stylesheet references

## Update 2025-08-02T22:23Z
- Trigger npm build at startup if bundle.js is missing and link main.css in the template
- Removed obsolete dashboard.js to avoid serving stale assets
- Next: confirm UI renders in browser and broaden API test coverage

## Update 2025-08-02T23:05Z
- Removed host bind mount from Docker Compose to keep built React assets inside container
- Set AGENT_MANIFEST_FILE in Dockerfile for consistent registry loading
- Next: build compose stack and verify dashboard renders in container

## Update 2025-08-02T23:48Z
- Load legal discovery assistant on a background thread so HTTP requests return immediately
- Next: verify dashboard interactivity once agent initialization completes

## Update 2025-08-03T00:20Z
- Added /api/agents and /api/topics endpoints backed by registry and database
- Ensured React build outputs load by bundling when missing
- Next: validate dashboard renders data from new endpoints

## Update 2025-08-03T01:40Z
- Implemented resilient upload pipeline with per-file error handling and batch processing
- Frontend now uploads files in groups of 10 and refreshes view after each chunk
- Next: surface upload errors to users and expand ingestion metrics

## Update 2025-08-03T02:20Z
- Display current filename during uploads and dedupe by SHA256 hash
- Backend rejects files that exceed a 30s ingestion timeout and persists batches
- Next: verify dashboard renders in browser and tune timeout threshold

## Update 2025-08-03T02:48Z
- Batch uploads now time out after 30s and update Neo4j and vector DB simultaneously
- Added UPLOAD_ROOT env support and graph refresh hook in React uploader
- Next: run end-to-end analysis to ensure orchestrator picks up new documents automatically

## Update 2025-08-03T04:07Z
- Wrapped full document ingestion in 30s guarded threads; uploads now skip stalled files and continue
- Next: surface skipped-file info in the React uploader

## Update 2025-08-03T04:31Z
- Batch uploads trigger orchestrator after each commit and show per-stage progress bars
- Next: expose ingestion metrics and error details through dashboard

## Update 2025-08-03T05:10Z
- Reject unreadable, oversized (>1GB), or disallowed files without stalling batches
- Next: propagate skip reasons to frontend and refine retry UX
## Update 2025-08-03T06:30Z
- Added filename and path metadata during vector ingestion to satisfy Chromadb
- Next: ensure batch uploads succeed without metadata errors

## Update 2025-08-03T07:30Z
- Guarded vector add with metadata sanitization and retry to avoid ingestion failures
- Next: observe batch uploads to ensure all files index correctly

## Update 2025-08-03T09:40Z
- `VectorDatabaseManager` now inserts placeholder metadata when none is provided, preventing Chroma errors
- Next: test large batch uploads to confirm ingestion remains stable

## Update 2025-08-03T08:27Z
- Wrapped Chroma `add` calls in a retry with default metadata so malformed files are skipped without stalling uploads
- Next: verify batch uploads proceed even when some documents contain empty metadata

## Update 2025-08-03T11:00Z
- Switched document ingestion to subprocesses and kill on timeout to prevent frozen uploads
- Next: surface timeout skips in UI

## Update 2025-08-03T12:30Z
- Append processed filenames to each batch so agent session reinitializes when chunks succeed
- Next: report skipped files back to users for troubleshooting

## Update 2025-08-03T13:45Z
- Added Document Drafter endpoint and React panel so trial prep team can draft pleadings
- Integrated AAOSA macros into `legal_discovery.hocon` and enhanced tab styling with neon glow
- Next: stream drafted document summaries back to the dashboard

## Update 2025-08-03T16:00Z
- Logged skipped uploads and enforced 30s kill switches so hung files no longer freeze batches
- Restyled dashboard with smoky glass greys and backdrop blur for a spaceship-like feel
- Next: surface skip reasons in UI and tighten grey theme across components

## Update 2025-08-03T17:30Z
- Applied alien warship glass theme with neon accents across dashboard and timeline
- Added reusable design tokens (`theme.js`, `figma_tokens.json`) for UI expansion
- Next: integrate tokens into remaining React components and verify Docker styling

## Update 2025-08-03T18:30Z
- Repaired ingestion subprocess setup to close syntax gap and handle timeouts via queue
- Batch tracking restored so sessions reload after successful uploads
- Next: ensure gunicorn starts cleanly with updated interface

## Update 2025-08-03T19:50Z
- Commit uploads per 10-file batch with concurrent ingestion and dual-schema metadata storage
- Log and skip 30s timeouts without halting remaining uploads
- Next: expose skipped file details in dashboard UI

## Update 2025-08-03T21:45Z
- Moved ingestion wrapper to top level so multiprocessing can start worker processes in upload route
- Next: monitor batch uploads for stable completion and report skipped files to users

## Update 2025-08-03T22:40Z
- Fixed dormant settings button by binding click handler and rendering modal with flex display
- Added preset Cypher query buttons and backend endpoint so graph exploration works without manual query knowledge
- Darkened dashboard backdrop with gunmetal gradient to differentiate cards
- Next: style query results output and refine hover animations across components

## Update 2025-08-04T00:30Z
- Enabled PostgreSQL via `DATABASE_URL` and wired Chroma host/port through environment variables
- Vector database manager now uses `HttpClient` for external Postgres-backed Chroma
- `docker-compose.yml` includes a PostgreSQL service for persistent storage
- Next: surface ingestion metrics and improve graph exploration usability

## Update 2025-08-04T02:00Z
- Switched upload route to a thread pool for parallel file processing with 30s timeouts
- Next: monitor executor load and refine async workflow

## Update 2025-08-04T03:00Z
- Added relational models for causes of action, elements, defenses and facts
- Introduced ontology loader with initial JSON schema
- Added unit test scaffold for ontology loading
- Next: integrate fact extractor and graph persistence

## Update 2025-08-04T??Z
- Implemented `FactExtractor` leveraging spaCy to pull parties, dates and actions
- Added spaCy requirement and unit test
- Next: connect extractor to upload pipeline and persist facts/relationships
## Update 2025-08-04T05:30Z
- Integrated `FactExtractor` into ingestion flow storing JSON facts in SQL and Neo4j
- Added `add_fact` helper to `KnowledgeGraphManager`
- Next: link facts to ontology elements and expose theory suggestions

## Update 2025-08-04T07:00Z
- Linked extracted facts to ontology elements and causes in Neo4j
- Added LegalTheoryEngine with `/api/theories/suggest` and Case Theory dashboard tab
- Highlighted supported elements with neon glow for clarity
- Next: refine scoring metrics and broaden ontology coverage

## Update 2025-08-04T09:30Z
- Weighted element links with spaCy similarity and Jaccard heuristics
- Surfaced element scores in Case Theory tab with neon progress bars
- Next: expand ontology vocabulary and tune similarity thresholds

## Update 2025-08-04T09:30Z
- Automated privilege detection with redaction logs and audit trail
- Upload pipeline stores originals securely and serves redacted copies
- Document tree marks privileged files for review with stealth icon
- Next: surface override controls in dashboard

## Update 2025-08-04T10:14Z
- Added dispute and origin relationships to KnowledgeGraphManager and cause subgraph export
- Expanded ontology tests and graph relationship coverage
- Next: incorporate scoring weights and timeline overlays in theory engine
## Update 2025-08-04T11:00Z

- Expanded legal theory ontology with negligence, defamation, false imprisonment, intentional infliction of emotional distress, and strict products liability.
- LegalTheoryEngine now exposes defenses and factual indicators alongside element support scores.
- Next: implement weighted scoring and add jurisdiction-specific defenses.

## Update 2025-08-04T12:30Z
- Extended Document model with exhibit fields and added ExhibitCounter and audit log tables.
- Introduced `exhibit_manager` service with binder generation and export helpers.
- Added unit test covering exhibit numbering and binder creation.
- Next: wire exhibit manager into dashboard UI and provide export controls.

## Update 2025-08-04T12:45Z
- Fixed exhibit manager test setup to avoid detached instances.
- Simplified exhibit_manager imports and verified all tests pass.
- Next: begin UI integration for exhibit controls.

## Update 2025-08-04T13:30Z
- Hardened exhibit logging with optional document IDs and export validation.
- Added zip export test and keyboard-focus styling for navigation links.
- Next: connect exhibit exports to dashboard controls.

## Update 2025-08-04T14:00Z
- Made exhibit numbering idempotent and corrected missing test imports.
- Refined navigation focus styling with an accent glow for accessibility.
- Next: wire binder and ZIP export actions into the dashboard UI.

## Update 2025-08-04T14:30Z
- Exposed exhibit operations via REST blueprint and registered routes.
- Added React Exhibits tab with assignment, binder and ZIP export controls.
- Styled exhibit table headers for better visual hierarchy.
- Next: support exhibit reordering and privilege filters in UI.

## Update 2025-08-04T12:00Z
- Introduced witness models and deposition prep tool with question generation, export, and React dashboard tab.
- Next: enhance review logging and offer PDF export.

## Update 2025-08-04T13:30Z
- Added contradiction detection with FactConflict records and prompt context.
- Export supports PDF including case ID, timestamp, and footnoted sources; UI offers separate DOCX/PDF buttons with improved styling.
- Next: implement deposition review approvals with permission controls.

## Update 2025-08-04T14:30Z
- Introduced deposition review logging with role-based checks and blocked exports for non-attorneys.
- React panel now collects reviewer ID and notes with enhanced hover styling on question items.
- Next: investigate optional deposition prep enhancements and deeper audit trails.
- Linked facts to ontology elements and generated cause support scores.
- Next: weight confidence by document credibility and expose metrics in UI.
## Update 2025-08-04T15:00Z
- Documented knowledge graph tests and re-ran suite after review fixes.
- Next: refine scoring weights for cause support metrics.

## Update 2025-08-05T03:22Z
- Added spaCy model and graph dependencies to requirements and Dockerfiles.
- Registered FactExtractor and LegalTheoryEngine in agent registry.
- Next: verify graph visualisations and theory suggestions.
## Update 2025-08-05T12:00Z
- Added tests for fact-element linking, theory scoring, and API endpoint coverage
- Documented `/api/theories/suggest` usage in README
- Next: broaden graph visualisations and extend endpoint coverage

## Update 2025-08-05T15:00Z
- Linked facts to supporting elements with `SUPPORTS` edges and tallied satisfied elements in `LegalTheoryEngine`
- Exposed `/api/theories/suggest` endpoint returning ranked theories with supporting facts
- Next: expand graph visualisation and refine element weighting metrics

## Update 2025-08-05T18:00Z
- Added weighted edge data to `get_cause_subgraph` and exposed `/api/theories/graph`
- Refined theory scoring to average element weights for ranking
- Next: surface graph visuals in dashboard and tune weighting heuristics

## Update 2025-08-05T20:00Z
- Surfaced cause-of-action graphs in the dashboard via event dispatch
- Scoring now blends element weights with coverage ratio
- Next: tune weighting thresholds and annotate graph nodes with fact counts

## Update 2025-08-05T21:00Z
- Upgraded privilege detection with legal spaCy model support and textcat scoring
- Logged redaction snippets and added privilege override API/UI controls
- Next: polish reviewer workflow and monitor classifier performance

## Update 2025-08-05T22:30Z
- Removed outdated deposition export from review endpoint to enforce reviewer IDs and avoid undefined variables
- Next: add unit tests covering deposition review logging

## Update 2025-08-05T10:56Z
- Added chain-of-custody logging model and event triggers
- Integrated logging utility across ingest, redaction, stamping, and export flows
- Exposed retrieval API and React dashboard panel for chain logs
- Next: extend filtering and export options for audit reports
## Update 2025-08-05T11:12Z
- Added `DocumentSource` enum and `source` field with migration
- Upload pipeline records source and returns it in file APIs
- Vector database now skips duplicate/similar documents
- React upload panel offers source selection, filtering, and color coding
- Next: fix failing KnowledgeGraphManager relationship test
## Update 2025-08-05T11:13Z
- Removed duplicate logging import in vector database manager
- Next: none
## Update 2025-08-06T00:00Z
- Added conversation and message tables for chat memory with privilege-aware visibility
- Implemented retrieval chat agent querying vector/graph stores with audit logging
- React chat panel now uses Socket.IO client for real-time updates
- Next: expand chat tests and manage multi-conversation UI

## Update 2025-08-06T03:51Z
- Swapped OpenAI dependencies for Google Generative AI in requirements
- Updated tooling to reference `google-generativeai`
- Next: verify Google API key configuration across services

## Update 2025-08-06T02:30Z
- Replaced OpenAI usage with Gemini equivalents and removed OpenAI dependency
- Next: verify cross-tool compatibility across modules
## Update 2025-08-06T02:40Z
- Cleaned up RAG docstrings to reference Gemini embeddings
- Next: confirm documentation aligns with new defaults
<<<<<<< HEAD
## Update 2025-08-06T04:48Z
- Refined document source handling and vector dedup logging.
- Next: validate end-to-end ingestion with new source filters.
=======

## Update 2025-08-06T04:45Z
- Implemented ChainOfCustodyLog model with immutable append-only records
- Wired logging utility into ingest, redaction, stamping, and export flows with retrieval API and dashboard panel
- Next: extend chain log filters and add report export options

## Update 2025-08-06T05:30Z
- Enhanced privilege detector with legal-model fallback and optional classifier
- Recorded span scores in `RedactionLog` and exposed manual privilege override API/UI
- Next: refine reviewer workflow and monitor classifier accuracy

## Update 2025-08-06T08:00Z
- Added migration for conversation and message tables with visibility enum.
- Verified retrieval chat agent wiring with privilege filtering and audit logging.
- Next: expand chat tests and support multi-conversation management.
## Update 2025-08-06T09:00Z
- Added Redis-backed message bus and listener module.
- Chain-of-custody logs now record `source_team` for provenance.
- Next: persist research insights received via message bus.

## Update 2025-08-06T10:30Z
- Extended ontology with new causes, defenses and jurisdiction mapping.
- Added `TheoryConfidence` model and migration linking facts to theories with source provenance.
- Upgraded fact extractor for NER tagging, relationship extraction and confidence scoring.
- Next: surface theory confidence metrics in API responses and dashboard graphs.

## Update 2025-08-06T12:30Z
- Added confidence-weighted SUPPORTS/CONTRADICTS edges and theory acceptance routing to drafter, pretrial and timeline APIs.
- Next: surface accepted theory outputs in dashboard UI.

## Update 2025-08-06T14:00Z
- Implemented approval, rejection and comment endpoints with UI controls and confidence bar.
- Graph and timeline auto-refresh on theory decisions and Cypress tests cover the workflow.
- Next: capture reviewer identity and expose theory review history.

## Update 2025-08-06T16:00Z
- Added legal crawler for bench cards, jury instructions, statutes and case law with Neo4j storage.
- Exposed CoCounsel and auto-drafter search APIs and scheduled daily crawler updates.
- Next: expand source-specific parsing and connect search results to dashboard UI.

## Update 2025-08-06T15:30Z
- Added `exhibit_order` column with migration and default assignment.
- Exposed reorder API and filtered exhibit listings by privilege and source team; UI highlights privileged entries.
- Next: add drag-and-drop reordering in React dashboard.

## Update 2025-08-06T17:30Z
- Added Gemini auto-drafter with motion templates and DOCX/PDF export.
- Added React Auto Draft panel with manual review before export.
- Next: expand motion templates and integrate deeper opposition metrics.

## Update 2025-08-06T18:30Z
- Embedded chat messages into Chroma with conversation vector IDs and graph links.
- Applied privilege-aware filters to retrieval to exclude restricted content.
- Next: broaden chat tests and surface similar message context in UI.

## Update 2025-08-06T19:00Z
- Added React ExhibitTab with drag-and-drop ordering plus privilege and source filters; entries show linked theories and timeline dates.
- Extended exhibit API with source filter and links endpoint; updated tests to cover ordering, filtering, and link retrieval.
- Next: connect exhibit links to detailed timeline view and broaden source options.

## Update 2025-08-06T20:30Z
- Enhanced exhibit export to bundle deposition excerpts, theory references, scorecards, and sanctions notes into PDF/ZIP.
- Added tests for exhibit numbering, cross-links, and privilege exclusions.
- Next: enrich PDF export formatting for metadata pages.

## Update 2025-08-07T10:00Z
- Expanded motion template library with Motion in Limine and configurable Gemini temperature.
- Added review gating to Auto Draft UI requiring explicit approval before export.
- Next: incorporate opposition metrics into prompts and support additional export formats.

## Update 2025-08-07T12:00Z
- Added WebRTC-enabled ChatSection with selectable voice models and Socket.IO streaming.
- Logged chat messages and voice transcripts to MessageAuditLog with migration and integration tests.
- Next: enhance audio quality and broaden language model support.

## Update 2025-08-07T13:30Z
- Replaced `content_hash` with explicit `sha256` field on `Document` model and surfaced hashes in file listings and uploads.
- Vector DB manager now checks similarity using precomputed embeddings when available to skip near-duplicate documents.
- Next: tune duplicate threshold and extend source enum options.
>>>>>>> 2170e4eb
<|MERGE_RESOLUTION|>--- conflicted
+++ resolved
@@ -579,11 +579,10 @@
 ## Update 2025-08-06T02:40Z
 - Cleaned up RAG docstrings to reference Gemini embeddings
 - Next: confirm documentation aligns with new defaults
-<<<<<<< HEAD
+
 ## Update 2025-08-06T04:48Z
 - Refined document source handling and vector dedup logging.
 - Next: validate end-to-end ingestion with new source filters.
-=======
 
 ## Update 2025-08-06T04:45Z
 - Implemented ChainOfCustodyLog model with immutable append-only records
@@ -662,5 +661,4 @@
 ## Update 2025-08-07T13:30Z
 - Replaced `content_hash` with explicit `sha256` field on `Document` model and surfaced hashes in file listings and uploads.
 - Vector DB manager now checks similarity using precomputed embeddings when available to skip near-duplicate documents.
-- Next: tune duplicate threshold and extend source enum options.
->>>>>>> 2170e4eb
+- Next: tune duplicate threshold and extend source enum options.
# Legal Discovery Module Guide

- Keep the Flask routes and dashboard UI in sync. All features should be production ready with no placeholders.
- Ensure the dark theme remains responsive and professional.
- Log progress here before each commit with notes on next steps.

###STARTUP SCRIPT###
```bash
#!/bin/bash
set -e
python3 -m venv venv
source venv/bin/activate
export PYTHONPATH=$(pwd)
pip install -r requirements.txt
pip install python-dotenv flask gunicorn pillow requests neuro-san pyvis
```

### Update 2025-07-27T20:30Z
- Added interactive chat panel and settings modal to the dashboard.
- Refined styles with responsive grid and sticky navigation.
- Connected all controls to backend APIs via `dashboard.js`.
- Next: enhance data visualisations for the knowledge graph and timeline.

## Update 2025-07-27T21:07Z
- Updated imports for legal discovery tools to match new neuro_san package layout
- Install attempts failed due to network restrictions
- Next: test the Flask app in Docker once dependencies are resolved

## Update 2025-07-27T21:25Z
- Installed dependencies locally to run tests successfully
- Verified coded tool imports after update; tests pass
- Next: rebuild Docker image and ensure Flask app loads correctly

## Update 2025-07-27T21:29Z
- Confirmed tests run successfully after installing dependencies
- Docker tooling not available here so image build couldn't be tested
- Next: verify Docker compose when environment supports it
## Update 2025-07-27T22:15Z
- Introduced tabbed interface and updated dashboard scripts
- Next: refine styles and test Docker stack

## Update 2025-07-27T22:45Z
- Migrated dashboard to React for a richer UI
- Added dashboard-react.jsx and updated template to load React
- Next: run tests and verify Docker images once available

## Update 2025-07-27T23:17Z
- Added React settings modal tied to /api/settings
- Upgraded timeline view with vis.js and export action
- All tests pass after installing dependencies
- Next: polish remaining React components

## Update 2025-07-27T23:30Z
- Ensured coverage plugin installed so tests run
- Verified dashboard renders with new React design
- Tests succeed (2 passed, 2 skipped)
- Next: finalize Docker build scripts and refine CSS details

## Update 2025-07-28T00:24Z
- Cleaned up legacy HTML and JS; default route shows new React UI
- Next: ensure Docker front end refreshes

## Update 2025-07-28T01:49Z
- Use `legal_discovery.hocon` manifest and send uploaded files to the agent
- Next: verify ingestion pipeline within Docker compose

## Update 2025-07-28T02:30Z
- Created Flask routes for subpoena drafting and presentation generation
- Added React tabs to use these endpoints
- Installed missing Python packages so tests execute
- Next: integrate remaining sub-team tools and polish React styling

### Plan 2025-07-28
- Build tabs for each team in `legal_discovery.hocon` (case management, research, forensic, timeline, subpoena, trial prep)
- Provide REST endpoints for all coded tools with clear parameters and JSON responses
- Connect React components to these endpoints using fetch and intuitive forms
- Document Docker deployment and ensure gunicorn works on Windows

## Update 2025-07-28T03:09Z
- Synced template with React components by removing old settings modal
- Set default manifest in run.py to legal_discovery.hocon
- Next: verify timeline export works and finalize Docker config

## Update 2025-07-28T03:19Z
- Installed dependencies for tests and verified coverage
- React dashboard and manifest integration confirmed working
- Next: ensure Docker serves React UI correctly

## Update 2025-07-27T21:07Z
- Updated imports for legal discovery tools to match new neuro_san package layout
- Install attempts failed due to network restrictions
- Next: test the Flask app in Docker once dependencies are resolved

## Update 2025-07-27T21:25Z
- Installed dependencies locally to run tests successfully
- Verified coded tool imports after update; tests pass
- Next: rebuild Docker image and ensure Flask app loads correctly

## Update 2025-07-27T21:29Z
- Confirmed tests run successfully after installing dependencies
- Docker tooling not available here so image build couldn't be tested
- Next: verify Docker compose when environment supports it

\n## Update 2025-07-27T22:15Z\n- Introduced tabbed interface and updated dashboard scripts\n- Next: refine styles and test Docker stack

## Update 2025-07-27T22:15Z
- Introduced tabbed interface and updated dashboard scripts
- Next: refine styles and test Docker stack

## Update 2025-07-27T22:45Z
- Migrated dashboard to React for a richer UI
- Added dashboard-react.jsx and updated template to load React
- Next: run tests and verify Docker images once available

## Update 2025-07-27T23:17Z
- Added React settings modal tied to /api/settings
- Upgraded timeline view with vis.js and export action
- All tests pass after installing dependencies
- Next: polish remaining React components


## Update 2025-07-27T23:30Z
- Ensured coverage plugin installed so tests run
- Verified dashboard renders with new React design
- Tests succeed (2 passed, 2 skipped)
- Next: finalize Docker build scripts and refine CSS details

- Next: verify Docker compose when environment supports it

## Update 2025-07-28T06:55Z
- Added subpoena and presentation tabs to React UI
- Extended settings modal with full credential fields
- Next: finalize overview page for team interactions

## Update 2025-07-28T07:05Z
- Integrated CourtListener and statute scraping in ResearchTools
- Research tab now lets users pick source
- Next: link timeline events to file excerpts

## Update 2025-07-28T07:36Z
- Graph search and subnet filter implemented
- Added CaseManagementSection tying tasks and timeline
- Overview shows vector counts
- Next: refine styles

## Update 2025-07-28T10:31Z
- Upload progress bar and export spinners added
- Timeline filters by date range and export feedback
- Next: polish tab visuals

## Update 2025-07-28T10:50Z
- Timeline endpoints provide excerpts with citations
- React timeline modal displays citation or excerpt
- Added helper to read excerpts from uploaded files
- Next: tweak graph layout

## Update 2025-07-28T11:05Z
- Added Team Pipeline section to React dashboard
- Document tools now show output links after stamping or redaction
- Next: polish remaining styles

## Update 2025-07-28T14:23Z
- Upload endpoint stores documents and kicks off analysis automatically
- Default case created on first run
- Next: review vector DB contents and refine UI polish

## Update 2025-07-28T14:42Z
- Session reload ensures new uploads reach agent network
- Next: improve styling polish
- Next: polish tab visuals
## Update 2025-07-28T15:35Z
- Added Vite build setup and modular React components
- Updated dashboard template to load compiled bundle
- Documented build command in README
- Next: verify build artifacts in Docker image
## Update 2025-07-29T02:17Z
- Removed compiled bundle from repo and added ignore rules
- Documented that bundle.js must be built locally
- Next: confirm React build step works in Docker

## Update 2025-07-29T02:32Z
- Added icons to dashboard tabs and improved styles
- Built bundle.js via Vite
- Next: test Docker image with compiled assets
## Update 2025-07-29T03:01Z
- Introduced MetricCard component and overview metrics grid
- Updated stylesheet with metric card styles and built bundle
- Next: adjust pipeline view for smaller screens
<<<<<<< HEAD

## Update 2025-07-29T03:13Z
- Redesigned pipeline section with icons and grid layout
- Compiled latest React build and verified unit tests
- Next: refine case management timeline display
## Update 2025-07-29T03:22Z
- Created aggregated `/api/metrics` endpoint for dashboard stats
- Overview and Pipeline React components now fetch from this endpoint
- Readme documents the new API; bundle rebuilt via Vite
- Next: polish timeline UI and confirm Docker build on Windows

## Update 2025-07-29T03:32Z
- Display results from Forensic, Subpoena and Presentation tools in the UI
- Renamed dashboard tabs to reflect team names from the manifest
- Next: run tests and build to ensure everything compiles
## Update 2025-07-29T03:54Z
- Implemented /api/cases endpoint and case count metric
- Fixed duplicate code in upload_files
- Overview and Stats sections updated with new metrics
- Next: verify npm build and tests

## Update 2025-07-29T05:53Z
- Added case management controls to the React UI
- README updated with instructions for using the case selector
- Next: run npm build and pytest
=======
- Next: confirm React build step works in Docker
>>>>>>> 942eb3b6
<|MERGE_RESOLUTION|>--- conflicted
+++ resolved
@@ -186,7 +186,6 @@
 - Introduced MetricCard component and overview metrics grid
 - Updated stylesheet with metric card styles and built bundle
 - Next: adjust pipeline view for smaller screens
-<<<<<<< HEAD
 
 ## Update 2025-07-29T03:13Z
 - Redesigned pipeline section with icons and grid layout
@@ -212,6 +211,4 @@
 - Added case management controls to the React UI
 - README updated with instructions for using the case selector
 - Next: run npm build and pytest
-=======
-- Next: confirm React build step works in Docker
->>>>>>> 942eb3b6
+- Next: confirm React build step works in Docker
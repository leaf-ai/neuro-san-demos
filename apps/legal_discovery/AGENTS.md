--- conflicted
+++ resolved
@@ -698,20 +698,17 @@
 - Tests cover ingest, redaction, stamping and export logging end-to-end.
 - Next: extend chain log filters and add report export options.
 
-<<<<<<< HEAD
 ## Update 2025-08-09T00:00Z
 - Implemented DocumentScorer heuristics and stored probative/admissibility/narrative/confidence scores.
 - Added Document Review tab with sortable score bars and refined neon styling.
 - Scores feed binder cover sheets, auto-drafter prompts, and sanctions analysis.
 - Next: calibrate scoring heuristics and expose UI weighting controls.
 
-=======
 ## Update 2025-08-08T16:00Z
 - Aggregated stipulations, contested issues and witness lists from approved theories.
 - Gemini-powered pretrial export saves editable DOCX and hooks timeline/binder modules.
 - Added unit test for export to verify timeline and binder integration.
 - Next: expose pretrial export endpoint in dashboard UI.
->>>>>>> 7579d10f
 
 ## Update 2025-08-06T16:29Z
 - TemplateLibrary now pulls opposition discrepancies for motion prompts.

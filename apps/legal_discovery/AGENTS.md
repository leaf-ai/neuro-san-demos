# Legal Discovery Module Guide

- Keep the Flask routes and dashboard UI in sync. All features should be production ready with no placeholders.
- Ensure the dark theme remains responsive and professional.
- Log progress here before each commit with notes on next steps.

###STARTUP SCRIPT###
```bash
#!/bin/bash
set -e
python3 -m venv venv
source venv/bin/activate
export PYTHONPATH=$(pwd)
pip install -r requirements.txt
pip install python-dotenv flask gunicorn pillow requests neuro-san pyvis
```

### Update 2025-07-27T20:30Z
- Added interactive chat panel and settings modal to the dashboard.
- Refined styles with responsive grid and sticky navigation.
- Connected all controls to backend APIs via `dashboard.js`.
- Next: enhance data visualisations for the knowledge graph and timeline.

## Update 2025-07-27T21:07Z
- Updated imports for legal discovery tools to match new neuro_san package layout
- Install attempts failed due to network restrictions
- Next: test the Flask app in Docker once dependencies are resolved

## Update 2025-07-27T21:25Z
- Installed dependencies locally to run tests successfully
- Verified coded tool imports after update; tests pass
- Next: rebuild Docker image and ensure Flask app loads correctly

## Update 2025-07-27T21:29Z
- Confirmed tests run successfully after installing dependencies
- Docker tooling not available here so image build couldn't be tested
- Next: verify Docker compose when environment supports it
## Update 2025-07-27T22:15Z
- Introduced tabbed interface and updated dashboard scripts
- Next: refine styles and test Docker stack

## Update 2025-07-27T22:45Z
- Migrated dashboard to React for a richer UI
- Added dashboard-react.jsx and updated template to load React
- Next: run tests and verify Docker images once available

## Update 2025-07-27T23:17Z
- Added React settings modal tied to /api/settings
- Upgraded timeline view with vis.js and export action
- All tests pass after installing dependencies
- Next: polish remaining React components

## Update 2025-07-27T23:30Z
- Ensured coverage plugin installed so tests run
- Verified dashboard renders with new React design
- Tests succeed (2 passed, 2 skipped)
- Next: finalize Docker build scripts and refine CSS details

## Update 2025-07-28T00:24Z
- Cleaned up legacy HTML and JS; default route shows new React UI
- Next: ensure Docker front end refreshes

## Update 2025-07-28T01:49Z
- Use `legal_discovery.hocon` manifest and send uploaded files to the agent
- Next: verify ingestion pipeline within Docker compose

## Update 2025-07-28T02:30Z
- Created Flask routes for subpoena drafting and presentation generation
- Added React tabs to use these endpoints
- Installed missing Python packages so tests execute
- Next: integrate remaining sub-team tools and polish React styling

### Plan 2025-07-28
- Build tabs for each team in `legal_discovery.hocon` (case management, research, forensic, timeline, subpoena, trial prep)
- Provide REST endpoints for all coded tools with clear parameters and JSON responses
- Connect React components to these endpoints using fetch and intuitive forms
- Document Docker deployment and ensure gunicorn works on Windows

## Update 2025-07-28T03:09Z
- Synced template with React components by removing old settings modal
- Set default manifest in run.py to legal_discovery.hocon
- Next: verify timeline export works and finalize Docker config

## Update 2025-07-28T03:19Z
- Installed dependencies for tests and verified coverage
- React dashboard and manifest integration confirmed working
- Next: ensure Docker serves React UI correctly

## Update 2025-07-27T21:07Z
- Updated imports for legal discovery tools to match new neuro_san package layout
- Install attempts failed due to network restrictions
- Next: test the Flask app in Docker once dependencies are resolved

## Update 2025-07-27T21:25Z
- Installed dependencies locally to run tests successfully
- Verified coded tool imports after update; tests pass
- Next: rebuild Docker image and ensure Flask app loads correctly

## Update 2025-07-27T21:29Z
- Confirmed tests run successfully after installing dependencies
- Docker tooling not available here so image build couldn't be tested
- Next: verify Docker compose when environment supports it


## Update 2025-07-27T22:15Z
- Introduced tabbed interface and updated dashboard scripts
- Next: refine styles and test Docker stack

## Update 2025-07-27T22:15Z
- Introduced tabbed interface and updated dashboard scripts
- Next: refine styles and test Docker stack

## Update 2025-07-27T22:45Z
- Migrated dashboard to React for a richer UI
- Added dashboard-react.jsx and updated template to load React
- Next: run tests and verify Docker images once available

## Update 2025-07-27T23:17Z
- Added React settings modal tied to /api/settings
- Upgraded timeline view with vis.js and export action
- All tests pass after installing dependencies
- Next: polish remaining React components


## Update 2025-07-27T23:30Z
- Ensured coverage plugin installed so tests run
- Verified dashboard renders with new React design
- Tests succeed (2 passed, 2 skipped)
- Next: finalize Docker build scripts and refine CSS details

- Next: verify Docker compose when environment supports it

## Update 2025-07-28T06:55Z
- Added subpoena and presentation tabs to React UI
- Extended settings modal with full credential fields
- Next: finalize overview page for team interactions

## Update 2025-07-28T07:05Z
- Integrated CourtListener and statute scraping in ResearchTools
- Research tab now lets users pick source
- Next: link timeline events to file excerpts

## Update 2025-07-28T07:36Z
- Graph search and subnet filter implemented
- Added CaseManagementSection tying tasks and timeline
- Overview shows vector counts
- Next: refine styles

## Update 2025-07-28T10:31Z
- Upload progress bar and export spinners added
- Timeline filters by date range and export feedback
- Next: polish tab visuals

## Update 2025-07-28T10:50Z
- Timeline endpoints provide excerpts with citations
- React timeline modal displays citation or excerpt
- Added helper to read excerpts from uploaded files
- Next: tweak graph layout

## Update 2025-07-28T11:05Z
- Added Team Pipeline section to React dashboard
- Document tools now show output links after stamping or redaction
- Next: polish remaining styles

## Update 2025-07-28T14:23Z
- Upload endpoint stores documents and kicks off analysis automatically
- Default case created on first run
- Next: review vector DB contents and refine UI polish

## Update 2025-07-28T14:42Z
- Session reload ensures new uploads reach agent network
- Next: improve styling polish
- Next: polish tab visuals
## Update 2025-07-28T15:35Z
- Added Vite build setup and modular React components
- Updated dashboard template to load compiled bundle
- Documented build command in README
- Next: verify build artifacts in Docker image
## Update 2025-07-29T02:17Z
- Removed compiled bundle from repo and added ignore rules
- Documented that bundle.js must be built locally
- Next: confirm React build step works in Docker

## Update 2025-07-29T02:32Z
- Added icons to dashboard tabs and improved styles
- Built bundle.js via Vite
- Next: test Docker image with compiled assets
## Update 2025-07-29T03:01Z
- Introduced MetricCard component and overview metrics grid
- Updated stylesheet with metric card styles and built bundle
- Next: adjust pipeline view for smaller screens

## Update 2025-07-29T03:13Z
- Redesigned pipeline section with icons and grid layout
- Compiled latest React build and verified unit tests
- Next: refine case management timeline display
## Update 2025-07-29T03:22Z
- Created aggregated `/api/metrics` endpoint for dashboard stats
- Overview and Pipeline React components now fetch from this endpoint
- Readme documents the new API; bundle rebuilt via Vite
- Next: polish timeline UI and confirm Docker build on Windows

## Update 2025-07-29T03:32Z
- Display results from Forensic, Subpoena and Presentation tools in the UI
- Renamed dashboard tabs to reflect team names from the manifest
- Next: run tests and build to ensure everything compiles
## Update 2025-07-29T03:54Z
- Implemented /api/cases endpoint and case count metric
- Fixed duplicate code in upload_files
- Overview and Stats sections updated with new metrics
- Next: verify npm build and tests

## Update 2025-07-29T05:53Z
- Added case management controls to the React UI
- README updated with instructions for using the case selector
- Next: run npm build and pytest

## Update 2025-07-29T06:40Z
- Implemented case deletion endpoint and UI control
- Enhanced research tab with formatted results and summaries
- Vector search view now shows IDs and snippets
- Updated documentation and prepared for build
- Next: compile bundle and ensure tests pass
## Update 2025-07-29T07:06Z
- Added calendar UI with backend events
- Introduced graph analysis tool
- Next: build bundle and run tests
## Update 2025-07-29T08:34Z
- Updated graph analyze icon and added global lint hints
- Fixed newlines in Dockerfile and stylesheet
- Next: rebuild React bundle and run tests

## Update 2025-07-29T08:57Z
- Renamed default LLM config to `llm_config.hocon`
- Updated `.env` examples with new path
- Next: run npm build and pytest
## Update 2025-07-29T09:17Z
- Default AGENT_LLM_INFO_FILE added to Flask app
- run.py now passes this path via environment
- Next: npm build and pytest

## Update 2025-07-29T09:52Z
- Dockerfile now installs Node and builds React bundle automatically
- Added project .dockerignore to keep images slim
- Verified build and tests pass
- Next: finalize UI polish

## Update 2025-07-29T10:14Z
- Installed pyvis, flask and chromadb for tests
- Ran npm install and built bundle with Vite
- All unit tests pass and build succeeds
- Next: fix llm_config path in Docker startup

## Update 2025-07-29T10:25Z
- Updated Dockerfile to copy Node manifests before install
- Rebuilt React bundle and ran pytest successfully
- Next: ensure docker-compose build succeeds

## Update 2025-07-29T20:47Z
- Installed extra Python packages so tests run
- Reinstalled Node modules and built Vite bundle
- Verified pytest and npm build succeed
- Next: check docker-compose on Windows

## Update 2025-07-29T21:20Z
- Adjusted Dockerfile to export AGENT_LLM_INFO_FILE without quotes
- Next: run npm build and pytest to confirm fix

## Update 2025-07-29T21:35Z
- Resolved LLM config path with absolute directories
- Reinstalled dependencies and built Vite bundle
- Tests pass with all new packages
- Next: validate docker-compose startup

## Update 2025-07-29T22:06Z
- Switched Dockerfile to multi-stage build with Node 18 for frontend assets
- Confirmed npm build and pytest succeed after the change
- Next: check docker-compose build on Windows

## Update 2025-07-29T22:35Z
- Verified the builder stage installs Node modules and compiles React before copying assets
- `npm run build` and `pytest -q` both succeed
- Next: ensure docker-compose builds without missing npm
## Update 2025-07-29T23:31Z
- Installed pytest-cov and other deps so tests run
- Rebuilt Vite bundle and ran pytest
- Next: verify docker-compose build when docker available

## Update 2025-07-29T23:43Z
- Installed neuro-san, pyvis, flask and chromadb so tests run
- Rebuilt Vite bundle and confirmed pytest passes
- Next: confirm Docker build pipeline

## Update 2025-08-01T12:34Z
- Built React bundle and launched Flask on port 5001
- Verified server start by pointing AGENT_MANIFEST_FILE to manifest.hocon
- Next: adjust run script to avoid port conflicts

## Update 2025-08-01T12:50Z
- Confirmed Flask server runs with AGENT_MANIFEST_FILE=registries/manifest.hocon
- Npm build and pytest succeed
- Added detailed build instructions to docs/memory_bank.md
- Next: implement agent network cards in React UI

## Update 2025-08-01T13:25Z
- Created AgentNetworkSection component and new tab
- Updated defaults to use manifest.hocon for local runs
- Rebuilt bundle and confirmed tests pass
- Next: test docker-compose build when available

## Update 2025-08-02T22:08Z
- Added rfc3987 dependency and switched Flask imports to absolute paths
- Verified gunicorn serves bundle.js and main.css after build
- Next: audit dashboard for missing stylesheet references

## Update 2025-08-02T22:23Z
- Trigger npm build at startup if bundle.js is missing and link main.css in the template
- Removed obsolete dashboard.js to avoid serving stale assets
- Next: confirm UI renders in browser and broaden API test coverage

## Update 2025-08-02T23:05Z
- Removed host bind mount from Docker Compose to keep built React assets inside container
- Set AGENT_MANIFEST_FILE in Dockerfile for consistent registry loading
- Next: build compose stack and verify dashboard renders in container

## Update 2025-08-02T23:48Z
- Load legal discovery assistant on a background thread so HTTP requests return immediately
- Next: verify dashboard interactivity once agent initialization completes

## Update 2025-08-03T00:20Z
- Added /api/agents and /api/topics endpoints backed by registry and database
- Ensured React build outputs load by bundling when missing
- Next: validate dashboard renders data from new endpoints

## Update 2025-08-03T01:40Z
- Implemented resilient upload pipeline with per-file error handling and batch processing
- Frontend now uploads files in groups of 10 and refreshes view after each chunk
- Next: surface upload errors to users and expand ingestion metrics

## Update 2025-08-03T02:20Z
- Display current filename during uploads and dedupe by SHA256 hash
- Backend rejects files that exceed a 30s ingestion timeout and persists batches
- Next: verify dashboard renders in browser and tune timeout threshold

## Update 2025-08-03T02:48Z
- Batch uploads now time out after 30s and update Neo4j and vector DB simultaneously
- Added UPLOAD_ROOT env support and graph refresh hook in React uploader
- Next: run end-to-end analysis to ensure orchestrator picks up new documents automatically

## Update 2025-08-03T04:07Z
- Wrapped full document ingestion in 30s guarded threads; uploads now skip stalled files and continue
- Next: surface skipped-file info in the React uploader

## Update 2025-08-03T04:31Z
- Batch uploads trigger orchestrator after each commit and show per-stage progress bars
- Next: expose ingestion metrics and error details through dashboard

## Update 2025-08-03T05:10Z
- Reject unreadable, oversized (>1GB), or disallowed files without stalling batches
- Next: propagate skip reasons to frontend and refine retry UX
## Update 2025-08-03T06:30Z
- Added filename and path metadata during vector ingestion to satisfy Chromadb
- Next: ensure batch uploads succeed without metadata errors

## Update 2025-08-03T07:30Z
- Guarded vector add with metadata sanitization and retry to avoid ingestion failures
- Next: observe batch uploads to ensure all files index correctly

## Update 2025-08-03T09:40Z
- `VectorDatabaseManager` now inserts placeholder metadata when none is provided, preventing Chroma errors
- Next: test large batch uploads to confirm ingestion remains stable

## Update 2025-08-03T08:27Z
- Wrapped Chroma `add` calls in a retry with default metadata so malformed files are skipped without stalling uploads
- Next: verify batch uploads proceed even when some documents contain empty metadata

## Update 2025-08-03T11:00Z
- Switched document ingestion to subprocesses and kill on timeout to prevent frozen uploads
- Next: surface timeout skips in UI

## Update 2025-08-03T12:30Z
- Append processed filenames to each batch so agent session reinitializes when chunks succeed
- Next: report skipped files back to users for troubleshooting

## Update 2025-08-03T13:45Z
- Added Document Drafter endpoint and React panel so trial prep team can draft pleadings
- Integrated AAOSA macros into `legal_discovery.hocon` and enhanced tab styling with neon glow
- Next: stream drafted document summaries back to the dashboard

## Update 2025-08-03T16:00Z
- Logged skipped uploads and enforced 30s kill switches so hung files no longer freeze batches
- Restyled dashboard with smoky glass greys and backdrop blur for a spaceship-like feel
- Next: surface skip reasons in UI and tighten grey theme across components

## Update 2025-08-03T17:30Z
- Applied alien warship glass theme with neon accents across dashboard and timeline
- Added reusable design tokens (`theme.js`, `figma_tokens.json`) for UI expansion
- Next: integrate tokens into remaining React components and verify Docker styling

## Update 2025-08-03T18:30Z
- Repaired ingestion subprocess setup to close syntax gap and handle timeouts via queue
- Batch tracking restored so sessions reload after successful uploads
- Next: ensure gunicorn starts cleanly with updated interface

## Update 2025-08-03T19:50Z
- Commit uploads per 10-file batch with concurrent ingestion and dual-schema metadata storage
- Log and skip 30s timeouts without halting remaining uploads
- Next: expose skipped file details in dashboard UI

## Update 2025-08-03T21:45Z
- Moved ingestion wrapper to top level so multiprocessing can start worker processes in upload route
- Next: monitor batch uploads for stable completion and report skipped files to users

## Update 2025-08-03T22:40Z
- Fixed dormant settings button by binding click handler and rendering modal with flex display
- Added preset Cypher query buttons and backend endpoint so graph exploration works without manual query knowledge
- Darkened dashboard backdrop with gunmetal gradient to differentiate cards
- Next: style query results output and refine hover animations across components

## Update 2025-08-04T00:30Z
- Enabled PostgreSQL via `DATABASE_URL` and wired Chroma host/port through environment variables
- Vector database manager now uses `HttpClient` for external Postgres-backed Chroma
- `docker-compose.yml` includes a PostgreSQL service for persistent storage
- Next: surface ingestion metrics and improve graph exploration usability

## Update 2025-08-04T02:00Z
- Switched upload route to a thread pool for parallel file processing with 30s timeouts
- Next: monitor executor load and refine async workflow

## Update 2025-08-04T03:00Z
- Added relational models for causes of action, elements, defenses and facts
- Introduced ontology loader with initial JSON schema
- Added unit test scaffold for ontology loading
- Next: integrate fact extractor and graph persistence

## Update 2025-08-04T??Z
- Implemented `FactExtractor` leveraging spaCy to pull parties, dates and actions
- Added spaCy requirement and unit test
- Next: connect extractor to upload pipeline and persist facts/relationships
## Update 2025-08-04T05:30Z
- Integrated `FactExtractor` into ingestion flow storing JSON facts in SQL and Neo4j
- Added `add_fact` helper to `KnowledgeGraphManager`
- Next: link facts to ontology elements and expose theory suggestions

## Update 2025-08-04T07:00Z
- Linked extracted facts to ontology elements and causes in Neo4j
- Added LegalTheoryEngine with `/api/theories/suggest` and Case Theory dashboard tab
- Highlighted supported elements with neon glow for clarity
- Next: refine scoring metrics and broaden ontology coverage

## Update 2025-08-04T09:30Z
- Weighted element links with spaCy similarity and Jaccard heuristics
- Surfaced element scores in Case Theory tab with neon progress bars
- Next: expand ontology vocabulary and tune similarity thresholds

## Update 2025-08-04T09:30Z
- Automated privilege detection with redaction logs and audit trail
- Upload pipeline stores originals securely and serves redacted copies
- Document tree marks privileged files for review with stealth icon
- Next: surface override controls in dashboard

## Update 2025-08-04T10:14Z
- Added dispute and origin relationships to KnowledgeGraphManager and cause subgraph export
- Expanded ontology tests and graph relationship coverage
- Next: incorporate scoring weights and timeline overlays in theory engine
## Update 2025-08-04T11:00Z

- Expanded legal theory ontology with negligence, defamation, false imprisonment, intentional infliction of emotional distress, and strict products liability.
- LegalTheoryEngine now exposes defenses and factual indicators alongside element support scores.
- Next: implement weighted scoring and add jurisdiction-specific defenses.

## Update 2025-08-04T12:30Z
- Extended Document model with exhibit fields and added ExhibitCounter and audit log tables.
- Introduced `exhibit_manager` service with binder generation and export helpers.
- Added unit test covering exhibit numbering and binder creation.
- Next: wire exhibit manager into dashboard UI and provide export controls.

## Update 2025-08-04T12:45Z
- Fixed exhibit manager test setup to avoid detached instances.
- Simplified exhibit_manager imports and verified all tests pass.
- Next: begin UI integration for exhibit controls.

## Update 2025-08-04T13:30Z
- Hardened exhibit logging with optional document IDs and export validation.
- Added zip export test and keyboard-focus styling for navigation links.
- Next: connect exhibit exports to dashboard controls.

## Update 2025-08-04T14:00Z
- Made exhibit numbering idempotent and corrected missing test imports.
- Refined navigation focus styling with an accent glow for accessibility.
- Next: wire binder and ZIP export actions into the dashboard UI.

## Update 2025-08-04T14:30Z
- Exposed exhibit operations via REST blueprint and registered routes.
- Added React Exhibits tab with assignment, binder and ZIP export controls.
- Styled exhibit table headers for better visual hierarchy.
- Next: support exhibit reordering and privilege filters in UI.

## Update 2025-08-04T12:00Z
- Introduced witness models and deposition prep tool with question generation, export, and React dashboard tab.
- Next: enhance review logging and offer PDF export.

## Update 2025-08-04T13:30Z
- Added contradiction detection with FactConflict records and prompt context.
- Export supports PDF including case ID, timestamp, and footnoted sources; UI offers separate DOCX/PDF buttons with improved styling.
- Next: implement deposition review approvals with permission controls.

## Update 2025-08-04T14:30Z
- Introduced deposition review logging with role-based checks and blocked exports for non-attorneys.
- React panel now collects reviewer ID and notes with enhanced hover styling on question items.
- Next: investigate optional deposition prep enhancements and deeper audit trails.
- Linked facts to ontology elements and generated cause support scores.
- Next: weight confidence by document credibility and expose metrics in UI.
## Update 2025-08-04T15:00Z
- Documented knowledge graph tests and re-ran suite after review fixes.
- Next: refine scoring weights for cause support metrics.

## Update 2025-08-05T03:22Z
- Added spaCy model and graph dependencies to requirements and Dockerfiles.
- Registered FactExtractor and LegalTheoryEngine in agent registry.
- Next: verify graph visualisations and theory suggestions.
## Update 2025-08-05T12:00Z
- Added tests for fact-element linking, theory scoring, and API endpoint coverage
- Documented `/api/theories/suggest` usage in README
- Next: broaden graph visualisations and extend endpoint coverage

## Update 2025-08-05T15:00Z
- Linked facts to supporting elements with `SUPPORTS` edges and tallied satisfied elements in `LegalTheoryEngine`
- Exposed `/api/theories/suggest` endpoint returning ranked theories with supporting facts
- Next: expand graph visualisation and refine element weighting metrics

## Update 2025-08-05T18:00Z
- Added weighted edge data to `get_cause_subgraph` and exposed `/api/theories/graph`
- Refined theory scoring to average element weights for ranking
- Next: surface graph visuals in dashboard and tune weighting heuristics

## Update 2025-08-05T20:00Z
- Surfaced cause-of-action graphs in the dashboard via event dispatch
- Scoring now blends element weights with coverage ratio
- Next: tune weighting thresholds and annotate graph nodes with fact counts

## Update 2025-08-05T21:00Z
- Upgraded privilege detection with legal spaCy model support and textcat scoring
- Logged redaction snippets and added privilege override API/UI controls
- Next: polish reviewer workflow and monitor classifier performance

## Update 2025-08-05T22:30Z
- Removed outdated deposition export from review endpoint to enforce reviewer IDs and avoid undefined variables
- Next: add unit tests covering deposition review logging

## Update 2025-08-05T10:56Z
- Added chain-of-custody logging model and event triggers
- Integrated logging utility across ingest, redaction, stamping, and export flows
- Exposed retrieval API and React dashboard panel for chain logs
- Next: extend filtering and export options for audit reports
## Update 2025-08-05T11:12Z
- Added `DocumentSource` enum and `source` field with migration
- Upload pipeline records source and returns it in file APIs
- Vector database now skips duplicate/similar documents
- React upload panel offers source selection, filtering, and color coding
- Next: fix failing KnowledgeGraphManager relationship test
## Update 2025-08-05T11:13Z
- Removed duplicate logging import in vector database manager
- Next: none
## Update 2025-08-06T00:00Z
- Added conversation and message tables for chat memory with privilege-aware visibility
- Implemented retrieval chat agent querying vector/graph stores with audit logging
- React chat panel now uses Socket.IO client for real-time updates
- Next: expand chat tests and manage multi-conversation UI

## Update 2025-08-06T03:51Z
- Swapped OpenAI dependencies for Google Generative AI in requirements
- Updated tooling to reference `google-generativeai`
- Next: verify Google API key configuration across services

## Update 2025-08-06T02:30Z
- Replaced OpenAI usage with Gemini equivalents and removed OpenAI dependency
- Next: verify cross-tool compatibility across modules
## Update 2025-08-06T02:40Z
- Cleaned up RAG docstrings to reference Gemini embeddings
- Next: confirm documentation aligns with new defaults

## Update 2025-08-06T04:48Z
- Refined document source handling and vector dedup logging.
- Next: validate end-to-end ingestion with new source filters.

## Update 2025-08-06T04:45Z
- Implemented ChainOfCustodyLog model with immutable append-only records
- Wired logging utility into ingest, redaction, stamping, and export flows with retrieval API and dashboard panel
- Next: extend chain log filters and add report export options

## Update 2025-08-06T05:30Z
- Enhanced privilege detector with legal-model fallback and optional classifier
- Recorded span scores in `RedactionLog` and exposed manual privilege override API/UI
- Next: refine reviewer workflow and monitor classifier accuracy

## Update 2025-08-06T08:00Z
- Added migration for conversation and message tables with visibility enum.
- Verified retrieval chat agent wiring with privilege filtering and audit logging.
- Next: expand chat tests and support multi-conversation management.
## Update 2025-08-06T09:00Z
- Added Redis-backed message bus and listener module.
- Chain-of-custody logs now record `source_team` for provenance.
- Next: persist research insights received via message bus.

## Update 2025-08-06T10:30Z
- Extended ontology with new causes, defenses and jurisdiction mapping.
- Added `TheoryConfidence` model and migration linking facts to theories with source provenance.
- Upgraded fact extractor for NER tagging, relationship extraction and confidence scoring.
- Next: surface theory confidence metrics in API responses and dashboard graphs.

## Update 2025-08-06T12:30Z
- Added confidence-weighted SUPPORTS/CONTRADICTS edges and theory acceptance routing to drafter, pretrial and timeline APIs.
- Next: surface accepted theory outputs in dashboard UI.

## Update 2025-08-06T14:00Z
- Implemented approval, rejection and comment endpoints with UI controls and confidence bar.
- Graph and timeline auto-refresh on theory decisions and Cypress tests cover the workflow.
- Next: capture reviewer identity and expose theory review history.

## Update 2025-08-06T16:00Z
- Added legal crawler for bench cards, jury instructions, statutes and case law with Neo4j storage.
- Exposed CoCounsel and auto-drafter search APIs and scheduled daily crawler updates.
- Next: expand source-specific parsing and connect search results to dashboard UI.

## Update 2025-08-06T15:30Z
- Added `exhibit_order` column with migration and default assignment.
- Exposed reorder API and filtered exhibit listings by privilege and source team; UI highlights privileged entries.
- Next: add drag-and-drop reordering in React dashboard.

## Update 2025-08-06T17:30Z
- Added Gemini auto-drafter with motion templates and DOCX/PDF export.
- Added React Auto Draft panel with manual review before export.
- Next: expand motion templates and integrate deeper opposition metrics.

## Update 2025-08-06T18:30Z
- Embedded chat messages into Chroma with conversation vector IDs and graph links.
- Applied privilege-aware filters to retrieval to exclude restricted content.
- Next: broaden chat tests and surface similar message context in UI.

## Update 2025-08-06T19:00Z
- Added React ExhibitTab with drag-and-drop ordering plus privilege and source filters; entries show linked theories and timeline dates.
- Extended exhibit API with source filter and links endpoint; updated tests to cover ordering, filtering, and link retrieval.
- Next: connect exhibit links to detailed timeline view and broaden source options.

## Update 2025-08-06T20:30Z
- Enhanced exhibit export to bundle deposition excerpts, theory references, scorecards, and sanctions notes into PDF/ZIP.
- Added tests for exhibit numbering, cross-links, and privilege exclusions.
- Next: enrich PDF export formatting for metadata pages.

## Update 2025-08-07T10:00Z
- Expanded motion template library with Motion in Limine and configurable Gemini temperature.
- Added review gating to Auto Draft UI requiring explicit approval before export.
- Next: incorporate opposition metrics into prompts and support additional export formats.

## Update 2025-08-07T12:00Z
- Added WebRTC-enabled ChatSection with selectable voice models and Socket.IO streaming.
- Logged chat messages and voice transcripts to MessageAuditLog with migration and integration tests.
- Next: enhance audio quality and broaden language model support.

## Update 2025-08-07T13:30Z
- Replaced `content_hash` with explicit `sha256` field on `Document` model and surfaced hashes in file listings and uploads.
- Vector DB manager now checks similarity using precomputed embeddings when available to skip near-duplicate documents.
- Next: tune duplicate threshold and extend source enum options.

## Update 2025-08-06T12:13Z
- Added NarrativeDiscrepancy model, Gemini-powered analysis pipeline, and REST endpoints.
- Introduced React OppositionTrackerSection with color-coded flags and export options.
- Next: auto-link discrepancies to timeline and expand batch processing.

## Update 2025-08-06T12:32Z
- Added motions to compel and protective order templates sourcing facts, theories and conflicts.
- Enhanced Auto Draft panel with visual review status and disabled actions until approval.
- Next: surface opposition metrics within prompts and polish export styles.

## Update 2025-08-07T14:45Z
- Subscribed opposition tracker to forensic hash and research insight topics with cross-checking.
- Contradictions now publish alerts for auto-drafter and timeline builder.
- Next: extend cross-checking beyond hash comparisons.

## Update 2025-08-08T10:00Z
- Logged privilege detection spans and override actions.
- Added tests for detector true/false positives and dashboard override flow.
- Next: evaluate detector accuracy on larger corpora.

## Update 2025-08-06T14:58Z
- Introduced DocumentVersion model with stamping hook and diffable history UI.
- Added API endpoints and React components to browse versions and compare changes.
- Next: extend diffing to support binary comparisons and pagination.

## Update 2025-08-06T15:02Z
- Finalized migration and unit tests for sequential versioning.
- Next: run full integration suite once remaining dependencies are installed.
## Update 2025-08-08T12:00Z
- Added DocumentVersion model and migration for Bates-stamped versions.
- Stamping API records versions and returns Bates number.
- React VersionHistorySection lists versions with diff view.
- Next: extend diff comparison for non-PDF formats.

## Update 2025-08-06T15:40Z
- Merged dual deposition question export routines into a single permission-aware static method.
- Added lightweight weasyprint stub and comprehensive tests for exports, contradiction detection and review logging.
- Next: expand deposition prep tests for edge cases.

## Update 2025-08-08T15:00Z
- Added signature hashing to ChainOfCustodyLog with retrieval API and dashboard panel.
- Tests cover ingest, redaction, stamping and export logging end-to-end.
- Next: extend chain log filters and add report export options.

## Update 2025-08-09T00:00Z
- Implemented DocumentScorer heuristics and stored probative/admissibility/narrative/confidence scores.
- Added Document Review tab with sortable score bars and refined neon styling.
- Scores feed binder cover sheets, auto-drafter prompts, and sanctions analysis.
- Next: calibrate scoring heuristics and expose UI weighting controls.

## Update 2025-08-08T16:00Z
- Aggregated stipulations, contested issues and witness lists from approved theories.
- Gemini-powered pretrial export saves editable DOCX and hooks timeline/binder modules.
- Added unit test for export to verify timeline and binder integration.
- Next: expose pretrial export endpoint in dashboard UI.

## Update 2025-08-06T16:29Z
- TemplateLibrary now pulls opposition discrepancies for motion prompts.
- Next: expand discrepancy formatting and link deeper opposition metrics into drafts.

## Update 2025-08-09T12:00Z
- Added rules-based sanction trigger checks for filings and discovery actions.
- Surfaced sanction warnings in CoCounsel chat and binder exports.
- Added regression tests for known sanction scenarios.
- Next: refine trigger keywords and integrate model-based scoring.

## Update 2025-08-09T00:00Z
- Enabled chat-driven timeline updates with cross-links to depositions, exhibits and theories, plus summary endpoint and blur styling.
- Next: broaden natural language date parsing and display linked events in dashboard.


## Update 2025-08-09T15:00Z
- Refactored Flask app into feature blueprints for theories, binder and chat with feature toggles.
- Updated chat UI and routing tests to use blueprint paths.
- Next: expand binder capabilities and modularise remaining routes.

## Update 2025-08-09T16:30Z
- Updated README to reference Gemini models and modern `docker compose` commands.
- Next: review remaining docs for outdated OpenAI references.

## Update 2025-08-10T00:00Z
- Introduced Trial Prep Academy with resource ingestion, lesson APIs, and React curriculum tab.
- Next: expand telemetry analysis and feed prioritisation.

## Update 2025-08-10T12:00Z
- Unified Neo4j credentials and verified connection.
- Replaced legacy Gemini model references with Gemini 2.5 Pro/Flash across code and docs.
- Next: run full Docker stack to validate end-to-end flows.

<<<<<<< HEAD
## Update 2025-08-10T13:30Z
- Added real-time presentation viewer with Socket.IO command bus and timeline sync.
- Next: expand commands for highlights and media playback.
=======
## Update 2025-08-10T15:30Z
- Parameterised Neo4j password in docker-compose so services stay in sync
- Switched trial prep helper to use `NEO4J_URI` for consistency
- Next: spin up Docker stack and confirm password overrides apply
>>>>>>> edce3b75
<|MERGE_RESOLUTION|>--- conflicted
+++ resolved
@@ -752,13 +752,11 @@
 - Replaced legacy Gemini model references with Gemini 2.5 Pro/Flash across code and docs.
 - Next: run full Docker stack to validate end-to-end flows.
 
-<<<<<<< HEAD
 ## Update 2025-08-10T13:30Z
 - Added real-time presentation viewer with Socket.IO command bus and timeline sync.
 - Next: expand commands for highlights and media playback.
-=======
+
 ## Update 2025-08-10T15:30Z
 - Parameterised Neo4j password in docker-compose so services stay in sync
 - Switched trial prep helper to use `NEO4J_URI` for consistency
-- Next: spin up Docker stack and confirm password overrides apply
->>>>>>> edce3b75
+- Next: spin up Docker stack and confirm password overrides apply
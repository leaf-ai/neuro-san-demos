--- conflicted
+++ resolved
@@ -819,11 +819,8 @@
 - Introduced fallback embeddings and persistent Chroma client to remove external dependencies.
 - Corrected binder pretrial route and added automatic signature hashing for chain logs.
 - All tests pass in offline environment.
-<<<<<<< HEAD
 - Next: optimise local vector store performance and verify Neo4j integration.
+
 ## Update 2025-08-16T12:00Z
 - Added Makefile target to build React dashboard with npm ci and verified `npm run build` succeeds.
-- Next: trim pdf.js bundle size and track build warnings.
-=======
-- Next: optimise local vector store performance and verify Neo4j integration.
->>>>>>> 6e9a3e2e
+- Next: trim pdf.js bundle size and track build warnings.
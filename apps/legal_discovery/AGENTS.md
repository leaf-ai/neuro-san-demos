--- conflicted
+++ resolved
@@ -1018,11 +1018,10 @@
 - Next: monitor test hangs and streamline initialization.
 
 ## Update 2025-09-27T17:00Z
-<<<<<<< HEAD
 - Introduced Pydantic schemas for exhibit assignment and narrative discrepancy analysis.
 - Applied validation with 400 responses for invalid payloads and added corresponding tests.
 - Next: extend schema validation to remaining API routes.
-=======
+
 - Finalised objection analysis endpoint and Socket.IO cure handler.
 - Next: expose objection resolution history in dashboard.
 
@@ -1033,5 +1032,4 @@
 ## Update 2025-09-28T00:00Z
 - Introduced RQ task queue with Redis and async routes for binder generation, indexing and transcript analysis.
 - Added /api/tasks/<id> for polling.
-- Next: hook frontend to poll task status and handle long-running jobs.
->>>>>>> 62c2862f
+- Next: hook frontend to poll task status and handle long-running jobs.
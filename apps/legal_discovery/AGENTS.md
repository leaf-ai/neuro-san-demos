# Legal Discovery Module Guide

- Keep the Flask routes and dashboard UI in sync. All features should be production ready with no placeholders.
- Ensure the dark theme remains responsive and professional.
- Log progress here before each commit with notes on next steps.

###STARTUP SCRIPT###
```bash
#!/bin/bash
set -e
python3 -m venv venv
source venv/bin/activate
export PYTHONPATH=$(pwd)
pip install -r requirements.txt
pip install python-dotenv flask gunicorn pillow requests neuro-san pyvis
```

### Update 2025-07-27T20:30Z
- Added interactive chat panel and settings modal to the dashboard.
- Refined styles with responsive grid and sticky navigation.
- Connected all controls to backend APIs via `dashboard.js`.
- Next: enhance data visualisations for the knowledge graph and timeline.

## Update 2025-07-27T21:07Z
- Updated imports for legal discovery tools to match new neuro_san package layout
- Install attempts failed due to network restrictions
- Next: test the Flask app in Docker once dependencies are resolved

## Update 2025-07-27T21:25Z
- Installed dependencies locally to run tests successfully
- Verified coded tool imports after update; tests pass
- Next: rebuild Docker image and ensure Flask app loads correctly

## Update 2025-07-27T21:29Z
- Confirmed tests run successfully after installing dependencies
- Docker tooling not available here so image build couldn't be tested
- Next: verify Docker compose when environment supports it
## Update 2025-07-27T22:15Z
- Introduced tabbed interface and updated dashboard scripts
- Next: refine styles and test Docker stack

## Update 2025-07-27T22:45Z
- Migrated dashboard to React for a richer UI
- Added dashboard-react.jsx and updated template to load React
- Next: run tests and verify Docker images once available

## Update 2025-07-27T23:17Z
- Added React settings modal tied to /api/settings
- Upgraded timeline view with vis.js and export action
- All tests pass after installing dependencies
- Next: polish remaining React components

## Update 2025-07-27T23:30Z
- Ensured coverage plugin installed so tests run
- Verified dashboard renders with new React design
- Tests succeed (2 passed, 2 skipped)
- Next: finalize Docker build scripts and refine CSS details

## Update 2025-07-28T00:24Z
- Cleaned up legacy HTML and JS; default route shows new React UI
- Next: ensure Docker front end refreshes

## Update 2025-07-28T01:49Z
- Use `legal_discovery.hocon` manifest and send uploaded files to the agent
- Next: verify ingestion pipeline within Docker compose

## Update 2025-07-28T02:30Z
- Created Flask routes for subpoena drafting and presentation generation
- Added React tabs to use these endpoints
- Installed missing Python packages so tests execute
- Next: integrate remaining sub-team tools and polish React styling

### Plan 2025-07-28
- Build tabs for each team in `legal_discovery.hocon` (case management, research, forensic, timeline, subpoena, trial prep)
- Provide REST endpoints for all coded tools with clear parameters and JSON responses
- Connect React components to these endpoints using fetch and intuitive forms
- Document Docker deployment and ensure gunicorn works on Windows

## Update 2025-07-28T03:09Z
- Synced template with React components by removing old settings modal
- Set default manifest in run.py to legal_discovery.hocon
- Next: verify timeline export works and finalize Docker config

## Update 2025-07-28T03:19Z
- Installed dependencies for tests and verified coverage
- React dashboard and manifest integration confirmed working
- Next: ensure Docker serves React UI correctly

## Update 2025-07-27T21:07Z
- Updated imports for legal discovery tools to match new neuro_san package layout
- Install attempts failed due to network restrictions
- Next: test the Flask app in Docker once dependencies are resolved

## Update 2025-07-27T21:25Z
- Installed dependencies locally to run tests successfully
- Verified coded tool imports after update; tests pass
- Next: rebuild Docker image and ensure Flask app loads correctly

## Update 2025-07-27T21:29Z
- Confirmed tests run successfully after installing dependencies
- Docker tooling not available here so image build couldn't be tested
- Next: verify Docker compose when environment supports it


## Update 2025-07-27T22:15Z
- Introduced tabbed interface and updated dashboard scripts
- Next: refine styles and test Docker stack

## Update 2025-07-27T22:15Z
- Introduced tabbed interface and updated dashboard scripts
- Next: refine styles and test Docker stack

## Update 2025-07-27T22:45Z
- Migrated dashboard to React for a richer UI
- Added dashboard-react.jsx and updated template to load React
- Next: run tests and verify Docker images once available

## Update 2025-07-27T23:17Z
- Added React settings modal tied to /api/settings
- Upgraded timeline view with vis.js and export action
- All tests pass after installing dependencies
- Next: polish remaining React components


## Update 2025-07-27T23:30Z
- Ensured coverage plugin installed so tests run
- Verified dashboard renders with new React design
- Tests succeed (2 passed, 2 skipped)
- Next: finalize Docker build scripts and refine CSS details

- Next: verify Docker compose when environment supports it

## Update 2025-07-28T06:55Z
- Added subpoena and presentation tabs to React UI
- Extended settings modal with full credential fields
- Next: finalize overview page for team interactions

## Update 2025-07-28T07:05Z
- Integrated CourtListener and statute scraping in ResearchTools
- Research tab now lets users pick source
- Next: link timeline events to file excerpts

## Update 2025-07-28T07:36Z
- Graph search and subnet filter implemented
- Added CaseManagementSection tying tasks and timeline
- Overview shows vector counts
- Next: refine styles

## Update 2025-07-28T10:31Z
- Upload progress bar and export spinners added
- Timeline filters by date range and export feedback
- Next: polish tab visuals

## Update 2025-07-28T10:50Z
- Timeline endpoints provide excerpts with citations
- React timeline modal displays citation or excerpt
- Added helper to read excerpts from uploaded files
- Next: tweak graph layout

## Update 2025-07-28T11:05Z
- Added Team Pipeline section to React dashboard
- Document tools now show output links after stamping or redaction
- Next: polish remaining styles

## Update 2025-07-28T14:23Z
- Upload endpoint stores documents and kicks off analysis automatically
- Default case created on first run
- Next: review vector DB contents and refine UI polish

## Update 2025-07-28T14:42Z
- Session reload ensures new uploads reach agent network
- Next: improve styling polish
- Next: polish tab visuals
## Update 2025-07-28T15:35Z
- Added Vite build setup and modular React components
- Updated dashboard template to load compiled bundle
- Documented build command in README
- Next: verify build artifacts in Docker image
## Update 2025-07-29T02:17Z
- Removed compiled bundle from repo and added ignore rules
- Documented that bundle.js must be built locally
- Next: confirm React build step works in Docker

## Update 2025-07-29T02:32Z
- Added icons to dashboard tabs and improved styles
- Built bundle.js via Vite
- Next: test Docker image with compiled assets
## Update 2025-07-29T03:01Z
- Introduced MetricCard component and overview metrics grid
- Updated stylesheet with metric card styles and built bundle
- Next: adjust pipeline view for smaller screens

## Update 2025-07-29T03:13Z
- Redesigned pipeline section with icons and grid layout
- Compiled latest React build and verified unit tests
- Next: refine case management timeline display
## Update 2025-07-29T03:22Z
- Created aggregated `/api/metrics` endpoint for dashboard stats
- Overview and Pipeline React components now fetch from this endpoint
- Readme documents the new API; bundle rebuilt via Vite
- Next: polish timeline UI and confirm Docker build on Windows

## Update 2025-07-29T03:32Z
- Display results from Forensic, Subpoena and Presentation tools in the UI
- Renamed dashboard tabs to reflect team names from the manifest
- Next: run tests and build to ensure everything compiles
## Update 2025-07-29T03:54Z
- Implemented /api/cases endpoint and case count metric
- Fixed duplicate code in upload_files
- Overview and Stats sections updated with new metrics
- Next: verify npm build and tests

## Update 2025-07-29T05:53Z
- Added case management controls to the React UI
- README updated with instructions for using the case selector
- Next: run npm build and pytest

## Update 2025-07-29T06:40Z
- Implemented case deletion endpoint and UI control
- Enhanced research tab with formatted results and summaries
- Vector search view now shows IDs and snippets
- Updated documentation and prepared for build
- Next: compile bundle and ensure tests pass
## Update 2025-07-29T07:06Z
- Added calendar UI with backend events
- Introduced graph analysis tool
- Next: build bundle and run tests
## Update 2025-07-29T08:34Z
- Updated graph analyze icon and added global lint hints
- Fixed newlines in Dockerfile and stylesheet
- Next: rebuild React bundle and run tests

## Update 2025-07-29T08:57Z
- Renamed default LLM config to `llm_config.hocon`
- Updated `.env` examples with new path
- Next: run npm build and pytest
## Update 2025-07-29T09:17Z
- Default AGENT_LLM_INFO_FILE added to Flask app
- run.py now passes this path via environment
- Next: npm build and pytest

## Update 2025-07-29T09:52Z
- Dockerfile now installs Node and builds React bundle automatically
- Added project .dockerignore to keep images slim
- Verified build and tests pass
- Next: finalize UI polish

## Update 2025-07-29T10:14Z
- Installed pyvis, flask and chromadb for tests
- Ran npm install and built bundle with Vite
- All unit tests pass and build succeeds
- Next: fix llm_config path in Docker startup

## Update 2025-07-29T10:25Z
- Updated Dockerfile to copy Node manifests before install
- Rebuilt React bundle and ran pytest successfully
- Next: ensure docker-compose build succeeds

## Update 2025-07-29T20:47Z
- Installed extra Python packages so tests run
- Reinstalled Node modules and built Vite bundle
- Verified pytest and npm build succeed
- Next: check docker-compose on Windows

## Update 2025-07-29T21:20Z
- Adjusted Dockerfile to export AGENT_LLM_INFO_FILE without quotes
- Next: run npm build and pytest to confirm fix

## Update 2025-07-29T21:35Z
- Resolved LLM config path with absolute directories
- Reinstalled dependencies and built Vite bundle
- Tests pass with all new packages
- Next: validate docker-compose startup

## Update 2025-07-29T22:06Z
- Switched Dockerfile to multi-stage build with Node 18 for frontend assets
- Confirmed npm build and pytest succeed after the change
- Next: check docker-compose build on Windows

## Update 2025-07-29T22:35Z
- Verified the builder stage installs Node modules and compiles React before copying assets
- `npm run build` and `pytest -q` both succeed
- Next: ensure docker-compose builds without missing npm
## Update 2025-07-29T23:31Z
- Installed pytest-cov and other deps so tests run
- Rebuilt Vite bundle and ran pytest
- Next: verify docker-compose build when docker available

## Update 2025-07-29T23:43Z
- Installed neuro-san, pyvis, flask and chromadb so tests run
- Rebuilt Vite bundle and confirmed pytest passes
- Next: confirm Docker build pipeline

## Update 2025-08-01T12:34Z
- Built React bundle and launched Flask on port 5001
- Verified server start by pointing AGENT_MANIFEST_FILE to manifest.hocon
- Next: adjust run script to avoid port conflicts

## Update 2025-08-01T12:50Z
- Confirmed Flask server runs with AGENT_MANIFEST_FILE=registries/manifest.hocon
- Npm build and pytest succeed
- Added detailed build instructions to docs/memory_bank.md
- Next: implement agent network cards in React UI

## Update 2025-08-01T13:25Z
- Created AgentNetworkSection component and new tab
- Updated defaults to use manifest.hocon for local runs
- Rebuilt bundle and confirmed tests pass
- Next: test docker-compose build when available

## Update 2025-08-02T22:08Z
- Added rfc3987 dependency and switched Flask imports to absolute paths
- Verified gunicorn serves bundle.js and main.css after build
- Next: audit dashboard for missing stylesheet references

## Update 2025-08-02T22:23Z
- Trigger npm build at startup if bundle.js is missing and link main.css in the template
- Removed obsolete dashboard.js to avoid serving stale assets
- Next: confirm UI renders in browser and broaden API test coverage

## Update 2025-08-02T23:05Z
- Removed host bind mount from Docker Compose to keep built React assets inside container
- Set AGENT_MANIFEST_FILE in Dockerfile for consistent registry loading
- Next: build compose stack and verify dashboard renders in container

## Update 2025-08-02T23:48Z
- Load legal discovery assistant on a background thread so HTTP requests return immediately
- Next: verify dashboard interactivity once agent initialization completes

## Update 2025-08-03T00:20Z
- Added /api/agents and /api/topics endpoints backed by registry and database
- Ensured React build outputs load by bundling when missing
- Next: validate dashboard renders data from new endpoints

## Update 2025-08-03T01:40Z
- Implemented resilient upload pipeline with per-file error handling and batch processing
- Frontend now uploads files in groups of 10 and refreshes view after each chunk
- Next: surface upload errors to users and expand ingestion metrics

## Update 2025-08-03T02:20Z
- Display current filename during uploads and dedupe by SHA256 hash
- Backend rejects files that exceed a 30s ingestion timeout and persists batches
- Next: verify dashboard renders in browser and tune timeout threshold

## Update 2025-08-03T02:48Z
- Batch uploads now time out after 30s and update Neo4j and vector DB simultaneously
- Added UPLOAD_ROOT env support and graph refresh hook in React uploader
- Next: run end-to-end analysis to ensure orchestrator picks up new documents automatically

## Update 2025-08-03T04:07Z
- Wrapped full document ingestion in 30s guarded threads; uploads now skip stalled files and continue
- Next: surface skipped-file info in the React uploader

## Update 2025-08-03T04:31Z
- Batch uploads trigger orchestrator after each commit and show per-stage progress bars
- Next: expose ingestion metrics and error details through dashboard

## Update 2025-08-03T05:10Z
- Reject unreadable, oversized (>1GB), or disallowed files without stalling batches
<<<<<<< HEAD
- Next: propagate skip reasons to frontend and refine retry UX
## Update 2025-08-03T06:30Z
- Added filename and path metadata during vector ingestion to satisfy Chromadb
- Next: ensure batch uploads succeed without metadata errors
=======
- Next: propagate skip reasons to frontend and refine retry UX
>>>>>>> 4ee94185
<|MERGE_RESOLUTION|>--- conflicted
+++ resolved
@@ -357,11 +357,7 @@
 
 ## Update 2025-08-03T05:10Z
 - Reject unreadable, oversized (>1GB), or disallowed files without stalling batches
-<<<<<<< HEAD
 - Next: propagate skip reasons to frontend and refine retry UX
 ## Update 2025-08-03T06:30Z
 - Added filename and path metadata during vector ingestion to satisfy Chromadb
 - Next: ensure batch uploads succeed without metadata errors
-=======
-- Next: propagate skip reasons to frontend and refine retry UX
->>>>>>> 4ee94185

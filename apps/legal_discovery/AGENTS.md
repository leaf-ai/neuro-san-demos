# Legal Discovery Module Guide

- Keep the Flask routes and dashboard UI in sync. All features should be production ready with no placeholders.
- Ensure the dark theme remains responsive and professional.
- Log progress here before each commit with notes on next steps.

###STARTUP SCRIPT###
```bash
#!/bin/bash
set -e
python3 -m venv venv
source venv/bin/activate
export PYTHONPATH=$(pwd)
pip install -r requirements.txt
pip install python-dotenv flask gunicorn pillow requests neuro-san pyvis
```

### Update 2025-07-27T20:30Z
- Added interactive chat panel and settings modal to the dashboard.
- Refined styles with responsive grid and sticky navigation.
- Connected all controls to backend APIs via `dashboard.js`.
- Next: enhance data visualisations for the knowledge graph and timeline.

## Update 2025-07-27T21:07Z
- Updated imports for legal discovery tools to match new neuro_san package layout
- Install attempts failed due to network restrictions
- Next: test the Flask app in Docker once dependencies are resolved

## Update 2025-07-27T21:25Z
- Installed dependencies locally to run tests successfully
- Verified coded tool imports after update; tests pass
- Next: rebuild Docker image and ensure Flask app loads correctly

## Update 2025-07-27T21:29Z
- Confirmed tests run successfully after installing dependencies
- Docker tooling not available here so image build couldn't be tested
- Next: verify Docker compose when environment supports it
## Update 2025-07-27T22:15Z
- Introduced tabbed interface and updated dashboard scripts
- Next: refine styles and test Docker stack

## Update 2025-07-27T22:45Z
- Migrated dashboard to React for a richer UI
- Added dashboard-react.jsx and updated template to load React
- Next: run tests and verify Docker images once available

## Update 2025-07-27T23:17Z
- Added React settings modal tied to /api/settings
- Upgraded timeline view with vis.js and export action
- All tests pass after installing dependencies
- Next: polish remaining React components

## Update 2025-07-27T23:30Z
- Ensured coverage plugin installed so tests run
- Verified dashboard renders with new React design
- Tests succeed (2 passed, 2 skipped)
- Next: finalize Docker build scripts and refine CSS details

## Update 2025-07-28T00:24Z
- Cleaned up legacy HTML and JS; default route shows new React UI
- Next: ensure Docker front end refreshes

## Update 2025-07-28T01:49Z
- Use `legal_discovery.hocon` manifest and send uploaded files to the agent
- Next: verify ingestion pipeline within Docker compose

## Update 2025-07-28T02:30Z
- Created Flask routes for subpoena drafting and presentation generation
- Added React tabs to use these endpoints
- Installed missing Python packages so tests execute
- Next: integrate remaining sub-team tools and polish React styling

### Plan 2025-07-28
- Build tabs for each team in `legal_discovery.hocon` (case management, research, forensic, timeline, subpoena, trial prep)
- Provide REST endpoints for all coded tools with clear parameters and JSON responses
- Connect React components to these endpoints using fetch and intuitive forms
- Document Docker deployment and ensure gunicorn works on Windows

## Update 2025-07-28T03:09Z
- Synced template with React components by removing old settings modal
- Set default manifest in run.py to legal_discovery.hocon
- Next: verify timeline export works and finalize Docker config

## Update 2025-07-28T03:19Z
- Installed dependencies for tests and verified coverage
- React dashboard and manifest integration confirmed working
- Next: ensure Docker serves React UI correctly

## Update 2025-07-27T21:07Z
- Updated imports for legal discovery tools to match new neuro_san package layout
- Install attempts failed due to network restrictions
- Next: test the Flask app in Docker once dependencies are resolved

## Update 2025-07-27T21:25Z
- Installed dependencies locally to run tests successfully
- Verified coded tool imports after update; tests pass
- Next: rebuild Docker image and ensure Flask app loads correctly

## Update 2025-07-27T21:29Z
- Confirmed tests run successfully after installing dependencies
- Docker tooling not available here so image build couldn't be tested
- Next: verify Docker compose when environment supports it


## Update 2025-07-27T22:15Z
- Introduced tabbed interface and updated dashboard scripts
- Next: refine styles and test Docker stack

## Update 2025-07-27T22:15Z
- Introduced tabbed interface and updated dashboard scripts
- Next: refine styles and test Docker stack

## Update 2025-07-27T22:45Z
- Migrated dashboard to React for a richer UI
- Added dashboard-react.jsx and updated template to load React
- Next: run tests and verify Docker images once available

## Update 2025-07-27T23:17Z
- Added React settings modal tied to /api/settings
- Upgraded timeline view with vis.js and export action
- All tests pass after installing dependencies
- Next: polish remaining React components


## Update 2025-07-27T23:30Z
- Ensured coverage plugin installed so tests run
- Verified dashboard renders with new React design
- Tests succeed (2 passed, 2 skipped)
- Next: finalize Docker build scripts and refine CSS details

- Next: verify Docker compose when environment supports it

## Update 2025-07-28T06:55Z
- Added subpoena and presentation tabs to React UI
- Extended settings modal with full credential fields
- Next: finalize overview page for team interactions

## Update 2025-07-28T07:05Z
- Integrated CourtListener and statute scraping in ResearchTools
- Research tab now lets users pick source
- Next: link timeline events to file excerpts

## Update 2025-07-28T07:36Z
- Graph search and subnet filter implemented
- Added CaseManagementSection tying tasks and timeline
- Overview shows vector counts
- Next: refine styles

## Update 2025-07-28T10:31Z
- Upload progress bar and export spinners added
- Timeline filters by date range and export feedback
- Next: polish tab visuals

## Update 2025-07-28T10:50Z
- Timeline endpoints provide excerpts with citations
- React timeline modal displays citation or excerpt
- Added helper to read excerpts from uploaded files
- Next: tweak graph layout

## Update 2025-07-28T11:05Z
- Added Team Pipeline section to React dashboard
- Document tools now show output links after stamping or redaction
- Next: polish remaining styles

## Update 2025-07-28T14:23Z
- Upload endpoint stores documents and kicks off analysis automatically
- Default case created on first run
- Next: review vector DB contents and refine UI polish

## Update 2025-07-28T14:42Z
- Session reload ensures new uploads reach agent network
- Next: improve styling polish
- Next: polish tab visuals
## Update 2025-07-28T15:35Z
- Added Vite build setup and modular React components
- Updated dashboard template to load compiled bundle
- Documented build command in README
- Next: verify build artifacts in Docker image
## Update 2025-07-29T02:17Z
- Removed compiled bundle from repo and added ignore rules
- Documented that bundle.js must be built locally
- Next: confirm React build step works in Docker

## Update 2025-07-29T02:32Z
- Added icons to dashboard tabs and improved styles
- Built bundle.js via Vite
- Next: test Docker image with compiled assets
## Update 2025-07-29T03:01Z
- Introduced MetricCard component and overview metrics grid
- Updated stylesheet with metric card styles and built bundle
- Next: adjust pipeline view for smaller screens

## Update 2025-07-29T03:13Z
- Redesigned pipeline section with icons and grid layout
- Compiled latest React build and verified unit tests
- Next: refine case management timeline display
## Update 2025-07-29T03:22Z
- Created aggregated `/api/metrics` endpoint for dashboard stats
- Overview and Pipeline React components now fetch from this endpoint
- Readme documents the new API; bundle rebuilt via Vite
- Next: polish timeline UI and confirm Docker build on Windows

## Update 2025-07-29T03:32Z
- Display results from Forensic, Subpoena and Presentation tools in the UI
- Renamed dashboard tabs to reflect team names from the manifest
- Next: run tests and build to ensure everything compiles
## Update 2025-07-29T03:54Z
- Implemented /api/cases endpoint and case count metric
- Fixed duplicate code in upload_files
- Overview and Stats sections updated with new metrics
- Next: verify npm build and tests

## Update 2025-07-29T05:53Z
- Added case management controls to the React UI
- README updated with instructions for using the case selector
- Next: run npm build and pytest

## Update 2025-07-29T06:40Z
- Implemented case deletion endpoint and UI control
- Enhanced research tab with formatted results and summaries
- Vector search view now shows IDs and snippets
- Updated documentation and prepared for build
- Next: compile bundle and ensure tests pass
## Update 2025-07-29T07:06Z
- Added calendar UI with backend events
- Introduced graph analysis tool
- Next: build bundle and run tests
## Update 2025-07-29T08:34Z
- Updated graph analyze icon and added global lint hints
- Fixed newlines in Dockerfile and stylesheet
- Next: rebuild React bundle and run tests

## Update 2025-07-29T08:57Z
- Renamed default LLM config to `llm_config.hocon`
- Updated `.env` examples with new path
- Next: run npm build and pytest
## Update 2025-07-29T09:17Z
- Default AGENT_LLM_INFO_FILE added to Flask app
- run.py now passes this path via environment
- Next: npm build and pytest

## Update 2025-07-29T09:52Z
- Dockerfile now installs Node and builds React bundle automatically
- Added project .dockerignore to keep images slim
- Verified build and tests pass
- Next: finalize UI polish

## Update 2025-07-29T10:14Z
- Installed pyvis, flask and chromadb for tests
- Ran npm install and built bundle with Vite
- All unit tests pass and build succeeds
- Next: fix llm_config path in Docker startup

## Update 2025-07-29T10:25Z
- Updated Dockerfile to copy Node manifests before install
- Rebuilt React bundle and ran pytest successfully
- Next: ensure docker-compose build succeeds

## Update 2025-07-29T20:47Z
- Installed extra Python packages so tests run
- Reinstalled Node modules and built Vite bundle
- Verified pytest and npm build succeed
- Next: check docker-compose on Windows

## Update 2025-07-29T21:20Z
- Adjusted Dockerfile to export AGENT_LLM_INFO_FILE without quotes
- Next: run npm build and pytest to confirm fix

## Update 2025-07-29T21:35Z
- Resolved LLM config path with absolute directories
- Reinstalled dependencies and built Vite bundle
- Tests pass with all new packages
- Next: validate docker-compose startup

## Update 2025-07-29T22:06Z
- Switched Dockerfile to multi-stage build with Node 18 for frontend assets
- Confirmed npm build and pytest succeed after the change
- Next: check docker-compose build on Windows

## Update 2025-07-29T22:35Z
- Verified the builder stage installs Node modules and compiles React before copying assets
- `npm run build` and `pytest -q` both succeed
- Next: ensure docker-compose builds without missing npm
## Update 2025-07-29T23:31Z
- Installed pytest-cov and other deps so tests run
- Rebuilt Vite bundle and ran pytest
- Next: verify docker-compose build when docker available

## Update 2025-07-29T23:43Z
- Installed neuro-san, pyvis, flask and chromadb so tests run
- Rebuilt Vite bundle and confirmed pytest passes
- Next: confirm Docker build pipeline

## Update 2025-08-01T12:34Z
- Built React bundle and launched Flask on port 5001
- Verified server start by pointing AGENT_MANIFEST_FILE to manifest.hocon
- Next: adjust run script to avoid port conflicts

## Update 2025-08-01T12:50Z
- Confirmed Flask server runs with AGENT_MANIFEST_FILE=registries/manifest.hocon
- Npm build and pytest succeed
- Added detailed build instructions to docs/memory_bank.md
- Next: implement agent network cards in React UI

## Update 2025-08-01T13:25Z
- Created AgentNetworkSection component and new tab
- Updated defaults to use manifest.hocon for local runs
- Rebuilt bundle and confirmed tests pass
- Next: test docker-compose build when available

## Update 2025-08-02T22:08Z
- Added rfc3987 dependency and switched Flask imports to absolute paths
- Verified gunicorn serves bundle.js and main.css after build
- Next: audit dashboard for missing stylesheet references

## Update 2025-08-02T22:23Z
- Trigger npm build at startup if bundle.js is missing and link main.css in the template
- Removed obsolete dashboard.js to avoid serving stale assets
- Next: confirm UI renders in browser and broaden API test coverage

## Update 2025-08-02T23:05Z
- Removed host bind mount from Docker Compose to keep built React assets inside container
- Set AGENT_MANIFEST_FILE in Dockerfile for consistent registry loading
- Next: build compose stack and verify dashboard renders in container

## Update 2025-08-02T23:48Z
- Load legal discovery assistant on a background thread so HTTP requests return immediately
- Next: verify dashboard interactivity once agent initialization completes

## Update 2025-08-03T00:20Z
- Added /api/agents and /api/topics endpoints backed by registry and database
- Ensured React build outputs load by bundling when missing
- Next: validate dashboard renders data from new endpoints

## Update 2025-08-03T01:40Z
- Implemented resilient upload pipeline with per-file error handling and batch processing
- Frontend now uploads files in groups of 10 and refreshes view after each chunk
- Next: surface upload errors to users and expand ingestion metrics

## Update 2025-08-03T02:20Z
- Display current filename during uploads and dedupe by SHA256 hash
- Backend rejects files that exceed a 30s ingestion timeout and persists batches
- Next: verify dashboard renders in browser and tune timeout threshold

## Update 2025-08-03T02:48Z
- Batch uploads now time out after 30s and update Neo4j and vector DB simultaneously
- Added UPLOAD_ROOT env support and graph refresh hook in React uploader
- Next: run end-to-end analysis to ensure orchestrator picks up new documents automatically

## Update 2025-08-03T04:07Z
- Wrapped full document ingestion in 30s guarded threads; uploads now skip stalled files and continue
- Next: surface skipped-file info in the React uploader

## Update 2025-08-03T04:31Z
- Batch uploads trigger orchestrator after each commit and show per-stage progress bars
- Next: expose ingestion metrics and error details through dashboard

## Update 2025-08-03T05:10Z
- Reject unreadable, oversized (>1GB), or disallowed files without stalling batches
- Next: propagate skip reasons to frontend and refine retry UX
## Update 2025-08-03T06:30Z
- Added filename and path metadata during vector ingestion to satisfy Chromadb
- Next: ensure batch uploads succeed without metadata errors

## Update 2025-08-03T07:30Z
- Guarded vector add with metadata sanitization and retry to avoid ingestion failures
- Next: observe batch uploads to ensure all files index correctly

## Update 2025-08-03T09:40Z
- `VectorDatabaseManager` now inserts placeholder metadata when none is provided, preventing Chroma errors
- Next: test large batch uploads to confirm ingestion remains stable

## Update 2025-08-03T08:27Z
- Wrapped Chroma `add` calls in a retry with default metadata so malformed files are skipped without stalling uploads
- Next: verify batch uploads proceed even when some documents contain empty metadata

## Update 2025-08-03T11:00Z
- Switched document ingestion to subprocesses and kill on timeout to prevent frozen uploads
- Next: surface timeout skips in UI

## Update 2025-08-03T12:30Z
- Append processed filenames to each batch so agent session reinitializes when chunks succeed
- Next: report skipped files back to users for troubleshooting

## Update 2025-08-03T13:45Z
- Added Document Drafter endpoint and React panel so trial prep team can draft pleadings
- Integrated AAOSA macros into `legal_discovery.hocon` and enhanced tab styling with neon glow
- Next: stream drafted document summaries back to the dashboard

## Update 2025-08-03T16:00Z
- Logged skipped uploads and enforced 30s kill switches so hung files no longer freeze batches
- Restyled dashboard with smoky glass greys and backdrop blur for a spaceship-like feel
- Next: surface skip reasons in UI and tighten grey theme across components

## Update 2025-08-03T17:30Z
- Applied alien warship glass theme with neon accents across dashboard and timeline
- Added reusable design tokens (`theme.js`, `figma_tokens.json`) for UI expansion
- Next: integrate tokens into remaining React components and verify Docker styling

## Update 2025-08-03T18:30Z
- Repaired ingestion subprocess setup to close syntax gap and handle timeouts via queue
- Batch tracking restored so sessions reload after successful uploads
- Next: ensure gunicorn starts cleanly with updated interface

## Update 2025-08-03T19:50Z
- Commit uploads per 10-file batch with concurrent ingestion and dual-schema metadata storage
- Log and skip 30s timeouts without halting remaining uploads
- Next: expose skipped file details in dashboard UI

## Update 2025-08-03T21:45Z
- Moved ingestion wrapper to top level so multiprocessing can start worker processes in upload route
- Next: monitor batch uploads for stable completion and report skipped files to users

## Update 2025-08-03T22:40Z
- Fixed dormant settings button by binding click handler and rendering modal with flex display
- Added preset Cypher query buttons and backend endpoint so graph exploration works without manual query knowledge
- Darkened dashboard backdrop with gunmetal gradient to differentiate cards
- Next: style query results output and refine hover animations across components

## Update 2025-08-04T00:30Z
- Enabled PostgreSQL via `DATABASE_URL` and wired Chroma host/port through environment variables
- Vector database manager now uses `HttpClient` for external Postgres-backed Chroma
- `docker-compose.yml` includes a PostgreSQL service for persistent storage
- Next: surface ingestion metrics and improve graph exploration usability

## Update 2025-08-04T02:00Z
- Switched upload route to a thread pool for parallel file processing with 30s timeouts
- Next: monitor executor load and refine async workflow

## Update 2025-08-04T03:00Z
- Added relational models for causes of action, elements, defenses and facts
- Introduced ontology loader with initial JSON schema
- Added unit test scaffold for ontology loading
- Next: integrate fact extractor and graph persistence

## Update 2025-08-04T??Z
- Implemented `FactExtractor` leveraging spaCy to pull parties, dates and actions
- Added spaCy requirement and unit test
- Next: connect extractor to upload pipeline and persist facts/relationships
## Update 2025-08-04T05:30Z
- Integrated `FactExtractor` into ingestion flow storing JSON facts in SQL and Neo4j
- Added `add_fact` helper to `KnowledgeGraphManager`
- Next: link facts to ontology elements and expose theory suggestions

## Update 2025-08-04T07:00Z
- Linked extracted facts to ontology elements and causes in Neo4j
- Added LegalTheoryEngine with `/api/theories/suggest` and Case Theory dashboard tab
- Highlighted supported elements with neon glow for clarity
- Next: refine scoring metrics and broaden ontology coverage

## Update 2025-08-04T09:30Z
- Weighted element links with spaCy similarity and Jaccard heuristics
- Surfaced element scores in Case Theory tab with neon progress bars
- Next: expand ontology vocabulary and tune similarity thresholds

## Update 2025-08-04T09:30Z
- Automated privilege detection with redaction logs and audit trail
- Upload pipeline stores originals securely and serves redacted copies
- Document tree marks privileged files for review with stealth icon
- Next: surface override controls in dashboard

## Update 2025-08-04T10:14Z
- Added dispute and origin relationships to KnowledgeGraphManager and cause subgraph export
- Expanded ontology tests and graph relationship coverage
- Next: incorporate scoring weights and timeline overlays in theory engine
## Update 2025-08-04T11:00Z

- Expanded legal theory ontology with negligence, defamation, false imprisonment, intentional infliction of emotional distress, and strict products liability.
- LegalTheoryEngine now exposes defenses and factual indicators alongside element support scores.
- Next: implement weighted scoring and add jurisdiction-specific defenses.

## Update 2025-08-04T12:30Z
- Extended Document model with exhibit fields and added ExhibitCounter and audit log tables.
- Introduced `exhibit_manager` service with binder generation and export helpers.
- Added unit test covering exhibit numbering and binder creation.
- Next: wire exhibit manager into dashboard UI and provide export controls.

## Update 2025-08-04T12:45Z
- Fixed exhibit manager test setup to avoid detached instances.
- Simplified exhibit_manager imports and verified all tests pass.
- Next: begin UI integration for exhibit controls.

## Update 2025-08-04T13:30Z
- Hardened exhibit logging with optional document IDs and export validation.
- Added zip export test and keyboard-focus styling for navigation links.
- Next: connect exhibit exports to dashboard controls.

## Update 2025-08-04T14:00Z
- Made exhibit numbering idempotent and corrected missing test imports.
- Refined navigation focus styling with an accent glow for accessibility.
- Next: wire binder and ZIP export actions into the dashboard UI.

## Update 2025-08-04T14:30Z
- Exposed exhibit operations via REST blueprint and registered routes.
- Added React Exhibits tab with assignment, binder and ZIP export controls.
- Styled exhibit table headers for better visual hierarchy.
- Next: support exhibit reordering and privilege filters in UI.

## Update 2025-08-04T12:00Z
- Introduced witness models and deposition prep tool with question generation, export, and React dashboard tab.
- Next: enhance review logging and offer PDF export.

## Update 2025-08-04T13:30Z
- Added contradiction detection with FactConflict records and prompt context.
- Export supports PDF including case ID, timestamp, and footnoted sources; UI offers separate DOCX/PDF buttons with improved styling.
- Next: implement deposition review approvals with permission controls.

## Update 2025-08-04T14:30Z
- Introduced deposition review logging with role-based checks and blocked exports for non-attorneys.
- React panel now collects reviewer ID and notes with enhanced hover styling on question items.
- Next: investigate optional deposition prep enhancements and deeper audit trails.
- Linked facts to ontology elements and generated cause support scores.
- Next: weight confidence by document credibility and expose metrics in UI.
## Update 2025-08-04T15:00Z
- Documented knowledge graph tests and re-ran suite after review fixes.
- Next: refine scoring weights for cause support metrics.

## Update 2025-08-05T03:22Z
- Added spaCy model and graph dependencies to requirements and Dockerfiles.
- Registered FactExtractor and LegalTheoryEngine in agent registry.
- Next: verify graph visualisations and theory suggestions.
## Update 2025-08-05T12:00Z
- Added tests for fact-element linking, theory scoring, and API endpoint coverage
- Documented `/api/theories/suggest` usage in README
- Next: broaden graph visualisations and extend endpoint coverage

## Update 2025-08-05T15:00Z
- Linked facts to supporting elements with `SUPPORTS` edges and tallied satisfied elements in `LegalTheoryEngine`
- Exposed `/api/theories/suggest` endpoint returning ranked theories with supporting facts
- Next: expand graph visualisation and refine element weighting metrics

## Update 2025-08-05T18:00Z
- Added weighted edge data to `get_cause_subgraph` and exposed `/api/theories/graph`
- Refined theory scoring to average element weights for ranking
- Next: surface graph visuals in dashboard and tune weighting heuristics

## Update 2025-08-05T20:00Z
- Surfaced cause-of-action graphs in the dashboard via event dispatch
- Scoring now blends element weights with coverage ratio
- Next: tune weighting thresholds and annotate graph nodes with fact counts

## Update 2025-08-05T21:00Z
- Upgraded privilege detection with legal spaCy model support and textcat scoring
- Logged redaction snippets and added privilege override API/UI controls
- Next: polish reviewer workflow and monitor classifier performance

## Update 2025-08-05T22:30Z
- Removed outdated deposition export from review endpoint to enforce reviewer IDs and avoid undefined variables
- Next: add unit tests covering deposition review logging

## Update 2025-08-05T10:56Z
- Added chain-of-custody logging model and event triggers
- Integrated logging utility across ingest, redaction, stamping, and export flows
- Exposed retrieval API and React dashboard panel for chain logs
- Next: extend filtering and export options for audit reports
## Update 2025-08-05T11:12Z
- Added `DocumentSource` enum and `source` field with migration
- Upload pipeline records source and returns it in file APIs
- Vector database now skips duplicate/similar documents
- React upload panel offers source selection, filtering, and color coding
- Next: fix failing KnowledgeGraphManager relationship test
## Update 2025-08-05T11:13Z
- Removed duplicate logging import in vector database manager
- Next: none
## Update 2025-08-06T00:00Z
- Added conversation and message tables for chat memory with privilege-aware visibility
- Implemented retrieval chat agent querying vector/graph stores with audit logging
- React chat panel now uses Socket.IO client for real-time updates
- Next: expand chat tests and manage multi-conversation UI

## Update 2025-08-06T03:51Z
- Swapped OpenAI dependencies for Google Generative AI in requirements
- Updated tooling to reference `google-generativeai`
- Next: verify Google API key configuration across services

## Update 2025-08-06T02:30Z
- Replaced OpenAI usage with Gemini equivalents and removed OpenAI dependency
- Next: verify cross-tool compatibility across modules
## Update 2025-08-06T02:40Z
- Cleaned up RAG docstrings to reference Gemini embeddings
- Next: confirm documentation aligns with new defaults

## Update 2025-08-06T04:48Z
- Refined document source handling and vector dedup logging.
- Next: validate end-to-end ingestion with new source filters.

## Update 2025-08-06T04:45Z
- Implemented ChainOfCustodyLog model with immutable append-only records
- Wired logging utility into ingest, redaction, stamping, and export flows with retrieval API and dashboard panel
- Next: extend chain log filters and add report export options

## Update 2025-08-06T05:30Z
- Enhanced privilege detector with legal-model fallback and optional classifier
- Recorded span scores in `RedactionLog` and exposed manual privilege override API/UI
- Next: refine reviewer workflow and monitor classifier accuracy

## Update 2025-08-06T08:00Z
- Added migration for conversation and message tables with visibility enum.
- Verified retrieval chat agent wiring with privilege filtering and audit logging.
- Next: expand chat tests and support multi-conversation management.
## Update 2025-08-06T09:00Z
- Added Redis-backed message bus and listener module.
- Chain-of-custody logs now record `source_team` for provenance.
- Next: persist research insights received via message bus.

## Update 2025-08-06T10:30Z
- Extended ontology with new causes, defenses and jurisdiction mapping.
- Added `TheoryConfidence` model and migration linking facts to theories with source provenance.
- Upgraded fact extractor for NER tagging, relationship extraction and confidence scoring.
- Next: surface theory confidence metrics in API responses and dashboard graphs.

## Update 2025-08-06T12:30Z
- Added confidence-weighted SUPPORTS/CONTRADICTS edges and theory acceptance routing to drafter, pretrial and timeline APIs.
- Next: surface accepted theory outputs in dashboard UI.

## Update 2025-08-06T14:00Z
- Implemented approval, rejection and comment endpoints with UI controls and confidence bar.
- Graph and timeline auto-refresh on theory decisions and Cypress tests cover the workflow.
- Next: capture reviewer identity and expose theory review history.

## Update 2025-08-06T16:00Z
- Added legal crawler for bench cards, jury instructions, statutes and case law with Neo4j storage.
- Exposed CoCounsel and auto-drafter search APIs and scheduled daily crawler updates.
- Next: expand source-specific parsing and connect search results to dashboard UI.

## Update 2025-08-06T15:30Z
- Added `exhibit_order` column with migration and default assignment.
- Exposed reorder API and filtered exhibit listings by privilege and source team; UI highlights privileged entries.
- Next: add drag-and-drop reordering in React dashboard.

## Update 2025-08-06T17:30Z
- Added Gemini auto-drafter with motion templates and DOCX/PDF export.
- Added React Auto Draft panel with manual review before export.
- Next: expand motion templates and integrate deeper opposition metrics.

## Update 2025-08-06T18:30Z
- Embedded chat messages into Chroma with conversation vector IDs and graph links.
- Applied privilege-aware filters to retrieval to exclude restricted content.
- Next: broaden chat tests and surface similar message context in UI.

## Update 2025-08-06T19:00Z
- Added React ExhibitTab with drag-and-drop ordering plus privilege and source filters; entries show linked theories and timeline dates.
- Extended exhibit API with source filter and links endpoint; updated tests to cover ordering, filtering, and link retrieval.
- Next: connect exhibit links to detailed timeline view and broaden source options.

## Update 2025-08-06T20:30Z
- Enhanced exhibit export to bundle deposition excerpts, theory references, scorecards, and sanctions notes into PDF/ZIP.
- Added tests for exhibit numbering, cross-links, and privilege exclusions.
- Next: enrich PDF export formatting for metadata pages.

## Update 2025-08-07T10:00Z
- Expanded motion template library with Motion in Limine and configurable Gemini temperature.
- Added review gating to Auto Draft UI requiring explicit approval before export.
- Next: incorporate opposition metrics into prompts and support additional export formats.

## Update 2025-08-07T12:00Z
- Added WebRTC-enabled ChatSection with selectable voice models and Socket.IO streaming.
- Logged chat messages and voice transcripts to MessageAuditLog with migration and integration tests.
- Next: enhance audio quality and broaden language model support.

## Update 2025-08-07T13:30Z
- Replaced `content_hash` with explicit `sha256` field on `Document` model and surfaced hashes in file listings and uploads.
- Vector DB manager now checks similarity using precomputed embeddings when available to skip near-duplicate documents.
- Next: tune duplicate threshold and extend source enum options.

## Update 2025-08-06T12:13Z
- Added NarrativeDiscrepancy model, Gemini-powered analysis pipeline, and REST endpoints.
- Introduced React OppositionTrackerSection with color-coded flags and export options.
- Next: auto-link discrepancies to timeline and expand batch processing.

## Update 2025-08-06T12:32Z
- Added motions to compel and protective order templates sourcing facts, theories and conflicts.
- Enhanced Auto Draft panel with visual review status and disabled actions until approval.
- Next: surface opposition metrics within prompts and polish export styles.

## Update 2025-08-07T14:45Z
- Subscribed opposition tracker to forensic hash and research insight topics with cross-checking.
- Contradictions now publish alerts for auto-drafter and timeline builder.
- Next: extend cross-checking beyond hash comparisons.

## Update 2025-08-08T10:00Z
- Logged privilege detection spans and override actions.
- Added tests for detector true/false positives and dashboard override flow.
- Next: evaluate detector accuracy on larger corpora.

## Update 2025-08-06T14:58Z
- Introduced DocumentVersion model with stamping hook and diffable history UI.
- Added API endpoints and React components to browse versions and compare changes.
- Next: extend diffing to support binary comparisons and pagination.

## Update 2025-08-06T15:02Z
- Finalized migration and unit tests for sequential versioning.
- Next: run full integration suite once remaining dependencies are installed.
## Update 2025-08-08T12:00Z
- Added DocumentVersion model and migration for Bates-stamped versions.
- Stamping API records versions and returns Bates number.
- React VersionHistorySection lists versions with diff view.
- Next: extend diff comparison for non-PDF formats.

## Update 2025-08-06T15:40Z
- Merged dual deposition question export routines into a single permission-aware static method.
- Added lightweight weasyprint stub and comprehensive tests for exports, contradiction detection and review logging.
- Next: expand deposition prep tests for edge cases.

## Update 2025-08-08T15:00Z
- Added signature hashing to ChainOfCustodyLog with retrieval API and dashboard panel.
- Tests cover ingest, redaction, stamping and export logging end-to-end.
- Next: extend chain log filters and add report export options.

## Update 2025-08-09T00:00Z
- Implemented DocumentScorer heuristics and stored probative/admissibility/narrative/confidence scores.
- Added Document Review tab with sortable score bars and refined neon styling.
- Scores feed binder cover sheets, auto-drafter prompts, and sanctions analysis.
- Next: calibrate scoring heuristics and expose UI weighting controls.

## Update 2025-08-08T16:00Z
- Aggregated stipulations, contested issues and witness lists from approved theories.
- Gemini-powered pretrial export saves editable DOCX and hooks timeline/binder modules.
- Added unit test for export to verify timeline and binder integration.
- Next: expose pretrial export endpoint in dashboard UI.

## Update 2025-08-06T16:29Z
- TemplateLibrary now pulls opposition discrepancies for motion prompts.
- Next: expand discrepancy formatting and link deeper opposition metrics into drafts.

## Update 2025-08-09T12:00Z
- Added rules-based sanction trigger checks for filings and discovery actions.
- Surfaced sanction warnings in CoCounsel chat and binder exports.
- Added regression tests for known sanction scenarios.
- Next: refine trigger keywords and integrate model-based scoring.

## Update 2025-08-09T00:00Z
- Enabled chat-driven timeline updates with cross-links to depositions, exhibits and theories, plus summary endpoint and blur styling.
- Next: broaden natural language date parsing and display linked events in dashboard.


## Update 2025-08-09T15:00Z
- Refactored Flask app into feature blueprints for theories, binder and chat with feature toggles.
- Updated chat UI and routing tests to use blueprint paths.
- Next: expand binder capabilities and modularise remaining routes.

## Update 2025-08-09T16:30Z
- Updated README to reference Gemini models and modern `docker compose` commands.
- Next: review remaining docs for outdated OpenAI references.

## Update 2025-08-10T00:00Z
- Introduced Trial Prep Academy with resource ingestion, lesson APIs, and React curriculum tab.
- Next: expand telemetry analysis and feed prioritisation.

## Update 2025-08-10T12:00Z
- Unified Neo4j credentials and verified connection.
- Replaced legacy Gemini model references with Gemini 2.5 Pro/Flash across code and docs.
- Next: run full Docker stack to validate end-to-end flows.

## Update 2025-08-10T13:30Z
- Added real-time presentation viewer with Socket.IO command bus and timeline sync.
- Next: expand commands for highlights and media playback.

## Update 2025-08-10T15:30Z
- Parameterised Neo4j password in docker-compose so services stay in sync
- Switched trial prep helper to use `NEO4J_URI` for consistency
- Next: spin up Docker stack and confirm password overrides apply

## Update 2025-08-08T20:47Z
- Added pause/resume control to Upload tab so large batches can be temporarily halted.
- Next: surface upload error details and add optional cancel action.

## Update 2025-08-09T07:34Z
- Added trial assistant scaffold with objection detection engine and frontend components.
- Next: integrate audio streaming and broaden objection rule set.

## Update 2025-08-09T11:05Z
- Enabled voice-activated listening with transcript streaming and indicator.
- Expanded objection engine with counter-objection rules and comprehensive evidence exceptions.
- Added unit test for counter objection detection.
- Next: refine recognition accuracy and extend rule coverage.

## Update 2025-08-10T16:00Z
- Wrapped `ingest_document` in Flask app context so background ingestion can access the database safely.
- Next: monitor vector DB persistence and ensure batch uploads commit without warnings.

## Update 2025-08-10T17:00Z
- Added `persist` helper on `VectorDatabaseManager` and call it after batch commits to log detailed errors.
- Next: verify Chroma service accepts persistence calls without warnings.


## Update 2025-08-11T19:04Z
- Commit document records and metadata before starting background ingestion to ensure worker sessions can load them.
- Added safety check when a document lookup fails during ingestion.
- Next: monitor upload batches for timeouts and optimise memory usage.

## Update 2025-08-12T00:00Z
- Raise lookup errors when document records are missing during ingestion so callers clean up skipped files.
- Next: run tests after installing missing dependencies.


## Update 2025-08-12T06:51Z
- Added Neo4j health endpoint and hardened KnowledgeGraphManager connections.
- Next: validate graph operations under load and monitor connection stability.



## Update 2025-08-12T18:00Z
- Switched to google-genai and dropped pygraphviz from build.
- Cleaned Dockerfile and requirements to avoid Graphviz dependency.
- Next: mock Neo4j for offline tests.

## Update 2025-08-13T00:00Z
- Allowed passwordless Neo4j connections and suppressed errors when the graph service is offline.
- Confirmed chat agent unit tests run without requiring a Neo4j instance.
- Next: exercise graph features against a live database.

## Update 2025-08-16T03:12Z
- Imported `Agent` into Flask routes and fixed document versioning test setup.
- Enhanced nav bar styling with border and glow to reinforce dark theme.
- Next: run stamping tests end-to-end with live PostgreSQL and Neo4j services.

## Update 2025-08-16T10:30Z
- Introduced fallback embeddings and persistent Chroma client to remove external dependencies.
- Corrected binder pretrial route and added automatic signature hashing for chain logs.
- All tests pass in offline environment.
- Next: optimise local vector store performance and verify Neo4j integration.

## Update 2025-08-16T12:00Z
- Added Makefile target to build React dashboard with npm ci and verified `npm run build` succeeds.
- Next: trim pdf.js bundle size and track build warnings.

## Update 2025-08-16T18:00Z
- Introduced Whisper-based streaming STT with WebSocket voice query and offline fallback.
- Next: tune interim transcription latency and expand client integration.

## Update 2025-08-16T19:00Z
- Added voice command registry with logging in voice queries.
- Next: expand command coverage and refine confirmation responses.

## Update 2025-08-30T00:00Z
- Emitted TeamMessage alerts for timeline and document actions triggered by voice queries and started cross-team listeners.
- Next: broaden document workflows and bus topics for additional commands.

## Update 2025-08-30T12:00Z
- Highlighted transcript segments when objection events are detected and broadcast over Socket.IO.
- Added WebSocket test ensuring objection events persist to the database with segment references.
- Next: expand visual cues for multiple simultaneous objections and refine client-side dismissal flows.

## Update 2025-08-31T00:00Z
- Abstracted text-to-speech to support gTTS, Coqui-TTS or system engines with Redis/DB caching.
- Added `/api/chat/voices` endpoint and React selector for available voices.
- Next: surface engine choice in settings and broaden voice options.

## Update 2025-09-01T00:00Z
- Created `voice-widget.jsx` with microphone controls, transcript stream and objection bar.
- Next: integrate widget into trial console and refine audio fallback handling.

## Update 2025-09-14T00:00Z
- Secured voice endpoints with JWT/session auth, rate limiting and audit logging.
- Next: extend authentication across remaining routes.

## Update 2025-09-15T00:00Z
- Instrumented STT/TTS with Prometheus metrics and logging; exposed `/metrics` endpoint and added alert rules.
- Next: monitor metrics in staging and tune alert thresholds.
## Update 2025-09-16T00:00Z
- Mocked STT/TTS layers and added tests for voice command routing, auth failures, message bus alerts, WebSocket transcripts and objection detection.
- Next: broaden command coverage and expand streaming edge-case tests.

## Update 2025-09-17T00:00Z
- Installed ffmpeg and espeak in Dockerfile for Whisper and TTS support.
- Added Redis service and audio cache volume to docker-compose; documented build/run steps.
- Next: test voice flows end-to-end and optimise cache storage.

## Update 2025-09-17T17:01Z
- Added feature flags for voice transcription, synthesis and commands with UI toggles.
- Wired flags into chat routes and voice utilities.
- Next: persist flag selections across restarts and expand UI validation.

## Update 2025-09-17T18:30Z
- Added in-memory vector DB and optional embedding imports to keep tests passing without heavy services
- Next: verify full test suite after restoring chromadb integration

## Update 2025-09-18T00:00Z
- Implemented minimal HippoRAG-style indexing and query endpoints with deterministic segment IDs.
- Added unit tests for chunking determinism and query path structure.
- Next: connect endpoints to real Neo4j and Chroma services and enrich objection events with retrieval refs.

## Update 2025-09-18T12:00Z
- Added deterministic ``segment_hash`` plus pluggable entity extractor and bulk Neo4j/Chroma upserts in ``hippo.py``.
- Created ``ingestion_logs`` table and helper to record document ingestions with idempotent hashing.
- Next: validate graph/vector batch operations against live services and expand ingestion telemetry.

## Update 2025-09-18T18:00Z
- Bootstrapped Neo4j schema with constraints and indices in ``hippo.py`` and added upsert helpers.
- Startup routine now ensures constraints run on application launch.
- Next: validate Neo4j upserts against a live database service.

## Update 2025-09-19T00:00Z
- Added entity-linked query seeding with fallback tokens and merged Neo4j/Chroma candidate searches in ``hippo_query``.
- Introduced simple cross-encoder re-ranking and expanded result paths with document nodes.
- Next: wire to real GDS PPR and Chroma similarity APIs for richer scoring.

## Update 2025-09-19T12:00Z
- Logged retrieval traces with timing data and trace identifiers in Hippo routes.
- Persisted queries to a new ``retrieval_traces`` table and added tests for path toggling.
- Next: surface retrieval trace analytics in the dashboard UI.

## Update 2025-09-20T00:00Z
- Added objection segment analysis route with citation refs and Socket.IO broadcast.
- Recorded cures in new resolution table and cleared highlights on cure events.
- Next: refine citation ranking and expand highlight clearing strategies.

## Update 2025-09-20T12:00Z
- Introduced RetrievalTrace, ObjectionEvent and ObjectionResolution models with migrations.
- Trial and Hippo modules now log retrieval traces and link objection events via shared trace_ids.
- Next: expose trace analytics in the dashboard and enrich objection paths.

## Update 2025-09-21T00:00Z
- Added HippoRAG, sentence-transformers and scikit-learn dependencies; bumped Neo4j to 5.23.
- Documented EMBED_MODEL and CROSS_ENCODER_MODEL environment variables.
- Next: build Docker image and verify retrieval models load correctly.

## Update 2025-09-22T00:00Z
- Added `/api/health` endpoint checking Neo4j and Chroma connectivity.
- Dockerfile and compose now use this route for container health checks.
- Next: monitor service health and expand diagnostics.

## Update 2025-09-22T12:00Z
- Added content-hashed segment IDs with pluggable legal IE and bulk Neo4j/Chroma upserts.
- Introduced `ingestion_logs` table to track status, timing and failures for idempotent indexing.
- Next: validate graph/vector batch operations against live services and expand ingestion telemetry.

## Update 2025-09-22T18:00Z
- Bootstrapped Neo4j schema during app start and added container startup check.
- Implemented document/segment and edge upsert helpers for Hippo ingestion.
- Next: validate schema and upsert operations against a live Neo4j service.

## Update 2025-09-22T20:00Z
- Refactored graph bootstrap to reuse shared schema helper and wired Dockerfile to run it before gunicorn.
- Ensured container startup applies Neo4j 5.23 constraints and indexes automatically.
- Next: exercise upsert routines against a live Neo4j instance.

## Update 2025-09-23T00:00Z
- Added entity-linked query seeding fallback and integrated Neo4j GDS PPR plus Chroma retrieval in `hippo_query`.
- Introduced optional cross-encoder re-ranking with merged graph/dense/LLM scores and path expansion.
- Next: validate retrieval quality against real services and tune re-ranker weights.

## Update 2025-09-23T12:00Z
- Consolidated Neo4j schema bootstrap via shared `bootstrap_graph` helper and removed legacy `ensure_graph_constraints`.
- `hippo_routes` and `interface_flask` now invoke `bootstrap_graph` on load.
- Next: verify redundant calls are trimmed once live Neo4j integration is confirmed.

## Update 2025-09-23T18:00Z
- Safeguarded Neo4j driver initialization and cleanup in `hippo.py`.
- Next: validate failure paths when Neo4j is unreachable.

## Update 2025-09-24T00:00Z
- Added query weighting, path toggling and trace timing to `hippo_routes` with persistence to `retrieval_traces`.
- Extended tests for score weighting and retrieval trace logging.
- Next: surface retrieval trace analytics in the dashboard UI.

## Update 2025-09-24T12:00Z
- Implemented `/api/objections/analyze-segment` in `hippo_routes` with Hippo citation refs and Socket.IO broadcast.
- Added `objection_cure_chosen` handler to clear highlights and persist cures.
- Next: refine citation ranking and broaden highlight clearing strategies.

## Update 2025-09-24T18:00Z
- Moved RetrievalTrace, ObjectionEvent and ObjectionResolution models into `models.py` and added logging helpers.
- Ensured retrieval traces and objections share trace_ids for auditability.
- Next: surface trace analytics in the dashboard UI.

## Update 2025-09-24T20:00Z
- Aligned Neo4j password defaults in `docker-compose.yml` with `.env` sample and confirmed ports.
- Ensured HippoRAG, sentence-transformers and scikit-learn dependencies are listed.
- Documented `EMBED_MODEL` and `CROSS_ENCODER_MODEL` variables and Docker setup in the root README.
- Next: build the Docker image and verify retrieval models load correctly.

## Update 2025-09-25T00:00Z
- Added `/api/health` route in `hippo_routes` checking Neo4j and Chroma connectivity.
- Registered blueprint in `interface_flask` and pointed Docker health checks to this endpoint.
- Next: monitor service health and extend diagnostics as needed.

## Update 2025-09-27T00:00Z
- Added missing imports across legal discovery modules and cleaned redundant numpy import in trial prep.
- Next: ensure modules load within Flask app and expand tests for import coverage.

## Update 2025-09-27T12:00Z
- Consolidated Flask interface imports and removed runtime npm build reliance.
- Initialized BatesNumberingService once after imports.
- Next: ensure deployment pipeline builds frontend assets prior to startup.

## Update 2025-09-27T12:30Z
- Added `pyhocon` and `more-itertools` to `requirements.txt`, sorted dependencies alphabetically, and removed extra blank lines.
- Next: verify installation of new dependencies and keep requirements tidy.

## Update 2025-09-27T13:00Z
- Enforced authentication across chat, exhibit, hippo and trial prep APIs.
- Secrets now load from environment or config and fail fast when missing.
- Documented secret generation and wired Docker environment variables.
- Next: verify integration with remaining blueprints and expand auth tests.

## Update 2025-09-27T14:00Z
- Centralized Neo4j schema bootstrap in `startup.py` and removed redundant
  `bootstrap_graph` calls from Flask modules.
- Dockerfile and shell startup scripts now import the pre-initialized app.
- Next: confirm deployment uses `apps.legal_discovery.startup:app` and update
  any remaining documentation references.

## Update 2025-09-27T15:00Z
- Secured binder and zip export routes with auth enforcement, case ownership checks and path sanitization.
- Next: expand tests for unauthorized and invalid path scenarios.

## Update 2025-09-27T16:00Z
- Replaced silent exception handlers with structured logging in Hippo, interface, database and trial prep modules.
- Added error responses for redaction review and tests confirming error logs and HTTP failures.
- Next: audit remaining modules for hidden failures and broaden negative-case tests.
- Persisted feature flags in user settings with REST APIs and React toggles.
- Next: extend tests for flag persistence and blueprint registration.

## Update 2025-09-27T16:10Z
- Cleaned up duplicate imports in settings module.
- Next: monitor test hangs and streamline initialization.

## Update 2025-09-27T17:00Z
- Introduced Pydantic schemas for exhibit assignment and narrative discrepancy analysis.
- Applied validation with 400 responses for invalid payloads and added corresponding tests.
- Next: extend schema validation to remaining API routes.

- Finalised objection analysis endpoint and Socket.IO cure handler.
- Next: expose objection resolution history in dashboard.

## Update 2025-09-27T18:00Z
- Converted dashboard tabs to React Router routes with responsive grid layout, global context and theme toggling. Added skeleton loaders, error boundaries and accessibility improvements.
- Next: extend loading/error handling across remaining components and enhance test coverage.

## Update 2025-09-27T19:00Z
- Integrated Flask-Limiter with Redis backend and per-user/per-IP caps on chat and hippo queries.
- `/api/health` now reports blocked request counts for monitoring.
- Next: tune rate thresholds and expand rate-limit tests.
## Update 2025-09-28T00:00Z
- Introduced RQ task queue with Redis and async routes for binder generation, indexing and transcript analysis.
- Added /api/tasks/<id> for polling.
- Next: hook frontend to poll task status and handle long-running jobs.
<<<<<<< HEAD
## Update 2025-09-28T01:00Z
- Added Redis-backed caching for Hippo and vector search queries with cache metrics in `/api/health`.
- Cache invalidated on document ingestion and vector additions; tests cover hit/miss logic.
- Next: expose cache metrics in dashboard and tune TTLs.
=======

## Update 2025-09-28T06:00Z
- Enabled structured JSON logging, Prometheus metrics and OpenTelemetry tracing in the backend.
- Next: expand tracing coverage across additional routes and export spans to an OTLP backend.
>>>>>>> c6ab4f29
<|MERGE_RESOLUTION|>--- conflicted
+++ resolved
@@ -1037,14 +1037,11 @@
 - Introduced RQ task queue with Redis and async routes for binder generation, indexing and transcript analysis.
 - Added /api/tasks/<id> for polling.
 - Next: hook frontend to poll task status and handle long-running jobs.
-<<<<<<< HEAD
 ## Update 2025-09-28T01:00Z
 - Added Redis-backed caching for Hippo and vector search queries with cache metrics in `/api/health`.
 - Cache invalidated on document ingestion and vector additions; tests cover hit/miss logic.
 - Next: expose cache metrics in dashboard and tune TTLs.
-=======
 
 ## Update 2025-09-28T06:00Z
 - Enabled structured JSON logging, Prometheus metrics and OpenTelemetry tracing in the backend.
-- Next: expand tracing coverage across additional routes and export spans to an OTLP backend.
->>>>>>> c6ab4f29
+- Next: expand tracing coverage across additional routes and export spans to an OTLP backend.
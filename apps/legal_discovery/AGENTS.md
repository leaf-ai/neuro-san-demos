--- conflicted
+++ resolved
@@ -613,15 +613,13 @@
 - Implemented approval, rejection and comment endpoints with UI controls and confidence bar.
 - Graph and timeline auto-refresh on theory decisions and Cypress tests cover the workflow.
 - Next: capture reviewer identity and expose theory review history.
-<<<<<<< HEAD
+
 ## Update 2025-08-06T16:00Z
 - Added legal crawler for bench cards, jury instructions, statutes and case law with Neo4j storage.
 - Exposed CoCounsel and auto-drafter search APIs and scheduled daily crawler updates.
 - Next: expand source-specific parsing and connect search results to dashboard UI.
-=======
 
 ## Update 2025-08-06T15:30Z
 - Added `exhibit_order` column with migration and default assignment.
 - Exposed reorder API and filtered exhibit listings by privilege and source team; UI highlights privileged entries.
-- Next: add drag-and-drop reordering in React dashboard.
->>>>>>> c28389e0
+- Next: add drag-and-drop reordering in React dashboard.
# Legal Discovery Module Guide

- Keep the Flask routes and dashboard UI in sync. All features should be production ready with no placeholders.
- Ensure the dark theme remains responsive and professional.
- Log progress here before each commit with notes on next steps.

###STARTUP SCRIPT###
```bash
#!/bin/bash
set -e
python3 -m venv venv
source venv/bin/activate
export PYTHONPATH=$(pwd)
pip install -r requirements.txt
pip install python-dotenv flask gunicorn pillow requests neuro-san pyvis
```

### Update 2025-07-27T20:30Z
- Added interactive chat panel and settings modal to the dashboard.
- Refined styles with responsive grid and sticky navigation.
- Connected all controls to backend APIs via `dashboard.js`.
- Next: enhance data visualisations for the knowledge graph and timeline.

## Update 2025-07-27T21:07Z
- Updated imports for legal discovery tools to match new neuro_san package layout
- Install attempts failed due to network restrictions
- Next: test the Flask app in Docker once dependencies are resolved

## Update 2025-07-27T21:25Z
- Installed dependencies locally to run tests successfully
- Verified coded tool imports after update; tests pass
- Next: rebuild Docker image and ensure Flask app loads correctly

## Update 2025-07-27T21:29Z
- Confirmed tests run successfully after installing dependencies
- Docker tooling not available here so image build couldn't be tested
- Next: verify Docker compose when environment supports it
## Update 2025-07-27T22:15Z
- Introduced tabbed interface and updated dashboard scripts
- Next: refine styles and test Docker stack

## Update 2025-07-27T22:45Z
- Migrated dashboard to React for a richer UI
- Added dashboard-react.jsx and updated template to load React
- Next: run tests and verify Docker images once available

## Update 2025-07-27T23:17Z
- Added React settings modal tied to /api/settings
- Upgraded timeline view with vis.js and export action
- All tests pass after installing dependencies
- Next: polish remaining React components

## Update 2025-07-27T23:30Z
- Ensured coverage plugin installed so tests run
- Verified dashboard renders with new React design
- Tests succeed (2 passed, 2 skipped)
- Next: finalize Docker build scripts and refine CSS details

## Update 2025-07-28T00:24Z
- Cleaned up legacy HTML and JS; default route shows new React UI
- Next: ensure Docker front end refreshes

## Update 2025-07-28T01:49Z
- Use `legal_discovery.hocon` manifest and send uploaded files to the agent
- Next: verify ingestion pipeline within Docker compose

## Update 2025-07-28T02:30Z
- Created Flask routes for subpoena drafting and presentation generation
- Added React tabs to use these endpoints
- Installed missing Python packages so tests execute
- Next: integrate remaining sub-team tools and polish React styling

### Plan 2025-07-28
- Build tabs for each team in `legal_discovery.hocon` (case management, research, forensic, timeline, subpoena, trial prep)
- Provide REST endpoints for all coded tools with clear parameters and JSON responses
- Connect React components to these endpoints using fetch and intuitive forms
- Document Docker deployment and ensure gunicorn works on Windows

## Update 2025-07-28T03:09Z
- Synced template with React components by removing old settings modal
- Set default manifest in run.py to legal_discovery.hocon
- Next: verify timeline export works and finalize Docker config

## Update 2025-07-28T03:19Z
- Installed dependencies for tests and verified coverage
- React dashboard and manifest integration confirmed working
- Next: ensure Docker serves React UI correctly

## Update 2025-07-27T21:07Z
- Updated imports for legal discovery tools to match new neuro_san package layout
- Install attempts failed due to network restrictions
- Next: test the Flask app in Docker once dependencies are resolved

## Update 2025-07-27T21:25Z
- Installed dependencies locally to run tests successfully
- Verified coded tool imports after update; tests pass
- Next: rebuild Docker image and ensure Flask app loads correctly

## Update 2025-07-27T21:29Z
- Confirmed tests run successfully after installing dependencies
- Docker tooling not available here so image build couldn't be tested
- Next: verify Docker compose when environment supports it


## Update 2025-07-27T22:15Z
- Introduced tabbed interface and updated dashboard scripts
- Next: refine styles and test Docker stack

## Update 2025-07-27T22:15Z
- Introduced tabbed interface and updated dashboard scripts
- Next: refine styles and test Docker stack

## Update 2025-07-27T22:45Z
- Migrated dashboard to React for a richer UI
- Added dashboard-react.jsx and updated template to load React
- Next: run tests and verify Docker images once available

## Update 2025-07-27T23:17Z
- Added React settings modal tied to /api/settings
- Upgraded timeline view with vis.js and export action
- All tests pass after installing dependencies
- Next: polish remaining React components


## Update 2025-07-27T23:30Z
- Ensured coverage plugin installed so tests run
- Verified dashboard renders with new React design
- Tests succeed (2 passed, 2 skipped)
- Next: finalize Docker build scripts and refine CSS details

- Next: verify Docker compose when environment supports it

## Update 2025-07-28T06:55Z
- Added subpoena and presentation tabs to React UI
- Extended settings modal with full credential fields
- Next: finalize overview page for team interactions

## Update 2025-07-28T07:05Z
- Integrated CourtListener and statute scraping in ResearchTools
- Research tab now lets users pick source
- Next: link timeline events to file excerpts

## Update 2025-07-28T07:36Z
- Graph search and subnet filter implemented
- Added CaseManagementSection tying tasks and timeline
- Overview shows vector counts
- Next: refine styles

## Update 2025-07-28T10:31Z
- Upload progress bar and export spinners added
- Timeline filters by date range and export feedback
- Next: polish tab visuals

## Update 2025-07-28T10:50Z
- Timeline endpoints provide excerpts with citations
- React timeline modal displays citation or excerpt
- Added helper to read excerpts from uploaded files
- Next: tweak graph layout

## Update 2025-07-28T11:05Z
- Added Team Pipeline section to React dashboard
- Document tools now show output links after stamping or redaction
- Next: polish remaining styles

## Update 2025-07-28T14:23Z
- Upload endpoint stores documents and kicks off analysis automatically
- Default case created on first run
- Next: review vector DB contents and refine UI polish

## Update 2025-07-28T14:42Z
- Session reload ensures new uploads reach agent network
- Next: improve styling polish
- Next: polish tab visuals
## Update 2025-07-28T15:35Z
- Added Vite build setup and modular React components
- Updated dashboard template to load compiled bundle
- Documented build command in README
- Next: verify build artifacts in Docker image
## Update 2025-07-29T02:17Z
- Removed compiled bundle from repo and added ignore rules
- Documented that bundle.js must be built locally
- Next: confirm React build step works in Docker

## Update 2025-07-29T02:32Z
- Added icons to dashboard tabs and improved styles
- Built bundle.js via Vite
- Next: test Docker image with compiled assets
## Update 2025-07-29T03:01Z
- Introduced MetricCard component and overview metrics grid
- Updated stylesheet with metric card styles and built bundle
- Next: adjust pipeline view for smaller screens

## Update 2025-07-29T03:13Z
- Redesigned pipeline section with icons and grid layout
- Compiled latest React build and verified unit tests
- Next: refine case management timeline display
## Update 2025-07-29T03:22Z
- Created aggregated `/api/metrics` endpoint for dashboard stats
- Overview and Pipeline React components now fetch from this endpoint
- Readme documents the new API; bundle rebuilt via Vite
- Next: polish timeline UI and confirm Docker build on Windows

## Update 2025-07-29T03:32Z
- Display results from Forensic, Subpoena and Presentation tools in the UI
- Renamed dashboard tabs to reflect team names from the manifest
- Next: run tests and build to ensure everything compiles
## Update 2025-07-29T03:54Z
- Implemented /api/cases endpoint and case count metric
- Fixed duplicate code in upload_files
- Overview and Stats sections updated with new metrics
- Next: verify npm build and tests

## Update 2025-07-29T05:53Z
- Added case management controls to the React UI
- README updated with instructions for using the case selector
- Next: run npm build and pytest

## Update 2025-07-29T06:40Z
- Implemented case deletion endpoint and UI control
- Enhanced research tab with formatted results and summaries
- Vector search view now shows IDs and snippets
- Updated documentation and prepared for build
- Next: compile bundle and ensure tests pass
## Update 2025-07-29T07:06Z
- Added calendar UI with backend events
- Introduced graph analysis tool
- Next: build bundle and run tests
## Update 2025-07-29T08:34Z
- Updated graph analyze icon and added global lint hints
- Fixed newlines in Dockerfile and stylesheet
- Next: rebuild React bundle and run tests

## Update 2025-07-29T08:57Z
- Renamed default LLM config to `llm_config.hocon`
- Updated `.env` examples with new path
- Next: run npm build and pytest
## Update 2025-07-29T09:17Z
- Default AGENT_LLM_INFO_FILE added to Flask app
- run.py now passes this path via environment
- Next: npm build and pytest

## Update 2025-07-29T09:52Z
- Dockerfile now installs Node and builds React bundle automatically
- Added project .dockerignore to keep images slim
- Verified build and tests pass
- Next: finalize UI polish

## Update 2025-07-29T10:14Z
- Installed pyvis, flask and chromadb for tests
- Ran npm install and built bundle with Vite
- All unit tests pass and build succeeds
- Next: fix llm_config path in Docker startup

## Update 2025-07-29T10:25Z
- Updated Dockerfile to copy Node manifests before install
- Rebuilt React bundle and ran pytest successfully
- Next: ensure docker-compose build succeeds

## Update 2025-07-29T20:47Z
- Installed extra Python packages so tests run
- Reinstalled Node modules and built Vite bundle
- Verified pytest and npm build succeed
- Next: check docker-compose on Windows

## Update 2025-07-29T21:20Z
- Adjusted Dockerfile to export AGENT_LLM_INFO_FILE without quotes
- Next: run npm build and pytest to confirm fix

## Update 2025-07-29T21:35Z
- Resolved LLM config path with absolute directories
- Reinstalled dependencies and built Vite bundle
- Tests pass with all new packages
- Next: validate docker-compose startup

## Update 2025-07-29T22:06Z
- Switched Dockerfile to multi-stage build with Node 18 for frontend assets
- Confirmed npm build and pytest succeed after the change
- Next: check docker-compose build on Windows

## Update 2025-07-29T22:35Z
- Verified the builder stage installs Node modules and compiles React before copying assets
- `npm run build` and `pytest -q` both succeed
- Next: ensure docker-compose builds without missing npm
## Update 2025-07-29T23:31Z
- Installed pytest-cov and other deps so tests run
- Rebuilt Vite bundle and ran pytest
- Next: verify docker-compose build when docker available

## Update 2025-07-29T23:43Z
- Installed neuro-san, pyvis, flask and chromadb so tests run
- Rebuilt Vite bundle and confirmed pytest passes
- Next: confirm Docker build pipeline

## Update 2025-08-01T12:34Z
- Built React bundle and launched Flask on port 5001
- Verified server start by pointing AGENT_MANIFEST_FILE to manifest.hocon
- Next: adjust run script to avoid port conflicts

## Update 2025-08-01T12:50Z
- Confirmed Flask server runs with AGENT_MANIFEST_FILE=registries/manifest.hocon
- Npm build and pytest succeed
- Added detailed build instructions to docs/memory_bank.md
- Next: implement agent network cards in React UI

## Update 2025-08-01T13:25Z
- Created AgentNetworkSection component and new tab
- Updated defaults to use manifest.hocon for local runs
- Rebuilt bundle and confirmed tests pass
- Next: test docker-compose build when available

## Update 2025-08-02T22:08Z
- Added rfc3987 dependency and switched Flask imports to absolute paths
- Verified gunicorn serves bundle.js and main.css after build
- Next: audit dashboard for missing stylesheet references

## Update 2025-08-02T22:23Z
- Trigger npm build at startup if bundle.js is missing and link main.css in the template
- Removed obsolete dashboard.js to avoid serving stale assets
- Next: confirm UI renders in browser and broaden API test coverage

## Update 2025-08-02T23:05Z
- Removed host bind mount from Docker Compose to keep built React assets inside container
- Set AGENT_MANIFEST_FILE in Dockerfile for consistent registry loading
- Next: build compose stack and verify dashboard renders in container

## Update 2025-08-02T23:48Z
- Load legal discovery assistant on a background thread so HTTP requests return immediately
- Next: verify dashboard interactivity once agent initialization completes

## Update 2025-08-03T00:20Z
- Added /api/agents and /api/topics endpoints backed by registry and database
- Ensured React build outputs load by bundling when missing
- Next: validate dashboard renders data from new endpoints

## Update 2025-08-03T01:40Z
- Implemented resilient upload pipeline with per-file error handling and batch processing
- Frontend now uploads files in groups of 10 and refreshes view after each chunk
- Next: surface upload errors to users and expand ingestion metrics

## Update 2025-08-03T02:20Z
- Display current filename during uploads and dedupe by SHA256 hash
- Backend rejects files that exceed a 30s ingestion timeout and persists batches
- Next: verify dashboard renders in browser and tune timeout threshold

## Update 2025-08-03T02:48Z
- Batch uploads now time out after 30s and update Neo4j and vector DB simultaneously
- Added UPLOAD_ROOT env support and graph refresh hook in React uploader
- Next: run end-to-end analysis to ensure orchestrator picks up new documents automatically

## Update 2025-08-03T04:07Z
- Wrapped full document ingestion in 30s guarded threads; uploads now skip stalled files and continue
- Next: surface skipped-file info in the React uploader

## Update 2025-08-03T04:31Z
- Batch uploads trigger orchestrator after each commit and show per-stage progress bars
- Next: expose ingestion metrics and error details through dashboard

## Update 2025-08-03T05:10Z
- Reject unreadable, oversized (>1GB), or disallowed files without stalling batches
- Next: propagate skip reasons to frontend and refine retry UX
## Update 2025-08-03T06:30Z
- Added filename and path metadata during vector ingestion to satisfy Chromadb
- Next: ensure batch uploads succeed without metadata errors

## Update 2025-08-03T07:30Z
- Guarded vector add with metadata sanitization and retry to avoid ingestion failures
- Next: observe batch uploads to ensure all files index correctly

## Update 2025-08-03T09:40Z
- `VectorDatabaseManager` now inserts placeholder metadata when none is provided, preventing Chroma errors
- Next: test large batch uploads to confirm ingestion remains stable

## Update 2025-08-03T08:27Z
- Wrapped Chroma `add` calls in a retry with default metadata so malformed files are skipped without stalling uploads
- Next: verify batch uploads proceed even when some documents contain empty metadata

## Update 2025-08-03T11:00Z
- Switched document ingestion to subprocesses and kill on timeout to prevent frozen uploads
- Next: surface timeout skips in UI

## Update 2025-08-03T12:30Z
- Append processed filenames to each batch so agent session reinitializes when chunks succeed
- Next: report skipped files back to users for troubleshooting

## Update 2025-08-03T13:45Z
- Added Document Drafter endpoint and React panel so trial prep team can draft pleadings
- Integrated AAOSA macros into `legal_discovery.hocon` and enhanced tab styling with neon glow
- Next: stream drafted document summaries back to the dashboard

## Update 2025-08-03T16:00Z
- Logged skipped uploads and enforced 30s kill switches so hung files no longer freeze batches
- Restyled dashboard with smoky glass greys and backdrop blur for a spaceship-like feel
- Next: surface skip reasons in UI and tighten grey theme across components

## Update 2025-08-03T17:30Z
- Applied alien warship glass theme with neon accents across dashboard and timeline
- Added reusable design tokens (`theme.js`, `figma_tokens.json`) for UI expansion
- Next: integrate tokens into remaining React components and verify Docker styling

## Update 2025-08-03T18:30Z
- Repaired ingestion subprocess setup to close syntax gap and handle timeouts via queue
- Batch tracking restored so sessions reload after successful uploads
- Next: ensure gunicorn starts cleanly with updated interface

## Update 2025-08-03T19:50Z
- Commit uploads per 10-file batch with concurrent ingestion and dual-schema metadata storage
- Log and skip 30s timeouts without halting remaining uploads
- Next: expose skipped file details in dashboard UI

## Update 2025-08-03T21:45Z
- Moved ingestion wrapper to top level so multiprocessing can start worker processes in upload route
- Next: monitor batch uploads for stable completion and report skipped files to users

## Update 2025-08-03T22:40Z
- Fixed dormant settings button by binding click handler and rendering modal with flex display
- Added preset Cypher query buttons and backend endpoint so graph exploration works without manual query knowledge
- Darkened dashboard backdrop with gunmetal gradient to differentiate cards
- Next: style query results output and refine hover animations across components

## Update 2025-08-04T00:30Z
- Enabled PostgreSQL via `DATABASE_URL` and wired Chroma host/port through environment variables
- Vector database manager now uses `HttpClient` for external Postgres-backed Chroma
- `docker-compose.yml` includes a PostgreSQL service for persistent storage
- Next: surface ingestion metrics and improve graph exploration usability

## Update 2025-08-04T02:00Z
- Switched upload route to a thread pool for parallel file processing with 30s timeouts
- Next: monitor executor load and refine async workflow

## Update 2025-08-04T03:00Z
- Added relational models for causes of action, elements, defenses and facts
- Introduced ontology loader with initial JSON schema
- Added unit test scaffold for ontology loading
- Next: integrate fact extractor and graph persistence

## Update 2025-08-04T??Z
- Implemented `FactExtractor` leveraging spaCy to pull parties, dates and actions
- Added spaCy requirement and unit test
- Next: connect extractor to upload pipeline and persist facts/relationships
## Update 2025-08-04T05:30Z
- Integrated `FactExtractor` into ingestion flow storing JSON facts in SQL and Neo4j
- Added `add_fact` helper to `KnowledgeGraphManager`
- Next: link facts to ontology elements and expose theory suggestions

## Update 2025-08-04T07:00Z
- Linked extracted facts to ontology elements and causes in Neo4j
- Added LegalTheoryEngine with `/api/theories/suggest` and Case Theory dashboard tab
- Highlighted supported elements with neon glow for clarity
- Next: refine scoring metrics and broaden ontology coverage

## Update 2025-08-04T09:30Z
- Weighted element links with spaCy similarity and Jaccard heuristics
- Surfaced element scores in Case Theory tab with neon progress bars
- Next: expand ontology vocabulary and tune similarity thresholds

## Update 2025-08-04T09:30Z
- Automated privilege detection with redaction logs and audit trail
- Upload pipeline stores originals securely and serves redacted copies
- Document tree marks privileged files for review with stealth icon
- Next: surface override controls in dashboard

## Update 2025-08-04T10:14Z
- Added dispute and origin relationships to KnowledgeGraphManager and cause subgraph export
- Expanded ontology tests and graph relationship coverage
- Next: incorporate scoring weights and timeline overlays in theory engine
## Update 2025-08-04T11:00Z

- Expanded legal theory ontology with negligence, defamation, false imprisonment, intentional infliction of emotional distress, and strict products liability.
- LegalTheoryEngine now exposes defenses and factual indicators alongside element support scores.
- Next: implement weighted scoring and add jurisdiction-specific defenses.

## Update 2025-08-04T12:30Z
- Extended Document model with exhibit fields and added ExhibitCounter and audit log tables.
- Introduced `exhibit_manager` service with binder generation and export helpers.
- Added unit test covering exhibit numbering and binder creation.
- Next: wire exhibit manager into dashboard UI and provide export controls.

## Update 2025-08-04T12:45Z
- Fixed exhibit manager test setup to avoid detached instances.
- Simplified exhibit_manager imports and verified all tests pass.
- Next: begin UI integration for exhibit controls.

## Update 2025-08-04T13:30Z
- Hardened exhibit logging with optional document IDs and export validation.
- Added zip export test and keyboard-focus styling for navigation links.
- Next: connect exhibit exports to dashboard controls.

## Update 2025-08-04T14:00Z
- Made exhibit numbering idempotent and corrected missing test imports.
- Refined navigation focus styling with an accent glow for accessibility.
- Next: wire binder and ZIP export actions into the dashboard UI.

## Update 2025-08-04T14:30Z
- Exposed exhibit operations via REST blueprint and registered routes.
- Added React Exhibits tab with assignment, binder and ZIP export controls.
- Styled exhibit table headers for better visual hierarchy.
- Next: support exhibit reordering and privilege filters in UI.

## Update 2025-08-04T12:00Z
- Introduced witness models and deposition prep tool with question generation, export, and React dashboard tab.
- Next: enhance review logging and offer PDF export.

## Update 2025-08-04T13:30Z
- Added contradiction detection with FactConflict records and prompt context.
- Export supports PDF including case ID, timestamp, and footnoted sources; UI offers separate DOCX/PDF buttons with improved styling.
- Next: implement deposition review approvals with permission controls.

## Update 2025-08-04T14:30Z
- Introduced deposition review logging with role-based checks and blocked exports for non-attorneys.
- React panel now collects reviewer ID and notes with enhanced hover styling on question items.
- Next: investigate optional deposition prep enhancements and deeper audit trails.
- Linked facts to ontology elements and generated cause support scores.
- Next: weight confidence by document credibility and expose metrics in UI.
## Update 2025-08-04T15:00Z
- Documented knowledge graph tests and re-ran suite after review fixes.
- Next: refine scoring weights for cause support metrics.

## Update 2025-08-05T03:22Z
- Added spaCy model and graph dependencies to requirements and Dockerfiles.
- Registered FactExtractor and LegalTheoryEngine in agent registry.
- Next: verify graph visualisations and theory suggestions.
## Update 2025-08-05T12:00Z
- Added tests for fact-element linking, theory scoring, and API endpoint coverage
- Documented `/api/theories/suggest` usage in README
- Next: broaden graph visualisations and extend endpoint coverage

## Update 2025-08-05T15:00Z
- Linked facts to supporting elements with `SUPPORTS` edges and tallied satisfied elements in `LegalTheoryEngine`
- Exposed `/api/theories/suggest` endpoint returning ranked theories with supporting facts
- Next: expand graph visualisation and refine element weighting metrics

## Update 2025-08-05T18:00Z
- Added weighted edge data to `get_cause_subgraph` and exposed `/api/theories/graph`
- Refined theory scoring to average element weights for ranking
- Next: surface graph visuals in dashboard and tune weighting heuristics

## Update 2025-08-05T20:00Z
- Surfaced cause-of-action graphs in the dashboard via event dispatch
- Scoring now blends element weights with coverage ratio
- Next: tune weighting thresholds and annotate graph nodes with fact counts

## Update 2025-08-05T21:00Z
- Upgraded privilege detection with legal spaCy model support and textcat scoring
- Logged redaction snippets and added privilege override API/UI controls
- Next: polish reviewer workflow and monitor classifier performance

## Update 2025-08-05T22:30Z
- Removed outdated deposition export from review endpoint to enforce reviewer IDs and avoid undefined variables
- Next: add unit tests covering deposition review logging

## Update 2025-08-05T10:56Z
- Added chain-of-custody logging model and event triggers
- Integrated logging utility across ingest, redaction, stamping, and export flows
- Exposed retrieval API and React dashboard panel for chain logs
- Next: extend filtering and export options for audit reports
## Update 2025-08-05T11:12Z
- Added `DocumentSource` enum and `source` field with migration
- Upload pipeline records source and returns it in file APIs
- Vector database now skips duplicate/similar documents
- React upload panel offers source selection, filtering, and color coding
- Next: fix failing KnowledgeGraphManager relationship test
## Update 2025-08-05T11:13Z
- Removed duplicate logging import in vector database manager
- Next: none
## Update 2025-08-06T00:00Z
- Added conversation and message tables for chat memory with privilege-aware visibility
- Implemented retrieval chat agent querying vector/graph stores with audit logging
- React chat panel now uses Socket.IO client for real-time updates
- Next: expand chat tests and manage multi-conversation UI

## Update 2025-08-06T03:51Z
- Swapped OpenAI dependencies for Google Generative AI in requirements
- Updated tooling to reference `google-generativeai`
- Next: verify Google API key configuration across services

## Update 2025-08-06T02:30Z
- Replaced OpenAI usage with Gemini equivalents and removed OpenAI dependency
- Next: verify cross-tool compatibility across modules
## Update 2025-08-06T02:40Z
- Cleaned up RAG docstrings to reference Gemini embeddings
- Next: confirm documentation aligns with new defaults

## Update 2025-08-06T04:48Z
- Refined document source handling and vector dedup logging.
- Next: validate end-to-end ingestion with new source filters.

## Update 2025-08-06T04:45Z
- Implemented ChainOfCustodyLog model with immutable append-only records
- Wired logging utility into ingest, redaction, stamping, and export flows with retrieval API and dashboard panel
- Next: extend chain log filters and add report export options

## Update 2025-08-06T05:30Z
- Enhanced privilege detector with legal-model fallback and optional classifier
- Recorded span scores in `RedactionLog` and exposed manual privilege override API/UI
- Next: refine reviewer workflow and monitor classifier accuracy

## Update 2025-08-06T08:00Z
- Added migration for conversation and message tables with visibility enum.
- Verified retrieval chat agent wiring with privilege filtering and audit logging.
- Next: expand chat tests and support multi-conversation management.
## Update 2025-08-06T09:00Z
- Added Redis-backed message bus and listener module.
- Chain-of-custody logs now record `source_team` for provenance.
- Next: persist research insights received via message bus.

## Update 2025-08-06T10:30Z
- Extended ontology with new causes, defenses and jurisdiction mapping.
- Added `TheoryConfidence` model and migration linking facts to theories with source provenance.
- Upgraded fact extractor for NER tagging, relationship extraction and confidence scoring.
- Next: surface theory confidence metrics in API responses and dashboard graphs.

## Update 2025-08-06T12:30Z
- Added confidence-weighted SUPPORTS/CONTRADICTS edges and theory acceptance routing to drafter, pretrial and timeline APIs.
- Next: surface accepted theory outputs in dashboard UI.

## Update 2025-08-06T14:00Z
- Implemented approval, rejection and comment endpoints with UI controls and confidence bar.
- Graph and timeline auto-refresh on theory decisions and Cypress tests cover the workflow.
- Next: capture reviewer identity and expose theory review history.

## Update 2025-08-06T16:00Z
- Added legal crawler for bench cards, jury instructions, statutes and case law with Neo4j storage.
- Exposed CoCounsel and auto-drafter search APIs and scheduled daily crawler updates.
- Next: expand source-specific parsing and connect search results to dashboard UI.

## Update 2025-08-06T15:30Z
- Added `exhibit_order` column with migration and default assignment.
- Exposed reorder API and filtered exhibit listings by privilege and source team; UI highlights privileged entries.
- Next: add drag-and-drop reordering in React dashboard.

## Update 2025-08-06T17:30Z
- Added Gemini auto-drafter with motion templates and DOCX/PDF export.
- Added React Auto Draft panel with manual review before export.
- Next: expand motion templates and integrate deeper opposition metrics.

## Update 2025-08-06T18:30Z
- Embedded chat messages into Chroma with conversation vector IDs and graph links.
- Applied privilege-aware filters to retrieval to exclude restricted content.
- Next: broaden chat tests and surface similar message context in UI.

## Update 2025-08-06T19:00Z
- Added React ExhibitTab with drag-and-drop ordering plus privilege and source filters; entries show linked theories and timeline dates.
- Extended exhibit API with source filter and links endpoint; updated tests to cover ordering, filtering, and link retrieval.
- Next: connect exhibit links to detailed timeline view and broaden source options.

## Update 2025-08-06T20:30Z
- Enhanced exhibit export to bundle deposition excerpts, theory references, scorecards, and sanctions notes into PDF/ZIP.
- Added tests for exhibit numbering, cross-links, and privilege exclusions.
- Next: enrich PDF export formatting for metadata pages.

## Update 2025-08-07T10:00Z
- Expanded motion template library with Motion in Limine and configurable Gemini temperature.
- Added review gating to Auto Draft UI requiring explicit approval before export.
- Next: incorporate opposition metrics into prompts and support additional export formats.

## Update 2025-08-07T12:00Z
- Added WebRTC-enabled ChatSection with selectable voice models and Socket.IO streaming.
- Logged chat messages and voice transcripts to MessageAuditLog with migration and integration tests.
- Next: enhance audio quality and broaden language model support.

## Update 2025-08-07T13:30Z
- Replaced `content_hash` with explicit `sha256` field on `Document` model and surfaced hashes in file listings and uploads.
- Vector DB manager now checks similarity using precomputed embeddings when available to skip near-duplicate documents.
- Next: tune duplicate threshold and extend source enum options.

## Update 2025-08-06T12:13Z
- Added NarrativeDiscrepancy model, Gemini-powered analysis pipeline, and REST endpoints.
- Introduced React OppositionTrackerSection with color-coded flags and export options.
- Next: auto-link discrepancies to timeline and expand batch processing.

## Update 2025-08-06T12:32Z
- Added motions to compel and protective order templates sourcing facts, theories and conflicts.
- Enhanced Auto Draft panel with visual review status and disabled actions until approval.
- Next: surface opposition metrics within prompts and polish export styles.

## Update 2025-08-07T14:45Z
- Subscribed opposition tracker to forensic hash and research insight topics with cross-checking.
- Contradictions now publish alerts for auto-drafter and timeline builder.
- Next: extend cross-checking beyond hash comparisons.

## Update 2025-08-08T10:00Z
- Logged privilege detection spans and override actions.
- Added tests for detector true/false positives and dashboard override flow.
- Next: evaluate detector accuracy on larger corpora.

## Update 2025-08-06T14:58Z
- Introduced DocumentVersion model with stamping hook and diffable history UI.
- Added API endpoints and React components to browse versions and compare changes.
- Next: extend diffing to support binary comparisons and pagination.

## Update 2025-08-06T15:02Z
- Finalized migration and unit tests for sequential versioning.
- Next: run full integration suite once remaining dependencies are installed.
## Update 2025-08-08T12:00Z
- Added DocumentVersion model and migration for Bates-stamped versions.
- Stamping API records versions and returns Bates number.
- React VersionHistorySection lists versions with diff view.
- Next: extend diff comparison for non-PDF formats.

## Update 2025-08-06T15:40Z
- Merged dual deposition question export routines into a single permission-aware static method.
- Added lightweight weasyprint stub and comprehensive tests for exports, contradiction detection and review logging.
- Next: expand deposition prep tests for edge cases.

## Update 2025-08-08T15:00Z
- Added signature hashing to ChainOfCustodyLog with retrieval API and dashboard panel.
- Tests cover ingest, redaction, stamping and export logging end-to-end.
- Next: extend chain log filters and add report export options.

## Update 2025-08-09T00:00Z
- Implemented DocumentScorer heuristics and stored probative/admissibility/narrative/confidence scores.
- Added Document Review tab with sortable score bars and refined neon styling.
- Scores feed binder cover sheets, auto-drafter prompts, and sanctions analysis.
- Next: calibrate scoring heuristics and expose UI weighting controls.

## Update 2025-08-08T16:00Z
- Aggregated stipulations, contested issues and witness lists from approved theories.
- Gemini-powered pretrial export saves editable DOCX and hooks timeline/binder modules.
- Added unit test for export to verify timeline and binder integration.
- Next: expose pretrial export endpoint in dashboard UI.

## Update 2025-08-06T16:29Z
- TemplateLibrary now pulls opposition discrepancies for motion prompts.
- Next: expand discrepancy formatting and link deeper opposition metrics into drafts.

## Update 2025-08-09T12:00Z
- Added rules-based sanction trigger checks for filings and discovery actions.
- Surfaced sanction warnings in CoCounsel chat and binder exports.
- Added regression tests for known sanction scenarios.
- Next: refine trigger keywords and integrate model-based scoring.

## Update 2025-08-09T00:00Z
- Enabled chat-driven timeline updates with cross-links to depositions, exhibits and theories, plus summary endpoint and blur styling.
- Next: broaden natural language date parsing and display linked events in dashboard.


## Update 2025-08-09T15:00Z
- Refactored Flask app into feature blueprints for theories, binder and chat with feature toggles.
- Updated chat UI and routing tests to use blueprint paths.
- Next: expand binder capabilities and modularise remaining routes.

## Update 2025-08-09T16:30Z
- Updated README to reference Gemini models and modern `docker compose` commands.
- Next: review remaining docs for outdated OpenAI references.

## Update 2025-08-10T00:00Z
- Introduced Trial Prep Academy with resource ingestion, lesson APIs, and React curriculum tab.
- Next: expand telemetry analysis and feed prioritisation.

## Update 2025-08-10T12:00Z
- Unified Neo4j credentials and verified connection.
- Replaced legacy Gemini model references with Gemini 2.5 Pro/Flash across code and docs.
- Next: run full Docker stack to validate end-to-end flows.

## Update 2025-08-10T13:30Z
- Added real-time presentation viewer with Socket.IO command bus and timeline sync.
- Next: expand commands for highlights and media playback.

## Update 2025-08-10T15:30Z
- Parameterised Neo4j password in docker-compose so services stay in sync
- Switched trial prep helper to use `NEO4J_URI` for consistency
- Next: spin up Docker stack and confirm password overrides apply

## Update 2025-08-08T20:47Z
- Added pause/resume control to Upload tab so large batches can be temporarily halted.
- Next: surface upload error details and add optional cancel action.

## Update 2025-08-09T07:34Z
- Added trial assistant scaffold with objection detection engine and frontend components.
- Next: integrate audio streaming and broaden objection rule set.

## Update 2025-08-09T11:05Z
- Enabled voice-activated listening with transcript streaming and indicator.
- Expanded objection engine with counter-objection rules and comprehensive evidence exceptions.
- Added unit test for counter objection detection.
- Next: refine recognition accuracy and extend rule coverage.

## Update 2025-08-10T16:00Z
- Wrapped `ingest_document` in Flask app context so background ingestion can access the database safely.
- Next: monitor vector DB persistence and ensure batch uploads commit without warnings.

## Update 2025-08-10T17:00Z
- Added `persist` helper on `VectorDatabaseManager` and call it after batch commits to log detailed errors.
- Next: verify Chroma service accepts persistence calls without warnings.


## Update 2025-08-11T19:04Z
- Commit document records and metadata before starting background ingestion to ensure worker sessions can load them.
- Added safety check when a document lookup fails during ingestion.
- Next: monitor upload batches for timeouts and optimise memory usage.

## Update 2025-08-12T00:00Z
- Raise lookup errors when document records are missing during ingestion so callers clean up skipped files.
- Next: run tests after installing missing dependencies.


## Update 2025-08-12T06:51Z
- Added Neo4j health endpoint and hardened KnowledgeGraphManager connections.
- Next: validate graph operations under load and monitor connection stability.



## Update 2025-08-12T18:00Z
- Switched to google-genai and dropped pygraphviz from build.
- Cleaned Dockerfile and requirements to avoid Graphviz dependency.
- Next: mock Neo4j for offline tests.

## Update 2025-08-13T00:00Z
- Allowed passwordless Neo4j connections and suppressed errors when the graph service is offline.
- Confirmed chat agent unit tests run without requiring a Neo4j instance.
- Next: exercise graph features against a live database.

## Update 2025-08-16T03:12Z
- Imported `Agent` into Flask routes and fixed document versioning test setup.
- Enhanced nav bar styling with border and glow to reinforce dark theme.
- Next: run stamping tests end-to-end with live PostgreSQL and Neo4j services.

## Update 2025-08-16T10:30Z
- Introduced fallback embeddings and persistent Chroma client to remove external dependencies.
- Corrected binder pretrial route and added automatic signature hashing for chain logs.
- All tests pass in offline environment.
- Next: optimise local vector store performance and verify Neo4j integration.
<<<<<<< HEAD
=======

>>>>>>> ec1369c6
## Update 2025-08-16T12:00Z
- Added Makefile target to build React dashboard with npm ci and verified `npm run build` succeeds.
- Next: trim pdf.js bundle size and track build warnings.<|MERGE_RESOLUTION|>--- conflicted
+++ resolved
@@ -820,10 +820,7 @@
 - Corrected binder pretrial route and added automatic signature hashing for chain logs.
 - All tests pass in offline environment.
 - Next: optimise local vector store performance and verify Neo4j integration.
-<<<<<<< HEAD
-=======
-
->>>>>>> ec1369c6
+
 ## Update 2025-08-16T12:00Z
 - Added Makefile target to build React dashboard with npm ci and verified `npm run build` succeeds.
 - Next: trim pdf.js bundle size and track build warnings.
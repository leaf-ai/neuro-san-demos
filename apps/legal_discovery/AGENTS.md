# Legal Discovery Module Guide

- Keep the Flask routes and dashboard UI in sync. All features should be production ready with no placeholders.
- Ensure the dark theme remains responsive and professional.
- Log progress here before each commit with notes on next steps.

###STARTUP SCRIPT###
```bash
#!/bin/bash
set -e
python3 -m venv venv
source venv/bin/activate
export PYTHONPATH=$(pwd)
pip install -r requirements.txt
pip install python-dotenv flask gunicorn pillow requests neuro-san pyvis
```

### Update 2025-07-27T20:30Z
- Added interactive chat panel and settings modal to the dashboard.
- Refined styles with responsive grid and sticky navigation.
- Connected all controls to backend APIs via `dashboard.js`.
- Next: enhance data visualisations for the knowledge graph and timeline.

## Update 2025-07-27T21:07Z
- Updated imports for legal discovery tools to match new neuro_san package layout
- Install attempts failed due to network restrictions
- Next: test the Flask app in Docker once dependencies are resolved

## Update 2025-07-27T21:25Z
- Installed dependencies locally to run tests successfully
- Verified coded tool imports after update; tests pass
- Next: rebuild Docker image and ensure Flask app loads correctly

## Update 2025-07-27T21:29Z
- Confirmed tests run successfully after installing dependencies
- Docker tooling not available here so image build couldn't be tested
- Next: verify Docker compose when environment supports it
## Update 2025-07-27T22:15Z
- Introduced tabbed interface and updated dashboard scripts
- Next: refine styles and test Docker stack

## Update 2025-07-27T22:45Z
- Migrated dashboard to React for a richer UI
- Added dashboard-react.jsx and updated template to load React
- Next: run tests and verify Docker images once available

## Update 2025-07-27T23:17Z
- Added React settings modal tied to /api/settings
- Upgraded timeline view with vis.js and export action
- All tests pass after installing dependencies
- Next: polish remaining React components

## Update 2025-07-27T23:30Z
- Ensured coverage plugin installed so tests run
- Verified dashboard renders with new React design
- Tests succeed (2 passed, 2 skipped)
- Next: finalize Docker build scripts and refine CSS details

## Update 2025-07-28T00:24Z
- Cleaned up legacy HTML and JS; default route shows new React UI
- Next: ensure Docker front end refreshes

## Update 2025-07-28T01:49Z
- Use `legal_discovery.hocon` manifest and send uploaded files to the agent
- Next: verify ingestion pipeline within Docker compose

## Update 2025-07-28T02:30Z
- Created Flask routes for subpoena drafting and presentation generation
- Added React tabs to use these endpoints
- Installed missing Python packages so tests execute
- Next: integrate remaining sub-team tools and polish React styling

### Plan 2025-07-28
- Build tabs for each team in `legal_discovery.hocon` (case management, research, forensic, timeline, subpoena, trial prep)
- Provide REST endpoints for all coded tools with clear parameters and JSON responses
- Connect React components to these endpoints using fetch and intuitive forms
- Document Docker deployment and ensure gunicorn works on Windows

## Update 2025-07-28T03:09Z
- Synced template with React components by removing old settings modal
- Set default manifest in run.py to legal_discovery.hocon
- Next: verify timeline export works and finalize Docker config

## Update 2025-07-28T03:19Z
- Installed dependencies for tests and verified coverage
- React dashboard and manifest integration confirmed working
- Next: ensure Docker serves React UI correctly

## Update 2025-07-27T21:07Z
- Updated imports for legal discovery tools to match new neuro_san package layout
- Install attempts failed due to network restrictions
- Next: test the Flask app in Docker once dependencies are resolved

## Update 2025-07-27T21:25Z
- Installed dependencies locally to run tests successfully
- Verified coded tool imports after update; tests pass
- Next: rebuild Docker image and ensure Flask app loads correctly

## Update 2025-07-27T21:29Z
- Confirmed tests run successfully after installing dependencies
- Docker tooling not available here so image build couldn't be tested
- Next: verify Docker compose when environment supports it


## Update 2025-07-27T22:15Z
- Introduced tabbed interface and updated dashboard scripts
- Next: refine styles and test Docker stack

## Update 2025-07-27T22:15Z
- Introduced tabbed interface and updated dashboard scripts
- Next: refine styles and test Docker stack

## Update 2025-07-27T22:45Z
- Migrated dashboard to React for a richer UI
- Added dashboard-react.jsx and updated template to load React
- Next: run tests and verify Docker images once available

## Update 2025-07-27T23:17Z
- Added React settings modal tied to /api/settings
- Upgraded timeline view with vis.js and export action
- All tests pass after installing dependencies
- Next: polish remaining React components


## Update 2025-07-27T23:30Z
- Ensured coverage plugin installed so tests run
- Verified dashboard renders with new React design
- Tests succeed (2 passed, 2 skipped)
- Next: finalize Docker build scripts and refine CSS details

- Next: verify Docker compose when environment supports it

## Update 2025-07-28T06:55Z
- Added subpoena and presentation tabs to React UI
- Extended settings modal with full credential fields
- Next: finalize overview page for team interactions

## Update 2025-07-28T07:05Z
- Integrated CourtListener and statute scraping in ResearchTools
- Research tab now lets users pick source
- Next: link timeline events to file excerpts

## Update 2025-07-28T07:36Z
- Graph search and subnet filter implemented
- Added CaseManagementSection tying tasks and timeline
- Overview shows vector counts
- Next: refine styles

## Update 2025-07-28T10:31Z
- Upload progress bar and export spinners added
- Timeline filters by date range and export feedback
- Next: polish tab visuals

## Update 2025-07-28T10:50Z
- Timeline endpoints provide excerpts with citations
- React timeline modal displays citation or excerpt
- Added helper to read excerpts from uploaded files
- Next: tweak graph layout

## Update 2025-07-28T11:05Z
- Added Team Pipeline section to React dashboard
- Document tools now show output links after stamping or redaction
- Next: polish remaining styles

## Update 2025-07-28T14:23Z
- Upload endpoint stores documents and kicks off analysis automatically
- Default case created on first run
- Next: review vector DB contents and refine UI polish

## Update 2025-07-28T14:42Z
- Session reload ensures new uploads reach agent network
- Next: improve styling polish
- Next: polish tab visuals
## Update 2025-07-28T15:35Z
- Added Vite build setup and modular React components
- Updated dashboard template to load compiled bundle
- Documented build command in README
- Next: verify build artifacts in Docker image
## Update 2025-07-29T02:17Z
- Removed compiled bundle from repo and added ignore rules
- Documented that bundle.js must be built locally
- Next: confirm React build step works in Docker

## Update 2025-07-29T02:32Z
- Added icons to dashboard tabs and improved styles
- Built bundle.js via Vite
- Next: test Docker image with compiled assets
## Update 2025-07-29T03:01Z
- Introduced MetricCard component and overview metrics grid
- Updated stylesheet with metric card styles and built bundle
- Next: adjust pipeline view for smaller screens

## Update 2025-07-29T03:13Z
- Redesigned pipeline section with icons and grid layout
- Compiled latest React build and verified unit tests
- Next: refine case management timeline display
## Update 2025-07-29T03:22Z
- Created aggregated `/api/metrics` endpoint for dashboard stats
- Overview and Pipeline React components now fetch from this endpoint
- Readme documents the new API; bundle rebuilt via Vite
- Next: polish timeline UI and confirm Docker build on Windows

## Update 2025-07-29T03:32Z
- Display results from Forensic, Subpoena and Presentation tools in the UI
- Renamed dashboard tabs to reflect team names from the manifest
- Next: run tests and build to ensure everything compiles
## Update 2025-07-29T03:54Z
- Implemented /api/cases endpoint and case count metric
- Fixed duplicate code in upload_files
- Overview and Stats sections updated with new metrics
- Next: verify npm build and tests

## Update 2025-07-29T05:53Z
- Added case management controls to the React UI
- README updated with instructions for using the case selector
- Next: run npm build and pytest

## Update 2025-07-29T06:40Z
- Implemented case deletion endpoint and UI control
- Enhanced research tab with formatted results and summaries
- Vector search view now shows IDs and snippets
- Updated documentation and prepared for build
- Next: compile bundle and ensure tests pass
## Update 2025-07-29T07:06Z
- Added calendar UI with backend events
- Introduced graph analysis tool
- Next: build bundle and run tests
## Update 2025-07-29T08:34Z
- Updated graph analyze icon and added global lint hints
- Fixed newlines in Dockerfile and stylesheet
- Next: rebuild React bundle and run tests

## Update 2025-07-29T08:57Z
- Renamed default LLM config to `llm_config.hocon`
- Updated `.env` examples with new path
- Next: run npm build and pytest
## Update 2025-07-29T09:17Z
- Default AGENT_LLM_INFO_FILE added to Flask app
- run.py now passes this path via environment
- Next: npm build and pytest

## Update 2025-07-29T09:52Z
- Dockerfile now installs Node and builds React bundle automatically
- Added project .dockerignore to keep images slim
- Verified build and tests pass
- Next: finalize UI polish

## Update 2025-07-29T10:14Z
- Installed pyvis, flask and chromadb for tests
- Ran npm install and built bundle with Vite
- All unit tests pass and build succeeds
- Next: fix llm_config path in Docker startup

## Update 2025-07-29T10:25Z
- Updated Dockerfile to copy Node manifests before install
- Rebuilt React bundle and ran pytest successfully
- Next: ensure docker-compose build succeeds

## Update 2025-07-29T20:47Z
- Installed extra Python packages so tests run
- Reinstalled Node modules and built Vite bundle
- Verified pytest and npm build succeed
- Next: check docker-compose on Windows

## Update 2025-07-29T21:20Z
- Adjusted Dockerfile to export AGENT_LLM_INFO_FILE without quotes
- Next: run npm build and pytest to confirm fix

## Update 2025-07-29T21:35Z
- Resolved LLM config path with absolute directories
- Reinstalled dependencies and built Vite bundle
- Tests pass with all new packages
- Next: validate docker-compose startup

## Update 2025-07-29T22:06Z
- Switched Dockerfile to multi-stage build with Node 18 for frontend assets
- Confirmed npm build and pytest succeed after the change
- Next: check docker-compose build on Windows

## Update 2025-07-29T22:35Z
- Verified the builder stage installs Node modules and compiles React before copying assets
- `npm run build` and `pytest -q` both succeed
- Next: ensure docker-compose builds without missing npm
## Update 2025-07-29T23:31Z
- Installed pytest-cov and other deps so tests run
- Rebuilt Vite bundle and ran pytest
- Next: verify docker-compose build when docker available

## Update 2025-07-29T23:43Z
- Installed neuro-san, pyvis, flask and chromadb so tests run
- Rebuilt Vite bundle and confirmed pytest passes
- Next: confirm Docker build pipeline

## Update 2025-08-01T12:34Z
- Built React bundle and launched Flask on port 5001
- Verified server start by pointing AGENT_MANIFEST_FILE to manifest.hocon
- Next: adjust run script to avoid port conflicts

## Update 2025-08-01T12:50Z
- Confirmed Flask server runs with AGENT_MANIFEST_FILE=registries/manifest.hocon
- Npm build and pytest succeed
- Added detailed build instructions to docs/memory_bank.md
- Next: implement agent network cards in React UI

## Update 2025-08-01T13:25Z
- Created AgentNetworkSection component and new tab
- Updated defaults to use manifest.hocon for local runs
- Rebuilt bundle and confirmed tests pass
- Next: test docker-compose build when available

## Update 2025-08-02T22:08Z
- Added rfc3987 dependency and switched Flask imports to absolute paths
- Verified gunicorn serves bundle.js and main.css after build
- Next: audit dashboard for missing stylesheet references

## Update 2025-08-02T22:23Z
- Trigger npm build at startup if bundle.js is missing and link main.css in the template
- Removed obsolete dashboard.js to avoid serving stale assets
- Next: confirm UI renders in browser and broaden API test coverage

## Update 2025-08-02T23:05Z
- Removed host bind mount from Docker Compose to keep built React assets inside container
- Set AGENT_MANIFEST_FILE in Dockerfile for consistent registry loading
- Next: build compose stack and verify dashboard renders in container

## Update 2025-08-02T23:48Z
- Load legal discovery assistant on a background thread so HTTP requests return immediately
- Next: verify dashboard interactivity once agent initialization completes

## Update 2025-08-03T00:20Z
- Added /api/agents and /api/topics endpoints backed by registry and database
- Ensured React build outputs load by bundling when missing
- Next: validate dashboard renders data from new endpoints

## Update 2025-08-03T01:40Z
- Implemented resilient upload pipeline with per-file error handling and batch processing
- Frontend now uploads files in groups of 10 and refreshes view after each chunk
- Next: surface upload errors to users and expand ingestion metrics

## Update 2025-08-03T02:20Z
- Display current filename during uploads and dedupe by SHA256 hash
- Backend rejects files that exceed a 30s ingestion timeout and persists batches
- Next: verify dashboard renders in browser and tune timeout threshold

## Update 2025-08-03T02:48Z
- Batch uploads now time out after 30s and update Neo4j and vector DB simultaneously
- Added UPLOAD_ROOT env support and graph refresh hook in React uploader
- Next: run end-to-end analysis to ensure orchestrator picks up new documents automatically

## Update 2025-08-03T04:07Z
- Wrapped full document ingestion in 30s guarded threads; uploads now skip stalled files and continue
- Next: surface skipped-file info in the React uploader

## Update 2025-08-03T04:31Z
- Batch uploads trigger orchestrator after each commit and show per-stage progress bars
- Next: expose ingestion metrics and error details through dashboard

## Update 2025-08-03T05:10Z
- Reject unreadable, oversized (>1GB), or disallowed files without stalling batches
- Next: propagate skip reasons to frontend and refine retry UX
## Update 2025-08-03T06:30Z
- Added filename and path metadata during vector ingestion to satisfy Chromadb
- Next: ensure batch uploads succeed without metadata errors

## Update 2025-08-03T07:30Z
- Guarded vector add with metadata sanitization and retry to avoid ingestion failures
- Next: observe batch uploads to ensure all files index correctly

## Update 2025-08-03T09:40Z
- `VectorDatabaseManager` now inserts placeholder metadata when none is provided, preventing Chroma errors
- Next: test large batch uploads to confirm ingestion remains stable

## Update 2025-08-03T08:27Z
- Wrapped Chroma `add` calls in a retry with default metadata so malformed files are skipped without stalling uploads
- Next: verify batch uploads proceed even when some documents contain empty metadata

## Update 2025-08-03T11:00Z
- Switched document ingestion to subprocesses and kill on timeout to prevent frozen uploads
- Next: surface timeout skips in UI

## Update 2025-08-03T12:30Z
- Append processed filenames to each batch so agent session reinitializes when chunks succeed
- Next: report skipped files back to users for troubleshooting

## Update 2025-08-03T13:45Z
- Added Document Drafter endpoint and React panel so trial prep team can draft pleadings
- Integrated AAOSA macros into `legal_discovery.hocon` and enhanced tab styling with neon glow
- Next: stream drafted document summaries back to the dashboard

## Update 2025-08-03T16:00Z
- Logged skipped uploads and enforced 30s kill switches so hung files no longer freeze batches
- Restyled dashboard with smoky glass greys and backdrop blur for a spaceship-like feel
- Next: surface skip reasons in UI and tighten grey theme across components

## Update 2025-08-03T17:30Z
- Applied alien warship glass theme with neon accents across dashboard and timeline
- Added reusable design tokens (`theme.js`, `figma_tokens.json`) for UI expansion
- Next: integrate tokens into remaining React components and verify Docker styling

## Update 2025-08-03T18:30Z
- Repaired ingestion subprocess setup to close syntax gap and handle timeouts via queue
- Batch tracking restored so sessions reload after successful uploads
- Next: ensure gunicorn starts cleanly with updated interface

## Update 2025-08-03T19:50Z
- Commit uploads per 10-file batch with concurrent ingestion and dual-schema metadata storage
- Log and skip 30s timeouts without halting remaining uploads
- Next: expose skipped file details in dashboard UI

## Update 2025-08-03T21:45Z
- Moved ingestion wrapper to top level so multiprocessing can start worker processes in upload route
- Next: monitor batch uploads for stable completion and report skipped files to users

## Update 2025-08-03T22:40Z
- Fixed dormant settings button by binding click handler and rendering modal with flex display
- Added preset Cypher query buttons and backend endpoint so graph exploration works without manual query knowledge
- Darkened dashboard backdrop with gunmetal gradient to differentiate cards
- Next: style query results output and refine hover animations across components

## Update 2025-08-04T00:30Z
- Enabled PostgreSQL via `DATABASE_URL` and wired Chroma host/port through environment variables
- Vector database manager now uses `HttpClient` for external Postgres-backed Chroma
- `docker-compose.yml` includes a PostgreSQL service for persistent storage
- Next: surface ingestion metrics and improve graph exploration usability

## Update 2025-08-04T02:00Z
- Switched upload route to a thread pool for parallel file processing with 30s timeouts
- Next: monitor executor load and refine async workflow

## Update 2025-08-04T03:00Z
- Added relational models for causes of action, elements, defenses and facts
- Introduced ontology loader with initial JSON schema
- Added unit test scaffold for ontology loading
- Next: integrate fact extractor and graph persistence

## Update 2025-08-04T??Z
- Implemented `FactExtractor` leveraging spaCy to pull parties, dates and actions
- Added spaCy requirement and unit test
- Next: connect extractor to upload pipeline and persist facts/relationships
## Update 2025-08-04T05:30Z
- Integrated `FactExtractor` into ingestion flow storing JSON facts in SQL and Neo4j
- Added `add_fact` helper to `KnowledgeGraphManager`
- Next: link facts to ontology elements and expose theory suggestions

## Update 2025-08-04T07:00Z
- Linked extracted facts to ontology elements and causes in Neo4j
- Added LegalTheoryEngine with `/api/theories/suggest` and Case Theory dashboard tab
- Highlighted supported elements with neon glow for clarity
- Next: refine scoring metrics and broaden ontology coverage

## Update 2025-08-04T09:30Z
- Weighted element links with spaCy similarity and Jaccard heuristics
- Surfaced element scores in Case Theory tab with neon progress bars
- Next: expand ontology vocabulary and tune similarity thresholds

## Update 2025-08-04T09:30Z
- Automated privilege detection with redaction logs and audit trail
- Upload pipeline stores originals securely and serves redacted copies
- Document tree marks privileged files for review with stealth icon
- Next: surface override controls in dashboard

## Update 2025-08-04T10:14Z
- Added dispute and origin relationships to KnowledgeGraphManager and cause subgraph export
- Expanded ontology tests and graph relationship coverage
- Next: incorporate scoring weights and timeline overlays in theory engine
## Update 2025-08-04T11:00Z

- Expanded legal theory ontology with negligence, defamation, false imprisonment, intentional infliction of emotional distress, and strict products liability.
- LegalTheoryEngine now exposes defenses and factual indicators alongside element support scores.
- Next: implement weighted scoring and add jurisdiction-specific defenses.

## Update 2025-08-04T12:30Z
- Extended Document model with exhibit fields and added ExhibitCounter and audit log tables.
- Introduced `exhibit_manager` service with binder generation and export helpers.
- Added unit test covering exhibit numbering and binder creation.
- Next: wire exhibit manager into dashboard UI and provide export controls.

## Update 2025-08-04T12:45Z
- Fixed exhibit manager test setup to avoid detached instances.
- Simplified exhibit_manager imports and verified all tests pass.
- Next: begin UI integration for exhibit controls.

## Update 2025-08-04T13:30Z
- Hardened exhibit logging with optional document IDs and export validation.
- Added zip export test and keyboard-focus styling for navigation links.
- Next: connect exhibit exports to dashboard controls.

## Update 2025-08-04T14:00Z
- Made exhibit numbering idempotent and corrected missing test imports.
- Refined navigation focus styling with an accent glow for accessibility.
- Next: wire binder and ZIP export actions into the dashboard UI.

## Update 2025-08-04T14:30Z
- Exposed exhibit operations via REST blueprint and registered routes.
- Added React Exhibits tab with assignment, binder and ZIP export controls.
- Styled exhibit table headers for better visual hierarchy.
- Next: support exhibit reordering and privilege filters in UI.

## Update 2025-08-04T12:00Z
- Introduced witness models and deposition prep tool with question generation, export, and React dashboard tab.
- Next: enhance review logging and offer PDF export.

## Update 2025-08-04T13:30Z
- Added contradiction detection with FactConflict records and prompt context.
- Export supports PDF including case ID, timestamp, and footnoted sources; UI offers separate DOCX/PDF buttons with improved styling.
- Next: implement deposition review approvals with permission controls.

## Update 2025-08-04T14:30Z
- Introduced deposition review logging with role-based checks and blocked exports for non-attorneys.
- React panel now collects reviewer ID and notes with enhanced hover styling on question items.
- Next: investigate optional deposition prep enhancements and deeper audit trails.
- Linked facts to ontology elements and generated cause support scores.
- Next: weight confidence by document credibility and expose metrics in UI.
## Update 2025-08-04T15:00Z
- Documented knowledge graph tests and re-ran suite after review fixes.
- Next: refine scoring weights for cause support metrics.

## Update 2025-08-05T03:22Z
- Added spaCy model and graph dependencies to requirements and Dockerfiles.
- Registered FactExtractor and LegalTheoryEngine in agent registry.
- Next: verify graph visualisations and theory suggestions.
## Update 2025-08-05T12:00Z
- Added tests for fact-element linking, theory scoring, and API endpoint coverage
- Documented `/api/theories/suggest` usage in README
- Next: broaden graph visualisations and extend endpoint coverage

## Update 2025-08-05T15:00Z
- Linked facts to supporting elements with `SUPPORTS` edges and tallied satisfied elements in `LegalTheoryEngine`
- Exposed `/api/theories/suggest` endpoint returning ranked theories with supporting facts
- Next: expand graph visualisation and refine element weighting metrics

## Update 2025-08-05T18:00Z
- Added weighted edge data to `get_cause_subgraph` and exposed `/api/theories/graph`
- Refined theory scoring to average element weights for ranking
- Next: surface graph visuals in dashboard and tune weighting heuristics

## Update 2025-08-05T20:00Z
- Surfaced cause-of-action graphs in the dashboard via event dispatch
- Scoring now blends element weights with coverage ratio
- Next: tune weighting thresholds and annotate graph nodes with fact counts

## Update 2025-08-05T21:00Z
- Upgraded privilege detection with legal spaCy model support and textcat scoring
- Logged redaction snippets and added privilege override API/UI controls
- Next: polish reviewer workflow and monitor classifier performance

## Update 2025-08-05T22:30Z
- Removed outdated deposition export from review endpoint to enforce reviewer IDs and avoid undefined variables
- Next: add unit tests covering deposition review logging

## Update 2025-08-05T10:56Z
- Added chain-of-custody logging model and event triggers
- Integrated logging utility across ingest, redaction, stamping, and export flows
- Exposed retrieval API and React dashboard panel for chain logs
- Next: extend filtering and export options for audit reports
## Update 2025-08-05T11:12Z
- Added `DocumentSource` enum and `source` field with migration
- Upload pipeline records source and returns it in file APIs
- Vector database now skips duplicate/similar documents
- React upload panel offers source selection, filtering, and color coding
- Next: fix failing KnowledgeGraphManager relationship test
## Update 2025-08-05T11:13Z
- Removed duplicate logging import in vector database manager
- Next: none
## Update 2025-08-06T00:00Z
- Added conversation and message tables for chat memory with privilege-aware visibility
- Implemented retrieval chat agent querying vector/graph stores with audit logging
- React chat panel now uses Socket.IO client for real-time updates
- Next: expand chat tests and manage multi-conversation UI

## Update 2025-08-06T03:51Z
- Swapped OpenAI dependencies for Google Generative AI in requirements
- Updated tooling to reference `google-generativeai`
- Next: verify Google API key configuration across services

## Update 2025-08-06T02:30Z
- Replaced OpenAI usage with Gemini equivalents and removed OpenAI dependency
- Next: verify cross-tool compatibility across modules
## Update 2025-08-06T02:40Z
- Cleaned up RAG docstrings to reference Gemini embeddings
- Next: confirm documentation aligns with new defaults

## Update 2025-08-06T04:48Z
- Refined document source handling and vector dedup logging.
- Next: validate end-to-end ingestion with new source filters.

## Update 2025-08-06T04:45Z
- Implemented ChainOfCustodyLog model with immutable append-only records
- Wired logging utility into ingest, redaction, stamping, and export flows with retrieval API and dashboard panel
- Next: extend chain log filters and add report export options

## Update 2025-08-06T05:30Z
- Enhanced privilege detector with legal-model fallback and optional classifier
- Recorded span scores in `RedactionLog` and exposed manual privilege override API/UI
- Next: refine reviewer workflow and monitor classifier accuracy

## Update 2025-08-06T08:00Z
- Added migration for conversation and message tables with visibility enum.
- Verified retrieval chat agent wiring with privilege filtering and audit logging.
- Next: expand chat tests and support multi-conversation management.
## Update 2025-08-06T09:00Z
- Added Redis-backed message bus and listener module.
- Chain-of-custody logs now record `source_team` for provenance.
- Next: persist research insights received via message bus.

## Update 2025-08-06T10:30Z
- Extended ontology with new causes, defenses and jurisdiction mapping.
- Added `TheoryConfidence` model and migration linking facts to theories with source provenance.
- Upgraded fact extractor for NER tagging, relationship extraction and confidence scoring.
- Next: surface theory confidence metrics in API responses and dashboard graphs.

## Update 2025-08-06T12:30Z
- Added confidence-weighted SUPPORTS/CONTRADICTS edges and theory acceptance routing to drafter, pretrial and timeline APIs.
- Next: surface accepted theory outputs in dashboard UI.

## Update 2025-08-06T14:00Z
- Implemented approval, rejection and comment endpoints with UI controls and confidence bar.
- Graph and timeline auto-refresh on theory decisions and Cypress tests cover the workflow.
- Next: capture reviewer identity and expose theory review history.

## Update 2025-08-06T16:00Z
- Added legal crawler for bench cards, jury instructions, statutes and case law with Neo4j storage.
- Exposed CoCounsel and auto-drafter search APIs and scheduled daily crawler updates.
- Next: expand source-specific parsing and connect search results to dashboard UI.

## Update 2025-08-06T15:30Z
- Added `exhibit_order` column with migration and default assignment.
- Exposed reorder API and filtered exhibit listings by privilege and source team; UI highlights privileged entries.
- Next: add drag-and-drop reordering in React dashboard.

## Update 2025-08-06T17:30Z
- Added Gemini auto-drafter with motion templates and DOCX/PDF export.
- Added React Auto Draft panel with manual review before export.
- Next: expand motion templates and integrate deeper opposition metrics.

## Update 2025-08-06T18:30Z
- Embedded chat messages into Chroma with conversation vector IDs and graph links.
- Applied privilege-aware filters to retrieval to exclude restricted content.
- Next: broaden chat tests and surface similar message context in UI.

## Update 2025-08-06T19:00Z
- Added React ExhibitTab with drag-and-drop ordering plus privilege and source filters; entries show linked theories and timeline dates.
- Extended exhibit API with source filter and links endpoint; updated tests to cover ordering, filtering, and link retrieval.
- Next: connect exhibit links to detailed timeline view and broaden source options.

## Update 2025-08-06T20:30Z
- Enhanced exhibit export to bundle deposition excerpts, theory references, scorecards, and sanctions notes into PDF/ZIP.
- Added tests for exhibit numbering, cross-links, and privilege exclusions.
- Next: enrich PDF export formatting for metadata pages.

## Update 2025-08-07T10:00Z
- Expanded motion template library with Motion in Limine and configurable Gemini temperature.
- Added review gating to Auto Draft UI requiring explicit approval before export.
- Next: incorporate opposition metrics into prompts and support additional export formats.

## Update 2025-08-07T12:00Z
- Added WebRTC-enabled ChatSection with selectable voice models and Socket.IO streaming.
- Logged chat messages and voice transcripts to MessageAuditLog with migration and integration tests.
- Next: enhance audio quality and broaden language model support.

## Update 2025-08-07T13:30Z
- Replaced `content_hash` with explicit `sha256` field on `Document` model and surfaced hashes in file listings and uploads.
- Vector DB manager now checks similarity using precomputed embeddings when available to skip near-duplicate documents.
- Next: tune duplicate threshold and extend source enum options.

## Update 2025-08-06T12:13Z
- Added NarrativeDiscrepancy model, Gemini-powered analysis pipeline, and REST endpoints.
- Introduced React OppositionTrackerSection with color-coded flags and export options.
- Next: auto-link discrepancies to timeline and expand batch processing.

## Update 2025-08-06T12:32Z
- Added motions to compel and protective order templates sourcing facts, theories and conflicts.
- Enhanced Auto Draft panel with visual review status and disabled actions until approval.
- Next: surface opposition metrics within prompts and polish export styles.

## Update 2025-08-07T14:45Z
- Subscribed opposition tracker to forensic hash and research insight topics with cross-checking.
- Contradictions now publish alerts for auto-drafter and timeline builder.
- Next: extend cross-checking beyond hash comparisons.

## Update 2025-08-08T10:00Z
- Logged privilege detection spans and override actions.
- Added tests for detector true/false positives and dashboard override flow.
- Next: evaluate detector accuracy on larger corpora.

## Update 2025-08-06T14:58Z
- Introduced DocumentVersion model with stamping hook and diffable history UI.
- Added API endpoints and React components to browse versions and compare changes.
- Next: extend diffing to support binary comparisons and pagination.

## Update 2025-08-06T15:02Z
- Finalized migration and unit tests for sequential versioning.
- Next: run full integration suite once remaining dependencies are installed.
## Update 2025-08-08T12:00Z
- Added DocumentVersion model and migration for Bates-stamped versions.
- Stamping API records versions and returns Bates number.
- React VersionHistorySection lists versions with diff view.
- Next: extend diff comparison for non-PDF formats.

## Update 2025-08-06T15:40Z
- Merged dual deposition question export routines into a single permission-aware static method.
- Added lightweight weasyprint stub and comprehensive tests for exports, contradiction detection and review logging.
- Next: expand deposition prep tests for edge cases.

## Update 2025-08-08T15:00Z
- Added signature hashing to ChainOfCustodyLog with retrieval API and dashboard panel.
- Tests cover ingest, redaction, stamping and export logging end-to-end.
- Next: extend chain log filters and add report export options.

## Update 2025-08-09T00:00Z
- Implemented DocumentScorer heuristics and stored probative/admissibility/narrative/confidence scores.
- Added Document Review tab with sortable score bars and refined neon styling.
- Scores feed binder cover sheets, auto-drafter prompts, and sanctions analysis.
- Next: calibrate scoring heuristics and expose UI weighting controls.

## Update 2025-08-08T16:00Z
- Aggregated stipulations, contested issues and witness lists from approved theories.
- Gemini-powered pretrial export saves editable DOCX and hooks timeline/binder modules.
- Added unit test for export to verify timeline and binder integration.
- Next: expose pretrial export endpoint in dashboard UI.

## Update 2025-08-06T16:29Z
- TemplateLibrary now pulls opposition discrepancies for motion prompts.
- Next: expand discrepancy formatting and link deeper opposition metrics into drafts.

## Update 2025-08-09T12:00Z
- Added rules-based sanction trigger checks for filings and discovery actions.
- Surfaced sanction warnings in CoCounsel chat and binder exports.
- Added regression tests for known sanction scenarios.
- Next: refine trigger keywords and integrate model-based scoring.

## Update 2025-08-09T00:00Z
- Enabled chat-driven timeline updates with cross-links to depositions, exhibits and theories, plus summary endpoint and blur styling.
- Next: broaden natural language date parsing and display linked events in dashboard.


## Update 2025-08-09T15:00Z
- Refactored Flask app into feature blueprints for theories, binder and chat with feature toggles.
- Updated chat UI and routing tests to use blueprint paths.
- Next: expand binder capabilities and modularise remaining routes.

## Update 2025-08-09T16:30Z
- Updated README to reference Gemini models and modern `docker compose` commands.
- Next: review remaining docs for outdated OpenAI references.

## Update 2025-08-10T00:00Z
- Introduced Trial Prep Academy with resource ingestion, lesson APIs, and React curriculum tab.
- Next: expand telemetry analysis and feed prioritisation.

## Update 2025-08-10T12:00Z
- Unified Neo4j credentials and verified connection.
- Replaced legacy Gemini model references with Gemini 2.5 Pro/Flash across code and docs.
- Next: run full Docker stack to validate end-to-end flows.

## Update 2025-08-10T13:30Z
- Added real-time presentation viewer with Socket.IO command bus and timeline sync.
- Next: expand commands for highlights and media playback.

## Update 2025-08-10T15:30Z
- Parameterised Neo4j password in docker-compose so services stay in sync
- Switched trial prep helper to use `NEO4J_URI` for consistency
- Next: spin up Docker stack and confirm password overrides apply

## Update 2025-08-08T20:47Z
- Added pause/resume control to Upload tab so large batches can be temporarily halted.
- Next: surface upload error details and add optional cancel action.

## Update 2025-08-09T07:34Z
- Added trial assistant scaffold with objection detection engine and frontend components.
- Next: integrate audio streaming and broaden objection rule set.

## Update 2025-08-09T11:05Z
- Enabled voice-activated listening with transcript streaming and indicator.
- Expanded objection engine with counter-objection rules and comprehensive evidence exceptions.
- Added unit test for counter objection detection.
- Next: refine recognition accuracy and extend rule coverage.

## Update 2025-08-10T16:00Z
- Wrapped `ingest_document` in Flask app context so background ingestion can access the database safely.
- Next: monitor vector DB persistence and ensure batch uploads commit without warnings.

## Update 2025-08-10T17:00Z
- Added `persist` helper on `VectorDatabaseManager` and call it after batch commits to log detailed errors.
- Next: verify Chroma service accepts persistence calls without warnings.


## Update 2025-08-11T19:04Z
- Commit document records and metadata before starting background ingestion to ensure worker sessions can load them.
- Added safety check when a document lookup fails during ingestion.
- Next: monitor upload batches for timeouts and optimise memory usage.

## Update 2025-08-12T00:00Z
- Raise lookup errors when document records are missing during ingestion so callers clean up skipped files.
- Next: run tests after installing missing dependencies.


## Update 2025-08-12T06:51Z
- Added Neo4j health endpoint and hardened KnowledgeGraphManager connections.
- Next: validate graph operations under load and monitor connection stability.



## Update 2025-08-12T18:00Z
- Switched to google-genai and dropped pygraphviz from build.
- Cleaned Dockerfile and requirements to avoid Graphviz dependency.
- Next: mock Neo4j for offline tests.

## Update 2025-08-13T00:00Z
- Allowed passwordless Neo4j connections and suppressed errors when the graph service is offline.
- Confirmed chat agent unit tests run without requiring a Neo4j instance.
- Next: exercise graph features against a live database.

## Update 2025-08-16T03:12Z
- Imported `Agent` into Flask routes and fixed document versioning test setup.
- Enhanced nav bar styling with border and glow to reinforce dark theme.
- Next: run stamping tests end-to-end with live PostgreSQL and Neo4j services.

## Update 2025-08-16T10:30Z
- Introduced fallback embeddings and persistent Chroma client to remove external dependencies.
- Corrected binder pretrial route and added automatic signature hashing for chain logs.
- All tests pass in offline environment.
- Next: optimise local vector store performance and verify Neo4j integration.

## Update 2025-08-16T12:00Z
- Added Makefile target to build React dashboard with npm ci and verified `npm run build` succeeds.
- Next: trim pdf.js bundle size and track build warnings.

## Update 2025-08-16T18:00Z
- Introduced Whisper-based streaming STT with WebSocket voice query and offline fallback.
- Next: tune interim transcription latency and expand client integration.

## Update 2025-08-16T19:00Z
- Added voice command registry with logging in voice queries.
- Next: expand command coverage and refine confirmation responses.

## Update 2025-08-30T00:00Z
- Emitted TeamMessage alerts for timeline and document actions triggered by voice queries and started cross-team listeners.
- Next: broaden document workflows and bus topics for additional commands.

## Update 2025-08-30T12:00Z
- Highlighted transcript segments when objection events are detected and broadcast over Socket.IO.
- Added WebSocket test ensuring objection events persist to the database with segment references.
- Next: expand visual cues for multiple simultaneous objections and refine client-side dismissal flows.

## Update 2025-08-31T00:00Z
- Abstracted text-to-speech to support gTTS, Coqui-TTS or system engines with Redis/DB caching.
- Added `/api/chat/voices` endpoint and React selector for available voices.
- Next: surface engine choice in settings and broaden voice options.

## Update 2025-09-01T00:00Z
- Created `voice-widget.jsx` with microphone controls, transcript stream and objection bar.
- Next: integrate widget into trial console and refine audio fallback handling.

## Update 2025-09-14T00:00Z
- Secured voice endpoints with JWT/session auth, rate limiting and audit logging.
- Next: extend authentication across remaining routes.

## Update 2025-09-15T00:00Z
- Instrumented STT/TTS with Prometheus metrics and logging; exposed `/metrics` endpoint and added alert rules.
- Next: monitor metrics in staging and tune alert thresholds.
## Update 2025-09-16T00:00Z
- Mocked STT/TTS layers and added tests for voice command routing, auth failures, message bus alerts, WebSocket transcripts and objection detection.
- Next: broaden command coverage and expand streaming edge-case tests.

## Update 2025-09-17T00:00Z
- Installed ffmpeg and espeak in Dockerfile for Whisper and TTS support.
- Added Redis service and audio cache volume to docker-compose; documented build/run steps.
- Next: test voice flows end-to-end and optimise cache storage.

## Update 2025-09-17T17:01Z
- Added feature flags for voice transcription, synthesis and commands with UI toggles.
- Wired flags into chat routes and voice utilities.
- Next: persist flag selections across restarts and expand UI validation.

## Update 2025-09-17T18:30Z
- Added in-memory vector DB and optional embedding imports to keep tests passing without heavy services
- Next: verify full test suite after restoring chromadb integration

## Update 2025-09-18T00:00Z
- Implemented minimal HippoRAG-style indexing and query endpoints with deterministic segment IDs.
- Added unit tests for chunking determinism and query path structure.
- Next: connect endpoints to real Neo4j and Chroma services and enrich objection events with retrieval refs.

## Update 2025-09-18T12:00Z
- Added deterministic ``segment_hash`` plus pluggable entity extractor and bulk Neo4j/Chroma upserts in ``hippo.py``.
- Created ``ingestion_logs`` table and helper to record document ingestions with idempotent hashing.
- Next: validate graph/vector batch operations against live services and expand ingestion telemetry.

## Update 2025-09-18T18:00Z
- Bootstrapped Neo4j schema with constraints and indices in ``hippo.py`` and added upsert helpers.
- Startup routine now ensures constraints run on application launch.
- Next: validate Neo4j upserts against a live database service.

## Update 2025-09-19T00:00Z
- Added entity-linked query seeding with fallback tokens and merged Neo4j/Chroma candidate searches in ``hippo_query``.
- Introduced simple cross-encoder re-ranking and expanded result paths with document nodes.
- Next: wire to real GDS PPR and Chroma similarity APIs for richer scoring.

## Update 2025-09-19T12:00Z
- Logged retrieval traces with timing data and trace identifiers in Hippo routes.
- Persisted queries to a new ``retrieval_traces`` table and added tests for path toggling.
- Next: surface retrieval trace analytics in the dashboard UI.

## Update 2025-09-20T00:00Z
- Added objection segment analysis route with citation refs and Socket.IO broadcast.
- Recorded cures in new resolution table and cleared highlights on cure events.
- Next: refine citation ranking and expand highlight clearing strategies.

## Update 2025-09-20T12:00Z
- Introduced RetrievalTrace, ObjectionEvent and ObjectionResolution models with migrations.
- Trial and Hippo modules now log retrieval traces and link objection events via shared trace_ids.
- Next: expose trace analytics in the dashboard and enrich objection paths.

## Update 2025-09-21T00:00Z
- Added HippoRAG, sentence-transformers and scikit-learn dependencies; bumped Neo4j to 5.23.
- Documented EMBED_MODEL and CROSS_ENCODER_MODEL environment variables.
- Next: build Docker image and verify retrieval models load correctly.

## Update 2025-09-22T00:00Z
- Added `/api/health` endpoint checking Neo4j and Chroma connectivity.
- Dockerfile and compose now use this route for container health checks.
- Next: monitor service health and expand diagnostics.

## Update 2025-09-22T12:00Z
- Added content-hashed segment IDs with pluggable legal IE and bulk Neo4j/Chroma upserts.
- Introduced `ingestion_logs` table to track status, timing and failures for idempotent indexing.
- Next: validate graph/vector batch operations against live services and expand ingestion telemetry.

## Update 2025-09-22T18:00Z
- Bootstrapped Neo4j schema during app start and added container startup check.
- Implemented document/segment and edge upsert helpers for Hippo ingestion.
- Next: validate schema and upsert operations against a live Neo4j service.

## Update 2025-09-22T20:00Z
- Refactored graph bootstrap to reuse shared schema helper and wired Dockerfile to run it before gunicorn.
- Ensured container startup applies Neo4j 5.23 constraints and indexes automatically.
- Next: exercise upsert routines against a live Neo4j instance.

## Update 2025-09-23T00:00Z
- Added entity-linked query seeding fallback and integrated Neo4j GDS PPR plus Chroma retrieval in `hippo_query`.
- Introduced optional cross-encoder re-ranking with merged graph/dense/LLM scores and path expansion.
- Next: validate retrieval quality against real services and tune re-ranker weights.

## Update 2025-09-23T12:00Z
- Consolidated Neo4j schema bootstrap via shared `bootstrap_graph` helper and removed legacy `ensure_graph_constraints`.
- `hippo_routes` and `interface_flask` now invoke `bootstrap_graph` on load.
- Next: verify redundant calls are trimmed once live Neo4j integration is confirmed.

## Update 2025-09-23T18:00Z
- Safeguarded Neo4j driver initialization and cleanup in `hippo.py`.
- Next: validate failure paths when Neo4j is unreachable.

## Update 2025-09-24T00:00Z
- Added query weighting, path toggling and trace timing to `hippo_routes` with persistence to `retrieval_traces`.
- Extended tests for score weighting and retrieval trace logging.
- Next: surface retrieval trace analytics in the dashboard UI.

## Update 2025-09-24T12:00Z
- Implemented `/api/objections/analyze-segment` in `hippo_routes` with Hippo citation refs and Socket.IO broadcast.
- Added `objection_cure_chosen` handler to clear highlights and persist cures.
- Next: refine citation ranking and broaden highlight clearing strategies.

## Update 2025-09-24T18:00Z
- Moved RetrievalTrace, ObjectionEvent and ObjectionResolution models into `models.py` and added logging helpers.
- Ensured retrieval traces and objections share trace_ids for auditability.
- Next: surface trace analytics in the dashboard UI.

## Update 2025-09-24T20:00Z
- Aligned Neo4j password defaults in `docker-compose.yml` with `.env` sample and confirmed ports.
- Ensured HippoRAG, sentence-transformers and scikit-learn dependencies are listed.
- Documented `EMBED_MODEL` and `CROSS_ENCODER_MODEL` variables and Docker setup in the root README.
- Next: build the Docker image and verify retrieval models load correctly.

## Update 2025-09-25T00:00Z
- Added `/api/health` route in `hippo_routes` checking Neo4j and Chroma connectivity.
- Registered blueprint in `interface_flask` and pointed Docker health checks to this endpoint.
- Next: monitor service health and extend diagnostics as needed.

## Update 2025-09-27T00:00Z
- Added missing imports across legal discovery modules and cleaned redundant numpy import in trial prep.
- Next: ensure modules load within Flask app and expand tests for import coverage.

## Update 2025-09-27T12:00Z
- Consolidated Flask interface imports and removed runtime npm build reliance.
- Initialized BatesNumberingService once after imports.
- Next: ensure deployment pipeline builds frontend assets prior to startup.

## Update 2025-09-27T12:30Z
- Added `pyhocon` and `more-itertools` to `requirements.txt`, sorted dependencies alphabetically, and removed extra blank lines.
- Next: verify installation of new dependencies and keep requirements tidy.

## Update 2025-09-27T13:00Z
- Enforced authentication across chat, exhibit, hippo and trial prep APIs.
- Secrets now load from environment or config and fail fast when missing.
- Documented secret generation and wired Docker environment variables.
- Next: verify integration with remaining blueprints and expand auth tests.

## Update 2025-09-27T14:00Z
- Centralized Neo4j schema bootstrap in `startup.py` and removed redundant
  `bootstrap_graph` calls from Flask modules.
- Dockerfile and shell startup scripts now import the pre-initialized app.
- Next: confirm deployment uses `apps.legal_discovery.startup:app` and update
  any remaining documentation references.

## Update 2025-09-27T15:00Z
- Secured binder and zip export routes with auth enforcement, case ownership checks and path sanitization.
- Next: expand tests for unauthorized and invalid path scenarios.

## Update 2025-09-27T16:00Z
- Replaced silent exception handlers with structured logging in Hippo, interface, database and trial prep modules.
- Added error responses for redaction review and tests confirming error logs and HTTP failures.
- Next: audit remaining modules for hidden failures and broaden negative-case tests.
- Persisted feature flags in user settings with REST APIs and React toggles.
- Next: extend tests for flag persistence and blueprint registration.

## Update 2025-09-27T16:10Z
- Cleaned up duplicate imports in settings module.
- Next: monitor test hangs and streamline initialization.

## Update 2025-09-27T17:00Z
- Introduced Pydantic schemas for exhibit assignment and narrative discrepancy analysis.
- Applied validation with 400 responses for invalid payloads and added corresponding tests.
- Next: extend schema validation to remaining API routes.

- Finalised objection analysis endpoint and Socket.IO cure handler.
- Next: expose objection resolution history in dashboard.

## Update 2025-09-27T18:00Z
- Converted dashboard tabs to React Router routes with responsive grid layout, global context and theme toggling. Added skeleton loaders, error boundaries and accessibility improvements.
- Next: extend loading/error handling across remaining components and enhance test coverage.

## Update 2025-09-27T19:00Z
- Integrated Flask-Limiter with Redis backend and per-user/per-IP caps on chat and hippo queries.
- `/api/health` now reports blocked request counts for monitoring.
- Next: tune rate thresholds and expand rate-limit tests.
## Update 2025-09-28T00:00Z
- Introduced RQ task queue with Redis and async routes for binder generation, indexing and transcript analysis.
- Added /api/tasks/<id> for polling.
- Next: hook frontend to poll task status and handle long-running jobs.
<<<<<<< HEAD

## Update 2025-10-05T00:00Z
- Implemented `/api/trial/objection/action` in `hippo_routes` to persist cures and broadcast selections.
- Updated `voice-widget.jsx` and `TrialConsole.tsx` to emit `objection_cure_chosen` via Socket.IO.
- Added integration test ensuring cures persist through `log_objection_resolution`.
- Next: refine client highlight clearing and expose resolution history in UI.
=======
## Update 2025-09-28T01:00Z
- Added Redis-backed caching for Hippo and vector search queries with cache metrics in `/api/health`.
- Cache invalidated on document ingestion and vector additions; tests cover hit/miss logic.
- Next: expose cache metrics in dashboard and tune TTLs.

## Update 2025-09-28T06:00Z
- Enabled structured JSON logging, Prometheus metrics and OpenTelemetry tracing in the backend.
- Next: expand tracing coverage across additional routes and export spans to an OTLP backend.
>>>>>>> 540e39f8
<|MERGE_RESOLUTION|>--- conflicted
+++ resolved
@@ -1037,14 +1037,12 @@
 - Introduced RQ task queue with Redis and async routes for binder generation, indexing and transcript analysis.
 - Added /api/tasks/<id> for polling.
 - Next: hook frontend to poll task status and handle long-running jobs.
-<<<<<<< HEAD
 
 ## Update 2025-10-05T00:00Z
 - Implemented `/api/trial/objection/action` in `hippo_routes` to persist cures and broadcast selections.
 - Updated `voice-widget.jsx` and `TrialConsole.tsx` to emit `objection_cure_chosen` via Socket.IO.
 - Added integration test ensuring cures persist through `log_objection_resolution`.
 - Next: refine client highlight clearing and expose resolution history in UI.
-=======
 ## Update 2025-09-28T01:00Z
 - Added Redis-backed caching for Hippo and vector search queries with cache metrics in `/api/health`.
 - Cache invalidated on document ingestion and vector additions; tests cover hit/miss logic.
@@ -1052,5 +1050,4 @@
 
 ## Update 2025-09-28T06:00Z
 - Enabled structured JSON logging, Prometheus metrics and OpenTelemetry tracing in the backend.
-- Next: expand tracing coverage across additional routes and export spans to an OTLP backend.
->>>>>>> 540e39f8
+- Next: expand tracing coverage across additional routes and export spans to an OTLP backend.
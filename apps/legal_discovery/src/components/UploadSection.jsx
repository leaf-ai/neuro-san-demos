--- conflicted
+++ resolved
@@ -6,10 +6,7 @@
   const [vecProg,setVecProg] = useState(0);
   const [kgProg,setKgProg] = useState(0);
   const [neoProg,setNeoProg] = useState(0);
-<<<<<<< HEAD
-=======
 
->>>>>>> d299a265
   const [current,setCurrent] = useState('');
   const upload = async () => {
     const files = Array.from(inputRef.current.files);
@@ -40,10 +37,6 @@
     setNeoProg(0);
     fetchFiles();
     window.dispatchEvent(new Event('graphRefresh'));
-<<<<<<< HEAD
-=======
-
->>>>>>> d299a265
   };
   const fetchFiles = () => {
     fetch('/api/files').then(r=>r.json()).then(d=>setTree(d.data||[]));
@@ -88,10 +81,7 @@
           </div>
         </>
       )}
-<<<<<<< HEAD
-=======
 
->>>>>>> d299a265
       <div className="folder-tree text-sm"><ul>{renderNodes(tree)}</ul></div>
     </section>
   );

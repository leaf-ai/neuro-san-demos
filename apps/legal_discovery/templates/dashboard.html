--- conflicted
+++ resolved
@@ -34,8 +34,6 @@
     </nav>
     <div class="main-container">
         <h1 class="text-2xl font-semibold mb-6" style="color: var(--primary-color);">Dashboard</h1>
-<<<<<<< HEAD
-=======
 
         <div class="tab-buttons">
             <button class="tab-button" data-target="tab-chat">Chat</button>
@@ -162,7 +160,6 @@
         </div>
         </div>
 
->>>>>>> a6668530
         <div id="root"></div>
     </div>
 

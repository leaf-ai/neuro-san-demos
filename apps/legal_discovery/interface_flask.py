import atexit
import hashlib
import json
import logging
import os
import queue
import re
import subprocess
import threading
import time
from concurrent.futures import ThreadPoolExecutor, TimeoutError
<<<<<<< HEAD
from datetime import datetime
=======
from difflib import SequenceMatcher
>>>>>>> 3c81c634

# pylint: disable=import-error
import schedule
from flask import Flask, jsonify, render_template, request, send_file
from flask_socketio import SocketIO
<<<<<<< HEAD
=======

import spacy
from spacy.cli import download as spacy_download

from apps.legal_discovery.legal_discovery import legal_discovery_thinker
from apps.legal_discovery.legal_discovery import (
    set_up_legal_discovery_assistant,
    tear_down_legal_discovery_assistant,
)


>>>>>>> 3c81c634
from more_itertools import chunked
from pyhocon import ConfigFactory
from werkzeug.utils import secure_filename

from apps.legal_discovery import settings
from apps.legal_discovery.database import db
from apps.legal_discovery.legal_discovery import (
    legal_discovery_thinker,
    set_up_legal_discovery_assistant,
    tear_down_legal_discovery_assistant,
)
from apps.legal_discovery.models import (
    CalendarEvent,
    Case,
    CauseOfAction,
    DepositionQuestion,
    DepositionReviewLog,
    Document,
    DocumentMetadata,
    Element,
    Fact,
    LegalReference,
    LegalTheory,
    RedactionAudit,
    RedactionLog,
    TimelineEvent,
    Witness,
)
<<<<<<< HEAD
from coded_tools.legal_discovery.deposition_prep import DepositionPrep
=======
from .exhibit_routes import exhibits_bp
>>>>>>> 3c81c634

# Configure logging before any other setup so early steps are captured
logging.basicConfig(level=os.environ.get("LOG_LEVEL", "INFO"))

# Resolve project root relative to this file so Docker and local runs share paths
BASE_DIR = os.path.abspath(os.path.join(os.path.dirname(__file__), "..", ".."))
os.environ["AGENT_MANIFEST_FILE"] = os.environ.get(
    "AGENT_MANIFEST_FILE",
    os.path.join(BASE_DIR, "registries", "manifest.hocon"),
)
os.environ["AGENT_TOOL_PATH"] = os.environ.get(
    "AGENT_TOOL_PATH",
    os.path.join(BASE_DIR, "coded_tools"),
)
os.environ["AGENT_LLM_INFO_FILE"] = os.environ.get(
    "AGENT_LLM_INFO_FILE",
    os.path.join(BASE_DIR, "registries", "llm_config.hocon"),
)
# Ensure the React build exists so the dashboard can render
STATIC_DIR = os.path.join(os.path.dirname(__file__), "static")
BUNDLE_PATH = os.path.join(STATIC_DIR, "bundle.js")
if not os.path.exists(BUNDLE_PATH):
    logging.info("No frontend bundle found; running npm build")
    subprocess.run(
        ["npm", "--prefix", os.path.dirname(__file__), "run", "build", "--silent"],
        check=True,
    )
app = Flask(__name__)
app.config["SECRET_KEY"] = os.environ.get("FLASK_SECRET_KEY", os.urandom(24).hex())
# Allow the primary relational store to be configured at runtime. Default to
# SQLite for local development but override with an environment-provided
# PostgreSQL connection string when available so the application scales under
# concurrent load.
app.config["SQLALCHEMY_DATABASE_URI"] = os.environ.get("DATABASE_URL", "sqlite:///legal_discovery.db")
app.config["SQLALCHEMY_TRACK_MODIFICATIONS"] = False
db.init_app(app)
socketio = SocketIO(app)
app.register_blueprint(exhibits_bp)
executor = ThreadPoolExecutor(max_workers=int(os.environ.get("INGESTION_WORKERS", "4")))
atexit.register(executor.shutdown)
thread_started = False  # pylint: disable=invalid-name

app.logger.setLevel(logging.getLevelName(os.environ.get("LOG_LEVEL", "INFO")))

user_input_queue = queue.Queue()

# Shared agent session and worker thread are initialized asynchronously
legal_discovery_session = None
legal_discovery_thread = None


def _gather_upload_paths() -> list[str]:
    """Return a list of all files currently uploaded."""
    root = os.path.abspath("uploads")
    paths = []
    for dirpath, _, filenames in os.walk(root):
        for fname in filenames:
            paths.append(os.path.join(dirpath, fname))
    return paths


def _initialize_agent() -> None:
    """Set up the legal discovery assistant in a background thread."""
    global legal_discovery_session, legal_discovery_thread
    with app.app_context():
        app.logger.info("Setting up legal discovery assistant...")
        legal_discovery_session, legal_discovery_thread = set_up_legal_discovery_assistant(_gather_upload_paths())
        app.logger.info("...legal discovery assistant set up.")


with app.app_context():
    db.create_all()
    if not Case.query.first():
        default_case = Case(name="Default Case")
        db.session.add(default_case)
        db.session.commit()

threading.Thread(target=_initialize_agent, daemon=True).start()


def reinitialize_legal_discovery_session() -> None:
    """Reload the agent session with the latest uploaded files."""
    global legal_discovery_session, legal_discovery_thread
    if legal_discovery_session is not None:
        tear_down_legal_discovery_assistant(legal_discovery_session)
    legal_discovery_session, legal_discovery_thread = set_up_legal_discovery_assistant(_gather_upload_paths())
    app.logger.info("Legal discovery session reinitialized")


def legal_discovery_thinking_process():
    """Main permanent agent-calling loop."""
    with app.app_context():  # Manually push the application context
        global legal_discovery_thread  # pylint: disable=global-statement
        thoughts = "thought: hmm, let's see now..."
        while True:
            socketio.sleep(1)
            if legal_discovery_session is None:
                continue

            app.logger.debug("Calling legal_discovery_thinker...")
            thoughts, legal_discovery_thread = legal_discovery_thinker(
                legal_discovery_session, legal_discovery_thread, thoughts
            )
            app.logger.debug("...legal_discovery_thinker returned.")
            app.logger.debug(thoughts)

            # Separating thoughts and speeches
            # Assume 'thoughts' is the string returned by legal_discovery_thinker

            thoughts_to_emit = []
            speeches_to_emit = []

            # --- 1.  Slice the input into blocks ----------------------------------------
            #     Each block begins with  "thought:"  or  "say:"  and continues until
            #     the next block or the end of the string.
            pattern = re.compile(
                r"(?m)^(thought|say):[ \t]*(.*?)(?=^\s*(?:thought|say):|\Z)", re.S  # look-ahead  # dot = newline
            )

            for kind, raw in pattern.findall(thoughts):
                content = raw.lstrip()  # drop the leading spaces/newline after the prefix
                if not content:
                    continue

                if kind == "thought":
                    timestamp = datetime.now().strftime("[%I:%M:%S%p]").lower()
                    thoughts_to_emit.append(f"{timestamp} thought: {content}")
                else:  # kind == "say"
                    speeches_to_emit.append(content)

            # --- 2.  Emit the blocks -----------------------------------------------------
            if thoughts_to_emit:
                socketio.emit(
                    "update_thoughts",
                    {"data": "\n".join(thoughts_to_emit)},
                    namespace="/chat",
                )

            if speeches_to_emit:
                socketio.emit(
                    "update_speech",
                    {"data": "\n".join(speeches_to_emit)},
                    namespace="/chat",
                )

            timestamp = datetime.now().strftime("[%I:%M:%S%p]").lower()
            thoughts = f"\n{timestamp} user: " + "[Silence]"
            try:
                user_input = user_input_queue.get(timeout=0.1)
                if user_input:
                    thoughts = f"\n{timestamp} user: " + user_input
                if user_input == "exit":
                    break
            except queue.Empty:
                time.sleep(0.1)
                continue


@socketio.on("connect", namespace="/chat")
def on_connect():
    """Start background task on connect."""
    global thread_started  # pylint: disable=global-statement
    if not thread_started:
        thread_started = True
        # let socketio manage the green-thread
        socketio.start_background_task(legal_discovery_thinking_process)


@app.route("/api/settings", methods=["GET", "POST"])
def manage_settings():
    if request.method == "POST":
        data = request.get_json()
        settings.save_user_settings(data)
        return jsonify({"message": "Settings saved successfully"})
    else:
        user_settings = settings.get_user_settings()
        if user_settings:
            return jsonify(
                {
                    "courtlistener_api_key": user_settings.courtlistener_api_key,
                    "courtlistener_com_api_endpoint": user_settings.courtlistener_com_api_endpoint,
                    "california_codes_url": user_settings.california_codes_url,
                    "gemini_api_key": user_settings.gemini_api_key,
                    "google_api_endpoint": user_settings.google_api_endpoint,
                    "verifypdf_api_key": user_settings.verifypdf_api_key,
                    "verify_pdf_endpoint": user_settings.verify_pdf_endpoint,
                    "riza_key": user_settings.riza_key,
                    "neo4j_uri": user_settings.neo4j_uri,
                    "neo4j_username": user_settings.neo4j_username,
                    "neo4j_password": user_settings.neo4j_password,
                    "neo4j_database": user_settings.neo4j_database,
                    "aura_instance_id": user_settings.aura_instance_id,
                    "aura_instance_name": user_settings.aura_instance_name,
                    "gcp_project_id": user_settings.gcp_project_id,
                    "gcp_vertex_ai_data_store_id": user_settings.gcp_vertex_ai_data_store_id,
                    "gcp_vertex_ai_search_app": user_settings.gcp_vertex_ai_search_app,
                    "gcp_service_account_key": user_settings.gcp_service_account_key,
                }
            )
        return jsonify({})


@app.route("/api/settings/api-keys", methods=["GET", "POST"])
def manage_api_keys():
    """Manage extended API key settings."""
    return manage_settings()


import shutil

from flask import send_from_directory

from coded_tools.legal_discovery.document_drafter import DocumentDrafter
from coded_tools.legal_discovery.document_modifier import DocumentModifier
from coded_tools.legal_discovery.document_processor import DocumentProcessor
from coded_tools.legal_discovery.fact_extractor import FactExtractor
from coded_tools.legal_discovery.forensic_tools import ForensicTools
from coded_tools.legal_discovery.graph_analyzer import GraphAnalyzer
from coded_tools.legal_discovery.knowledge_graph_manager import KnowledgeGraphManager
from coded_tools.legal_discovery.legal_theory_engine import LegalTheoryEngine
from coded_tools.legal_discovery.ontology_loader import OntologyLoader
from coded_tools.legal_discovery.presentation_generator import PresentationGenerator
from coded_tools.legal_discovery.privilege_detector import PrivilegeDetector
from coded_tools.legal_discovery.research_tools import ResearchTools
from coded_tools.legal_discovery.subpoena_manager import SubpoenaManager
from coded_tools.legal_discovery.task_tracker import TaskTracker
from coded_tools.legal_discovery.timeline_manager import TimelineManager
from coded_tools.legal_discovery.vector_database_manager import VectorDatabaseManager

# Allow hosting the corpus on an attached volume via UPLOAD_ROOT
UPLOAD_FOLDER = os.environ.get("UPLOAD_ROOT", os.path.join(BASE_DIR, "uploads"))
SECURE_FOLDER = os.path.join(UPLOAD_FOLDER, "_original")
os.makedirs(UPLOAD_FOLDER, exist_ok=True)
os.makedirs(SECURE_FOLDER, exist_ok=True)
app.config["UPLOAD_FOLDER"] = UPLOAD_FOLDER
app.config["SECURE_FOLDER"] = SECURE_FOLDER
ALLOWED_EXTENSIONS = {"pdf", "txt", "csv", "doc", "docx", "ppt", "pptx", "jpg", "jpeg", "png", "gif"}
MAX_FILE_SIZE = 1 * 1024 * 1024 * 1024  # 1GB

# Singleton task tracker instance for quick task management
task_tracker = TaskTracker()


def allowed_file(filename: str) -> bool:
    """Check if the file has an allowed extension."""
    return "." in filename and filename.rsplit(".", 1)[1].lower() in ALLOWED_EXTENSIONS


def unique_filename(filename: str) -> str:
    """Return a filesystem-safe name that does not overwrite existing uploads."""
    base_dir = app.config["UPLOAD_FOLDER"]
    name, ext = os.path.splitext(filename)
    candidate = filename
    counter = 1
    while os.path.exists(os.path.join(base_dir, candidate)):
        candidate = f"{name}_{counter}{ext}"
        counter += 1
    return candidate


def chunked(items: list, size: int) -> list[list]:
    """Yield successive ``size``-sized chunks from ``items``."""
    for i in range(0, len(items), size):
        yield items[i : i + size]


_NLP = None


def match_elements(text: str, ontology: dict) -> list[tuple[str, str, float]]:
    """Return (cause, element, weight) triples whose semantics appear in ``text``."""
    global _NLP
    if _NLP is None:
        try:
            _NLP = spacy.load("en_core_web_sm")
        except OSError:  # pragma: no cover - model download is slow
            spacy_download("en_core_web_sm")
            _NLP = spacy.load("en_core_web_sm")

    doc = _NLP(text.lower())
    text_lemmas = {t.lemma_ for t in doc if not t.is_stop and t.is_alpha}
    matches: list[tuple[str, str, float]] = []
    for cause, data in ontology.get("causes_of_action", {}).items():
        for element in data.get("elements", []):
            elem_doc = _NLP(element.lower())
            elem_lemmas = {t.lemma_ for t in elem_doc if not t.is_stop and t.is_alpha}
            if not elem_lemmas:
                continue
            overlap = text_lemmas & elem_lemmas
            jaccard = len(overlap) / len(elem_lemmas)
            seq_ratio = SequenceMatcher(None, text.lower(), element.lower()).ratio()
            weight = 0.7 * seq_ratio + 0.3 * jaccard
            if weight >= 0.45:
                matches.append((cause, element, weight))
    return matches


def build_file_tree(directory: str, root_length: int) -> list:
def match_elements(text: str, ontology: dict) -> list[tuple[str, str]]:
    """Return (cause, element) pairs whose keywords appear in ``text``."""
    matches: list[tuple[str, str]] = []
    lower = text.lower()
    for cause, data in ontology.get("causes_of_action", {}).items():
        for element in data.get("elements", []):
            tokens = [t for t in element.lower().split() if len(t) > 3]
            if any(tok in lower for tok in tokens):
                matches.append((cause, element))
    return matches


def build_file_tree(directory: str, root_length: int, docs: dict[str, Document]) -> list:
    """Recursively build a file tree structure."""
    tree = []
    for entry in os.scandir(directory):
        if entry.name.startswith("_"):
            continue
        rel_path = entry.path[root_length:].lstrip(os.sep)
        node = {"path": rel_path, "name": entry.name}
        doc = docs.get(rel_path)
        if doc:
            node["privileged"] = doc.is_privileged
        if entry.is_dir():
            node["children"] = build_file_tree(entry.path, root_length, docs)
        tree.append(node)
    return sorted(tree, key=lambda x: (not x.get("children"), x["name"]))


@app.route("/api/files", methods=["GET"])
def list_files():
    """Return a hierarchical view of uploaded files."""
    root = os.path.abspath(app.config["UPLOAD_FOLDER"])
    if not os.path.exists(root):
        return jsonify({"status": "ok", "data": []})
    docs = {os.path.relpath(doc.file_path, root): doc for doc in Document.query.all()}
    data = build_file_tree(root, len(root), docs)
    return jsonify({"status": "ok", "data": data})


@app.route("/api/redaction/<int:doc_id>", methods=["POST"])
def review_redaction(doc_id: int):
    """Confirm or override a document's redaction status."""
    data = request.get_json() or {}
    action = data.get("action")
    reason = data.get("reason")
    reviewer = data.get("reviewer")
    doc = Document.query.get_or_404(doc_id)
    if action == "override":
        doc.is_privileged = False
        doc.is_redacted = False
        doc.needs_review = False
        orig = os.path.join(app.config["SECURE_FOLDER"], doc.name)
        try:
            shutil.copy(orig, doc.file_path)
        except OSError:
            pass
    elif action == "confirm":
        doc.needs_review = False
    else:
        return jsonify({"error": "Invalid action"}), 400
    db.session.add(RedactionAudit(document_id=doc.id, reviewer=reviewer, action=action, reason=reason))
    db.session.commit()
    return jsonify({"status": "ok"})


@app.route("/api/agents", methods=["GET"])
def list_agents():
    """Return agent team names from the legal discovery registry."""
    config_path = os.path.join(BASE_DIR, "registries", "legal_discovery.hocon")
    cfg = ConfigFactory.parse_file(config_path)
    orchestrator = cfg.get("tools")[0]
    agents = [{"name": name} for name in orchestrator.get("tools", [])]
    return jsonify({"status": "ok", "data": agents})


@app.route("/api/topics", methods=["GET"])
def list_topics():
    """Return distinct legal theory topics from the database."""
    case_id = request.args.get("case_id")
    query = LegalTheory.query
    if case_id:
        query = query.filter_by(case_id=case_id)
    topics = query.with_entities(LegalTheory.theory_name).distinct().all()
    data = [{"label": name} for (name,) in topics]
    return jsonify({"status": "ok", "data": data})


@app.route("/api/calendar", methods=["GET", "POST", "DELETE"])
def calendar_events():
    """Manage calendar events for a case."""
    if request.method == "POST":
        data = request.get_json() or {}
        case_id = data.get("case_id")
        date = data.get("date")
        title = data.get("title")
        if not case_id or not date or not title:
            return jsonify({"error": "Missing case_id, date or title"}), 400
        event = CalendarEvent(
            case_id=case_id,
            title=title,
            event_date=datetime.fromisoformat(date),
        )
        db.session.add(event)
        db.session.commit()
        return jsonify({"status": "ok", "id": event.id})

    if request.method == "DELETE":
        data = request.get_json() or {}
        event_id = data.get("id")
        if not event_id:
            return jsonify({"error": "Missing id"}), 400
        event = CalendarEvent.query.get(event_id)
        if not event:
            return jsonify({"error": "Event not found"}), 404
        db.session.delete(event)
        db.session.commit()
        return jsonify({"status": "ok"})

    case_id = request.args.get("case_id")
    if not case_id:
        return jsonify({"status": "ok", "data": []})
    events = CalendarEvent.query.filter_by(case_id=case_id).order_by(CalendarEvent.event_date).all()
    data = [{"id": e.id, "date": e.event_date.strftime("%Y-%m-%d"), "title": e.title} for e in events]
    return jsonify({"status": "ok", "data": data})


def _collect_paths(root: str) -> list:
    paths = []
    for dirpath, _, filenames in os.walk(root):
        for f in filenames:
            paths.append(os.path.relpath(os.path.join(dirpath, f), root))
    return paths


def _categorize_name(name: str) -> str:
    name = name.lower()
    if any(k in name for k in ["complaint", "response", "petition"]):
        return "Pleadings"
    if "deposition" in name:
        return "Depositions"
    if any(k in name for k in ["contract", "agreement"]):
        return "Contracts"
    if "email" in name:
        return "Emails"
    if any(k in name for k in ["memo", "memorandum"]):
        return "Memos"
    return "Other"


def _paths_to_tree(paths: list) -> list:
    tree = {}
    for p in paths:
        parts = p.split(os.sep)
        node = tree
        for part in parts[:-1]:
            node = node.setdefault(part, {})
        node.setdefault("_files", []).append(parts[-1])

    def convert(d, prefix=""):
        items = []
        for name, val in sorted(d.items()):
            if name == "_files":
                for fname in val:
                    items.append({"name": fname, "path": os.path.join(prefix, fname)})
            else:
                items.append(
                    {
                        "name": name,
                        "path": os.path.join(prefix, name),
                        "children": convert(val, os.path.join(prefix, name)),
                    }
                )
        return items

    return convert(tree)


@app.route("/api/organized-files", methods=["GET"])
def organized_files():
    """Return files grouped into simple categories."""
    root = os.path.abspath(app.config["UPLOAD_FOLDER"])
    if not os.path.exists(root):
        return jsonify({"status": "ok", "data": {}})

    files = _collect_paths(root)
    categories = {}
    for path in files:
        cat = _categorize_name(os.path.basename(path))
        categories.setdefault(cat, []).append(path)

    data = {cat: _paths_to_tree(paths) for cat, paths in categories.items()}
    return jsonify({"status": "ok", "data": data})


@app.route("/uploads/<path:filename>")
def serve_upload(filename):
    """Serve a file from the uploads folder."""
    return send_from_directory(app.config["UPLOAD_FOLDER"], filename, as_attachment=False)


def cleanup_upload_folder(max_age_hours: int = 24) -> None:
    """Remove uploaded files older than ``max_age_hours``."""
    cutoff = time.time() - max_age_hours * 3600
    for root_dir, _, files in os.walk(app.config["UPLOAD_FOLDER"]):
        for name in files:
            path = os.path.join(root_dir, name)
            try:
                if os.path.getmtime(path) < cutoff:
                    os.remove(path)
            except FileNotFoundError:
                continue


def ingest_document(
    original_path: str,
    redacted_path: str,
    doc_id: int,
    case_id: int,
    full_metadata: dict,
    chroma_metadata: dict,
) -> None:
    """Extract, vectorize, and relate a document in the background."""
    processor = DocumentProcessor()
    text = processor.extract_text(original_path) or ""
    detector = PrivilegeDetector()
    privileged, spans = detector.detect(text)
    doc = Document.query.get(doc_id)
    if privileged:
        keywords = [text[s.start : s.end] for s in spans]
        if original_path.lower().endswith(".pdf"):
            detector.redact_pdf(original_path, redacted_path, keywords)
            redacted_text = processor.extract_text(redacted_path) or ""
        else:
            redacted_text = detector.redact_text(text, spans)
            with open(redacted_path, "w", encoding="utf-8") as f:
                f.write(redacted_text)
        doc.is_privileged = True
        doc.is_redacted = True
        doc.needs_review = True
        for s in spans:
            db.session.add(RedactionLog(document_id=doc_id, start=s.start, end=s.end, label=s.label))
    else:
        shutil.copy(original_path, redacted_path)
        redacted_text = text
        doc.is_privileged = False
        doc.is_redacted = False
        doc.needs_review = False
    db.session.commit()

    VectorDatabaseManager().add_documents([redacted_text], [chroma_metadata], [str(doc_id)])
    kg = KnowledgeGraphManager()
    result = kg.run_query("MERGE (c:Case {id: $id}) RETURN id(c) as cid", {"id": case_id})
    case_node = result[0]["cid"] if result else None
    doc_node = kg.create_node("Document", full_metadata)
    if case_node:
        kg.create_relationship(case_node, doc_node, "HAS_DOCUMENT")

    extractor = FactExtractor()
    ontology = OntologyLoader().load()
    for fact in extractor.extract(text):
    for fact in extractor.extract(redacted_text):
        fact_row = Fact(
            case_id=case_id,
            document_id=doc_id,
            text=fact["text"],
            parties=fact["parties"],
            dates=fact["dates"],
            actions=fact["actions"],
        )
        db.session.add(fact_row)
        matches = match_elements(fact["text"], ontology)
        if matches:
            cause_name, element_name = matches[0]
            element_row = (
                Element.query.join(CauseOfAction)
                .filter(
                    CauseOfAction.name == cause_name,
                    Element.name == element_name,
                )
                .first()
            )
            if element_row:
                fact_row.element_id = element_row.id
        fact_id = None
        if case_node or doc_node:
            fact_id = kg.add_fact(case_node, doc_node, fact)
        if fact_id is not None:
<<<<<<< HEAD
            for cause, element in matches:
                kg.link_fact_to_element(fact_id, cause, element)
=======
            for cause, element, weight in match_elements(fact["text"], ontology):
                kg.link_fact_to_element(fact_id, cause, element, weight)
>>>>>>> 3c81c634

    kg.close()


MAX_FILE_SIZE = 50 * 1024 * 1024  # 50MB
MAX_TIMEOUT = 30  # seconds per file


@app.route("/api/upload", methods=["POST"])
def upload_files():
    upload_root = app.config["UPLOAD_FOLDER"]
    os.makedirs(upload_root, exist_ok=True)
    files = request.files.getlist("files")
    if not files:
        return jsonify({"error": "No files provided"}), 400

    processed, skipped = [], []
    case = Case.query.first()
    case_id = case.id if case else 1

    def record_skip(name, reason):
        skipped.append(name)
        app.logger.warning(f"[SKIP] {name} — {reason}")
        with open("skipped_files.log", "a", encoding="utf-8") as f:
            f.write(f"[{datetime.utcnow().isoformat()}] {name} — {reason}\n")

    for batch_index, batch in enumerate([files[i : i + 10] for i in range(0, len(files), 10)]):
        app.logger.info(f"Starting batch {batch_index + 1}")
        batch_processed: list[str] = []
        futures: list[tuple] = []

        for file in batch:
            raw_name = os.path.normpath(file.filename)
            if not raw_name or not allowed_file(raw_name):
                record_skip(raw_name, "disallowed or blank filename")
                continue

            if getattr(file, "content_length", None) and file.content_length > MAX_FILE_SIZE:
                record_skip(raw_name, "file too large")
                continue

            hasher, total_read = hashlib.sha256(), 0
            start_time = time.time()
            try:
                for chunk in iter(lambda: file.stream.read(8192), b""):
                    hasher.update(chunk)
                    total_read += len(chunk)
                    if time.time() - start_time > MAX_TIMEOUT or total_read > MAX_FILE_SIZE:
                        raise TimeoutError("Exceeded time/size limit during hash")
                file.stream.seek(0)
            except Exception as exc:
                record_skip(raw_name, f"hashing error: {exc}")
                continue

            file_hash = hasher.hexdigest()
            if Document.query.filter_by(content_hash=file_hash).first():
                record_skip(raw_name, "duplicate hash")
                continue

            filename = unique_filename(raw_name)
            redacted_path = os.path.join(upload_root, filename)
            original_path = os.path.join(app.config["SECURE_FOLDER"], filename)
            os.makedirs(os.path.dirname(original_path), exist_ok=True)
            os.makedirs(os.path.dirname(redacted_path), exist_ok=True)
            try:
                file.save(original_path)
            except Exception as exc:
                record_skip(raw_name, f"save error: {exc}")
                continue

            doc = Document(case_id=case_id, name=filename, file_path=redacted_path, content_hash=file_hash)
            db.session.add(doc)
            db.session.flush()

            full_metadata = {
                "filename": filename,
                "path": redacted_path,
                "original_path": original_path,
                "case_id": case_id,
                "document_id": str(doc.id),
                "sha256": file_hash,
                "upload_time": str(time.time()),
            }
            chroma_metadata = {k: str(v) for k, v in full_metadata.items() if isinstance(v, (str, int, float, bool))}

            with open(redacted_path + ".meta.json", "w") as f:
                json.dump(full_metadata, f, indent=2)

            raw_meta = DocumentMetadata(document_id=doc.id, schema="raw", data=full_metadata)
            chroma_meta = DocumentMetadata(document_id=doc.id, schema="chroma", data=chroma_metadata)
            db.session.add_all([raw_meta, chroma_meta])
            future = executor.submit(
                ingest_document,
                original_path,
                redacted_path,
                doc.id,
                case_id,
                full_metadata,
                chroma_metadata,
            )
            futures.append((future, doc, raw_name, filename, redacted_path, raw_meta, chroma_meta))

        for future, doc, raw_name, filename, redacted_path, raw_meta, chroma_meta in futures:
            try:
                future.result(timeout=MAX_TIMEOUT)
            except TimeoutError:
                record_skip(raw_name, "ingestion timeout")
                db.session.delete(doc)
                db.session.delete(raw_meta)
                db.session.delete(chroma_meta)
                for ext in ("", ".meta.json"):
                    try:
                        os.remove(redacted_path + ext)
                    except OSError:
                        pass
            except Exception as exc:  # pragma: no cover - best effort
                record_skip(raw_name, f"ingestion error: {exc}")
                db.session.delete(doc)
                db.session.delete(raw_meta)
                db.session.delete(chroma_meta)
                for ext in ("", ".meta.json"):
                    try:
                        os.remove(redacted_path + ext)
                    except OSError:
                        pass
            else:
                processed.append(filename)
                batch_processed.append(filename)

        try:
            db.session.commit()
        except Exception as exc:  # pragma: no cover - best effort
            db.session.rollback()
            app.logger.error("Batch commit failed: %s", exc)

        try:
            VectorDatabaseManager().client.persist()
        except Exception:  # pragma: no cover - best effort
            app.logger.warning("Vector DB persist failed")

        if batch_processed:
            reinitialize_legal_discovery_session()
            user_input_queue.put(
                "process all files ingested within your scope and produce a basic overview and report."
            )

    return jsonify({"status": "ok", "processed": processed, "skipped": skipped})


@app.route("/api/export", methods=["GET"])
def export_files():
    shutil.make_archive("processed_files", "zip", UPLOAD_FOLDER)
    return send_from_directory(".", "processed_files.zip", as_attachment=True)


@app.route("/api/agents/forensic_analysis", methods=["POST"])
def forensic_analysis():
    data = request.get_json()
    file_path = data.get("file_path")
    analysis_type = data.get("analysis_type")

    if not file_path or not analysis_type:
        return jsonify({"error": "Missing file_path or analysis_type"}), 400

    forensic_tools = ForensicTools()

    if analysis_type == "authenticity":
        result = forensic_tools.analyze_document_authenticity(file_path)
    elif analysis_type == "financial":
        result = forensic_tools.financial_forensics(file_path)
    else:
        return jsonify({"error": "Invalid analysis_type"}), 400

    return jsonify({"result": result})


@app.route("/api/forensic/logs", methods=["GET"])
def forensic_logs():
    """Return forensic analysis logs if available."""
    log_path = os.path.join(app.config["UPLOAD_FOLDER"], "forensic.log")
    if not os.path.exists(log_path):
        return jsonify({"status": "ok", "data": []})
    with open(log_path, "r", encoding="utf-8", errors="ignore") as f:
        lines = f.read().splitlines()
    return jsonify({"status": "ok", "data": lines})


@app.route("/api/document/redact", methods=["POST"])
def redact_document():
    """Redact occurrences of text in a PDF using DocumentModifier."""
    data = request.get_json() or {}
    file_path = data.get("file_path")
    text = data.get("text")
    if not file_path or not text:
        return jsonify({"error": "Missing file_path or text"}), 400

    modifier = DocumentModifier()
    try:
        modifier.redact_text(file_path, text)
    except Exception as exc:  # pragma: no cover - filesystem errors
        return jsonify({"error": str(exc)}), 500
    return jsonify({"message": "File redacted", "output": f"{file_path}_redacted.pdf"})


@app.route("/api/document/stamp", methods=["POST"])
def bates_stamp_document():
    """Apply Bates numbering to a PDF."""
    data = request.get_json() or {}
    file_path = data.get("file_path")
    prefix = data.get("prefix", "BATES")
    if not file_path:
        return jsonify({"error": "Missing file_path"}), 400
    modifier = DocumentModifier()
    try:
        modifier.bates_stamp(file_path, prefix)
    except Exception as exc:  # pragma: no cover - filesystem errors
        return jsonify({"error": str(exc)}), 500
    return jsonify({"message": "File stamped", "output": f"{file_path}_stamped.pdf"})


@app.route("/api/document/draft", methods=["POST"])
def draft_document():
    """Create or update a DOCX document using DocumentDrafter."""
    data = request.get_json() or {}
    filepath = data.get("filepath")
    content = data.get("content", "")
    action = data.get("action", "create")
    level = int(data.get("level", 1))
    if not filepath:
        return jsonify({"error": "Missing filepath"}), 400
    drafter = DocumentDrafter()
    try:
        if action == "paragraph":
            drafter.add_paragraph(filepath, content)
        elif action == "heading":
            drafter.add_heading(filepath, content, level)
        else:
            drafter.create_document(filepath, content)
    except Exception as exc:  # pragma: no cover - file system errors
        return jsonify({"error": str(exc)}), 500
    return jsonify({"status": "ok", "output": filepath})


@app.route("/api/vector/add", methods=["POST"])
def vector_add_documents():
    """Add documents to the vector database."""
    data = request.get_json() or {}
    documents = data.get("documents")
    ids = data.get("ids")
    if not documents or not ids:
        return jsonify({"error": "Missing documents or ids"}), 400
    metadatas = data.get("metadatas") or [{"source": "api"} for _ in documents]
    metadatas = [md if md else {"source": "api"} for md in metadatas]
    if len(metadatas) != len(documents):
        return jsonify({"error": "Invalid metadata length"}), 400
    manager = VectorDatabaseManager()
    manager.add_documents(documents, metadatas, ids)
    return jsonify({"status": "ok"})


@app.route("/api/vector/search", methods=["GET"])
def vector_search():
    """Query the vector database."""
    query = request.args.get("q")
    if not query:
        return jsonify({"status": "ok", "data": {}})
    manager = VectorDatabaseManager()
    result = manager.query([query], n_results=5)
    return jsonify({"status": "ok", "data": result})


@app.route("/api/vector/count", methods=["GET"])
def vector_count():
    """Return the document count in the vector database."""
    manager = VectorDatabaseManager()
    count = manager.get_document_count()
    return jsonify({"status": "ok", "data": count})


@app.route("/api/document/text", methods=["POST"])
def extract_document_text():
    """Extract text from a document using DocumentProcessor."""
    data = request.get_json() or {}
    file_path = data.get("file_path")
    if not file_path:
        return jsonify({"error": "Missing file_path"}), 400
    processor = DocumentProcessor()
    try:
        text = processor.extract_text(file_path)
    except Exception as exc:  # pragma: no cover - filesystem errors
        return jsonify({"error": str(exc)}), 500
    return jsonify({"status": "ok", "data": text})


@app.route("/api/tasks", methods=["GET", "POST", "DELETE"])
def manage_tasks():
    """Simple task tracker endpoints."""
    if request.method == "POST":
        data = request.get_json() or {}
        task = data.get("task")
        if not task:
            return jsonify({"error": "Missing task"}), 400
        msg = task_tracker.add_task(task)
        return jsonify({"status": "ok", "message": msg})
    if request.method == "DELETE":
        msg = task_tracker.clear_tasks()
        return jsonify({"status": "ok", "message": msg})

    tasks = task_tracker.list_tasks()
    return jsonify({"status": "ok", "data": tasks})


@app.route("/api/cases", methods=["GET", "POST", "DELETE"])
def manage_cases():
    """List, create or delete cases."""
    if request.method == "POST":
        data = request.get_json() or {}
        name = data.get("name")
        if not name:
            return jsonify({"error": "Missing name"}), 400
        case = Case(name=name)
        db.session.add(case)
        db.session.commit()
        return jsonify({"status": "ok", "id": case.id})

    if request.method == "DELETE":
        data = request.get_json() or {}
        case_id = data.get("id")
        if not case_id:
            return jsonify({"error": "Missing id"}), 400
        case = Case.query.get(case_id)
        if not case:
            return jsonify({"error": "Case not found"}), 404
        Document.query.filter_by(case_id=case_id).delete()
        TimelineEvent.query.filter_by(case_id=case_id).delete()
        LegalReference.query.filter_by(case_id=case_id).delete()
        db.session.delete(case)
        db.session.commit()
        return jsonify({"status": "ok"})

    cases = Case.query.all()
    data = [{"id": c.id, "name": c.name} for c in cases]
    return jsonify({"status": "ok", "data": data})


@app.route("/api/witnesses", methods=["GET", "POST"])
def manage_witnesses():
    if request.method == "POST":
        data = request.get_json() or {}
        name = data.get("name")
        case_id = data.get("case_id")
        if not name:
            return jsonify({"error": "Missing name"}), 400
        witness = Witness(name=name, role=data.get("role"), associated_case=case_id)
        db.session.add(witness)
        db.session.commit()
        return jsonify({"status": "ok", "id": witness.id})
    case_id = request.args.get("case_id", type=int)
    query = Witness.query
    if case_id:
        query = query.filter_by(associated_case=case_id)
    witnesses = query.all()
    data = [{"id": w.id, "name": w.name} for w in witnesses]
    return jsonify({"status": "ok", "data": data})


@app.route("/api/deposition/questions", methods=["POST"])
def generate_deposition_questions():
    data = request.get_json() or {}
    witness_id = data.get("witness_id")
    include_privileged = data.get("include_privileged", False)
    if not witness_id:
        return jsonify({"error": "Missing witness_id"}), 400
    questions = DepositionPrep.generate_questions(witness_id, include_privileged=include_privileged)
    return jsonify({"status": "ok", "data": questions})


@app.route("/api/deposition/questions/<int:question_id>/flag", methods=["POST"])
def flag_deposition_question(question_id: int):
    DepositionPrep.flag_question(question_id)
    return jsonify({"status": "ok"})


@app.route("/api/deposition/export/<int:witness_id>", methods=["GET"])
def export_deposition_questions(witness_id: int):
    fmt = request.args.get("format", "docx")
    os.makedirs("exports", exist_ok=True)
    path = os.path.join("exports", f"deposition_{witness_id}.{fmt}")
    DepositionPrep.export_questions(witness_id, path)
    return send_file(path, as_attachment=True)


@app.route("/api/subpoena/draft", methods=["POST"])
def draft_subpoena():
    """Draft a subpoena document using SubpoenaManager."""
    data = request.get_json() or {}
    file_path = data.get("file_path")
    content = data.get("content")
    if not file_path or not content:
        return jsonify({"error": "Missing file_path or content"}), 400
    mgr = SubpoenaManager()
    try:
        mgr.draft_subpoena_document(file_path, content)
    except Exception as exc:  # pragma: no cover - file system errors
        return jsonify({"error": str(exc)}), 500
    return jsonify({"status": "ok", "output": file_path})


@app.route("/api/presentation", methods=["POST"])
def create_presentation():
    """Create or update a PowerPoint presentation."""
    data = request.get_json() or {}
    filepath = data.get("filepath")
    slides = data.get("slides", [])
    if not filepath or not isinstance(slides, list):
        return jsonify({"error": "Missing filepath or slides"}), 400
    gen = PresentationGenerator()
    try:
        gen.create_presentation(filepath)
        for slide in slides:
            title = slide.get("title", "")
            content = slide.get("content", "")
            gen.add_slide(filepath, title, content)
    except Exception as exc:  # pragma: no cover - file system errors
        return jsonify({"error": str(exc)}), 500
    return jsonify({"status": "ok", "output": filepath})


@app.route("/api/progress", methods=["GET"])
def progress_status():
    """Return basic progress metrics."""
    root = app.config["UPLOAD_FOLDER"]
    upload_count = 0
    if os.path.exists(root):
        upload_count = sum(len(f) for _, _, f in os.walk(root))
    data = {"uploaded_files": upload_count}
    return jsonify({"status": "ok", "data": data})


@app.route("/api/metrics", methods=["GET"])
def aggregated_metrics():
    """Return combined counts for dashboard metrics."""
    root = app.config["UPLOAD_FOLDER"]
    upload_count = 0
    if os.path.exists(root):
        upload_count = sum(len(f) for _, _, f in os.walk(root))

    vector_count = 0
    try:
        vector_count = VectorDatabaseManager().get_document_count()
    except Exception:  # pragma: no cover - optional dependency may fail
        vector_count = 0

    graph_count = 0
    try:
        kg_manager = KnowledgeGraphManager()
        result = kg_manager.run_query("MATCH (n) RETURN count(n) AS count")
        graph_count = result[0]["count"] if result else 0
        kg_manager.close()
    except Exception:  # pragma: no cover - database may be unavailable
        graph_count = 0

    task_count = len(task_tracker.list_tasks())

    case_count = Case.query.count()

    log_path = os.path.join(root, "forensic.log")
    log_count = 0
    if os.path.exists(log_path):
        with open(log_path, "r", encoding="utf-8", errors="ignore") as f:
            log_count = len(f.read().splitlines())

    data = {
        "uploaded_files": upload_count,
        "vector_docs": vector_count,
        "graph_nodes": graph_count,
        "task_count": task_count,
        "forensic_logs": log_count,
        "case_count": case_count,
    }
    return jsonify({"status": "ok", "data": data})


@app.route("/api/graph/export", methods=["GET"])
def export_graph():
    kg_manager = KnowledgeGraphManager()
    output_path = kg_manager.export_graph()
    kg_manager.close()
    return send_from_directory(".", output_path, as_attachment=False)


@app.route("/api/graph", methods=["GET"])
def get_graph():
    subnet = request.args.get("subnet", "")
    kg_manager = KnowledgeGraphManager()
    try:
        nodes, edges = kg_manager.get_subgraph(subnet) if subnet else kg_manager.get_subgraph("*")
    except Exception:
        nodes, edges = [], []
    kg_manager.close()
    return jsonify({"status": "ok", "data": {"nodes": nodes, "edges": edges}})


@app.route("/api/graph/analyze", methods=["GET"])
def analyze_graph():
    """Return centrality analysis of the knowledge graph."""
    subnet = request.args.get("subnet", "*")
    analyzer = GraphAnalyzer()
    try:
        results = analyzer.analyze_centrality(subnet)
        user_input_queue.put("Provide insights on the most connected entities in the case graph.")
    except Exception as exc:  # pragma: no cover - optional analysis may fail
        app.logger.error("Graph analysis failed: %s", exc)
        return jsonify({"error": str(exc)}), 500
    return jsonify({"status": "ok", "data": results})


@app.route("/api/graph/cypher", methods=["POST"])
def run_cypher_query():
    """Execute an arbitrary Cypher query against the knowledge graph."""
    data = request.get_json(force=True) or {}
    query = data.get("query", "")
    if not query:
        return jsonify({"error": "missing query"}), 400
    kg = KnowledgeGraphManager()
    try:
        results = kg.run_query(query)
    except Exception as exc:  # pragma: no cover - user queries may fail
        kg.close()
        return jsonify({"error": str(exc)}), 400
    kg.close()
    return jsonify({"status": "ok", "data": results})


def _get_file_excerpt(case_id: str, length: int = 400) -> str | None:
    """Return a short excerpt from the first document for the case."""
    doc = Document.query.filter_by(case_id=case_id).first()
    if not doc or not doc.file_path:
        return None
    try:
        with open(doc.file_path, "r", errors="ignore") as f:
            return f.read(length)
    except Exception:  # pragma: no cover - optional file may be missing
        return None


@app.route("/api/timeline/export", methods=["POST"])
def export_timeline():
    data = request.get_json()
    timeline_id = data.get("timeline_id")

    if not timeline_id:
        return jsonify({"error": "Missing timeline_id"}), 400

    timeline_manager = TimelineManager()
    events = TimelineEvent.query.filter_by(case_id=timeline_id).order_by(TimelineEvent.event_date).all()

    timeline_items = []
    for event in events:
        citation = None
        ref = LegalReference.query.filter_by(case_id=event.case_id).first()
        if ref:
            citation = ref.source_url
        excerpt = _get_file_excerpt(event.case_id)
        timeline_items.append(
            {
                "content": event.description,
                "start": event.event_date.strftime("%Y-%m-%d"),
                "citation": citation,
                "excerpt": excerpt,
            }
        )

    html = timeline_manager.render_timeline(timeline_items)
    timeline_manager.close()
    return html


@app.route("/api/timeline", methods=["GET"])
def get_timeline():
    query = request.args.get("query")
    if not query:
        return jsonify({"status": "ok", "data": []})

    events = TimelineEvent.query.filter_by(case_id=query).order_by(TimelineEvent.event_date).all()

    data = []
    for event in events:
        citation = None
        ref = LegalReference.query.filter_by(case_id=event.case_id).first()
        if ref:
            citation = ref.source_url
        excerpt = _get_file_excerpt(event.case_id)
        data.append(
            {
                "id": event.id,
                "date": event.event_date.strftime("%Y-%m-%d"),
                "description": event.description,
                "citation": citation,
                "excerpt": excerpt,
            }
        )

    return jsonify({"status": "ok", "data": data})


@app.route("/api/research", methods=["GET"])
def research():
    query = request.args.get("query")
    source = request.args.get("source", "all")
    tool = ResearchTools()
    results = tool.search(query, source) if query else []
    return jsonify({"status": "ok", "data": results})


@app.route("/api/theories/suggest", methods=["GET"])
def suggest_theories():
    """Return ranked legal theory candidates."""
    engine = LegalTheoryEngine()
    theories = engine.suggest_theories()
    engine.close()
    return jsonify({"status": "ok", "theories": theories})


@app.route("/api/query", methods=["POST"])
def query_agent():
    data = request.get_json() or {}
    text = data.get("text")
    if text:
        user_input_queue.put(text)
    return jsonify({"status": "ok"})


@app.route("/api/export/report", methods=["POST"])
def export_report():
    data = request.get_json() or {}
    rpt_type = data.get("type")
    if rpt_type == "timeline":
        return export_timeline()
    elif rpt_type == "files":
        return export_files()
    elif rpt_type == "graph":
        return export_graph()
    else:
        return jsonify({"error": "Invalid type"}), 400


@app.route("/")
def index():
    """Serve the React dashboard by default."""
    return render_template("dashboard.html")


@app.route("/dashboard")
def dashboard():
    """Return the dashboard UI."""
    return render_template("dashboard.html")


@socketio.on("user_input", namespace="/chat")
def handle_user_input(json, *_):
    """
    Handles user input.

    :param json: A json object
    """
    user_input = json["data"]
    user_input_queue.put(user_input)
    socketio.emit("update_user_input", {"data": user_input}, namespace="/chat")


def cleanup():
    """Tear things down on exit."""
    app.logger.info("Bye!")
    if legal_discovery_session is not None:
        tear_down_legal_discovery_assistant(legal_discovery_session)
    socketio.stop()


@app.route("/shutdown")
def shutdown():
    """Shut down process."""
    cleanup()
    return "Capture ended"


@app.after_request
def add_header(response):
    """Add the header."""
    response.headers["Cache-Control"] = "no-store"
    return response


def run_scheduled_tasks():
    """Run the scheduled tasks."""
    while True:
        schedule.run_pending()
        time.sleep(1)


# Register the cleanup function
atexit.register(cleanup)

# Setup and start scheduled maintenance tasks
schedule.every().day.at("00:00").do(cleanup_upload_folder)
socketio.start_background_task(run_scheduled_tasks)

if __name__ == "__main__":
    app.logger.info("Starting Flask server...")
    with app.app_context():
        db.create_all()
    socketio.run(
        app,
        debug=False,
        host="0.0.0.0",
        port=5001,
        allow_unsafe_werkzeug=True,
        log_output=True,
        use_reloader=False,
    )<|MERGE_RESOLUTION|>--- conflicted
+++ resolved
@@ -9,18 +9,13 @@
 import threading
 import time
 from concurrent.futures import ThreadPoolExecutor, TimeoutError
-<<<<<<< HEAD
 from datetime import datetime
-=======
 from difflib import SequenceMatcher
->>>>>>> 3c81c634
 
 # pylint: disable=import-error
 import schedule
 from flask import Flask, jsonify, render_template, request, send_file
 from flask_socketio import SocketIO
-<<<<<<< HEAD
-=======
 
 import spacy
 from spacy.cli import download as spacy_download
@@ -32,7 +27,6 @@
 )
 
 
->>>>>>> 3c81c634
 from more_itertools import chunked
 from pyhocon import ConfigFactory
 from werkzeug.utils import secure_filename
@@ -61,11 +55,8 @@
     TimelineEvent,
     Witness,
 )
-<<<<<<< HEAD
 from coded_tools.legal_discovery.deposition_prep import DepositionPrep
-=======
 from .exhibit_routes import exhibits_bp
->>>>>>> 3c81c634
 
 # Configure logging before any other setup so early steps are captured
 logging.basicConfig(level=os.environ.get("LOG_LEVEL", "INFO"))
@@ -652,13 +643,10 @@
         if case_node or doc_node:
             fact_id = kg.add_fact(case_node, doc_node, fact)
         if fact_id is not None:
-<<<<<<< HEAD
             for cause, element in matches:
                 kg.link_fact_to_element(fact_id, cause, element)
-=======
             for cause, element, weight in match_elements(fact["text"], ontology):
                 kg.link_fact_to_element(fact_id, cause, element, weight)
->>>>>>> 3c81c634
 
     kg.close()
 

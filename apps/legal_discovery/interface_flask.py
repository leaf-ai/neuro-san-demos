--- conflicted
+++ resolved
@@ -594,7 +594,6 @@
             raw_meta = DocumentMetadata(document_id=doc.id, schema="raw", data=full_metadata)
             chroma_meta = DocumentMetadata(document_id=doc.id, schema="chroma", data=chroma_metadata)
             db.session.add_all([raw_meta, chroma_meta])
-<<<<<<< HEAD
             q = Queue()
             proc = Process(
                 target=ingest_wrapper,
@@ -607,27 +606,7 @@
                     chroma_metadata,
                 ),
             )
-=======
-
-            def ingest_wrapper(q):
-                try:
-                    processor = DocumentProcessor()
-                    text = processor.extract_text(save_path) or ""
-                    VectorDatabaseManager().add_documents([text], [chroma_metadata], [str(doc.id)])
-                    kg = KnowledgeGraphManager()
-                    result = kg.run_query("MERGE (c:Case {id: $id}) RETURN id(c) as cid", {"id": case_id})
-                    case_node = result[0]["cid"] if result else None
-                    doc_node = kg.create_node("Document", full_metadata)
-                    if case_node:
-                        kg.create_relationship(case_node, doc_node, "HAS_DOCUMENT")
-                    kg.close()
-                    q.put(None)
-                except Exception as ex:  # pragma: no cover - best effort
-                    q.put(ex)
-
-            q = Queue()
-            proc = Process(target=ingest_wrapper, args=(q,))
->>>>>>> 5a97a124
+
             proc.start()
             tasks.append((proc, q, doc, raw_name, filename, save_path, raw_meta, chroma_meta))
 

import atexit
import logging
import os
import queue
import re
import time
from datetime import datetime

# pylint: disable=import-error
import schedule
from flask import Flask
from flask import jsonify
from flask import render_template
from flask import request
from werkzeug.utils import secure_filename
from flask_socketio import SocketIO

from apps.legal_discovery.legal_discovery import legal_discovery_thinker
from apps.legal_discovery.legal_discovery import (
    set_up_legal_discovery_assistant,
    tear_down_legal_discovery_assistant,
)

from . import settings
from .database import db
from .models import Case, Document, LegalReference, TimelineEvent
<<<<<<< HEAD
=======
from .models import LegalReference, TimelineEvent, Document
>>>>>>> e54be2f0

os.environ["AGENT_MANIFEST_FILE"] = os.environ.get(
    "AGENT_MANIFEST_FILE",
    "registries/legal_discovery.hocon",
)
os.environ["AGENT_TOOL_PATH"] = os.environ.get("AGENT_TOOL_PATH", "coded_tools")
app = Flask(__name__)
app.config["SECRET_KEY"] = os.environ.get("FLASK_SECRET_KEY", os.urandom(24).hex())
app.config["SQLALCHEMY_DATABASE_URI"] = "sqlite:///legal_discovery.db"
app.config["SQLALCHEMY_TRACK_MODIFICATIONS"] = False
db.init_app(app)
socketio = SocketIO(app)
thread_started = False  # pylint: disable=invalid-name

# Configure logging
logging.basicConfig(level=os.environ.get("LOG_LEVEL", "INFO"))
app.logger.setLevel(logging.getLevelName(os.environ.get("LOG_LEVEL", "INFO")))

user_input_queue = queue.Queue()


def _gather_upload_paths() -> list[str]:
    """Return a list of all files currently uploaded."""
    root = os.path.abspath("uploads")
    paths = []
    for dirpath, _, filenames in os.walk(root):
        for fname in filenames:
            paths.append(os.path.join(dirpath, fname))
    return paths

with app.app_context():

    db.create_all()
    if not Case.query.first():
        default_case = Case(name="Default Case")
        db.session.add(default_case)
        db.session.commit()

    app.logger.info("Setting up legal discovery assistant...")
    legal_discovery_session, legal_discovery_thread = set_up_legal_discovery_assistant(_gather_upload_paths())
    app.logger.info("...legal discovery assistant set up.")


def reinitialize_legal_discovery_session() -> None:
    """Reload the agent session with the latest uploaded files."""
    global legal_discovery_session, legal_discovery_thread
    tear_down_legal_discovery_assistant(legal_discovery_session)
    legal_discovery_session, legal_discovery_thread = set_up_legal_discovery_assistant(
        _gather_upload_paths()
    )
    app.logger.info("Legal discovery session reinitialized")


def legal_discovery_thinking_process():
    """Main permanent agent-calling loop."""
    with app.app_context():  # Manually push the application context
        global legal_discovery_thread  # pylint: disable=global-statement
        thoughts = "thought: hmm, let's see now..."
        while True:
            socketio.sleep(1)

            app.logger.debug("Calling legal_discovery_thinker...")
            thoughts, legal_discovery_thread = legal_discovery_thinker(
                legal_discovery_session, legal_discovery_thread, thoughts
            )
            app.logger.debug("...legal_discovery_thinker returned.")
            app.logger.debug(thoughts)

            # Separating thoughts and speeches
            # Assume 'thoughts' is the string returned by legal_discovery_thinker

            thoughts_to_emit = []
            speeches_to_emit = []

            # --- 1.  Slice the input into blocks ----------------------------------------
            #     Each block begins with  "thought:"  or  "say:"  and continues until
            #     the next block or the end of the string.
            pattern = re.compile(
                r"(?m)^(thought|say):[ \t]*(.*?)(?=^\s*(?:thought|say):|\Z)", re.S  # look-ahead  # dot = newline
            )

            for kind, raw in pattern.findall(thoughts):
                content = raw.lstrip()  # drop the leading spaces/newline after the prefix
                if not content:
                    continue

                if kind == "thought":
                    timestamp = datetime.now().strftime("[%I:%M:%S%p]").lower()
                    thoughts_to_emit.append(f"{timestamp} thought: {content}")
                else:  # kind == "say"
                    speeches_to_emit.append(content)

            # --- 2.  Emit the blocks -----------------------------------------------------
            if thoughts_to_emit:
                socketio.emit(
                    "update_thoughts",
                    {"data": "\n".join(thoughts_to_emit)},
                    namespace="/chat",
                )

            if speeches_to_emit:
                socketio.emit(
                    "update_speech",
                    {"data": "\n".join(speeches_to_emit)},
                    namespace="/chat",
                )

            timestamp = datetime.now().strftime("[%I:%M:%S%p]").lower()
            thoughts = f"\n{timestamp} user: " + "[Silence]"
            try:
                user_input = user_input_queue.get(timeout=0.1)
                if user_input:
                    thoughts = f"\n{timestamp} user: " + user_input
                if user_input == "exit":
                    break
            except queue.Empty:
                time.sleep(0.1)
                continue


@socketio.on("connect", namespace="/chat")
def on_connect():
    """Start background task on connect."""
    global thread_started  # pylint: disable=global-statement
    if not thread_started:
        thread_started = True
        # let socketio manage the green-thread
        socketio.start_background_task(legal_discovery_thinking_process)


@app.route("/api/settings", methods=["GET", "POST"])
def manage_settings():
    if request.method == "POST":
        data = request.get_json()
        settings.save_user_settings(data)
        return jsonify({"message": "Settings saved successfully"})
    else:
        user_settings = settings.get_user_settings()
        if user_settings:
            return jsonify(
                {
                    "courtlistener_api_key": user_settings.courtlistener_api_key,
                    "courtlistener_com_api_endpoint": user_settings.courtlistener_com_api_endpoint,
                    "california_codes_url": user_settings.california_codes_url,
                    "gemini_api_key": user_settings.gemini_api_key,
                    "google_api_endpoint": user_settings.google_api_endpoint,
                    "verifypdf_api_key": user_settings.verifypdf_api_key,
                    "verify_pdf_endpoint": user_settings.verify_pdf_endpoint,
                    "riza_key": user_settings.riza_key,
                    "neo4j_uri": user_settings.neo4j_uri,
                    "neo4j_username": user_settings.neo4j_username,
                    "neo4j_password": user_settings.neo4j_password,
                    "neo4j_database": user_settings.neo4j_database,
                    "aura_instance_id": user_settings.aura_instance_id,
                    "aura_instance_name": user_settings.aura_instance_name,
                    "gcp_project_id": user_settings.gcp_project_id,
                    "gcp_vertex_ai_data_store_id": user_settings.gcp_vertex_ai_data_store_id,
                    "gcp_vertex_ai_search_app": user_settings.gcp_vertex_ai_search_app,
                    "gcp_service_account_key": user_settings.gcp_service_account_key,
                }
            )
        return jsonify({})


@app.route("/api/settings/api-keys", methods=["GET", "POST"])
def manage_api_keys():
    """Manage extended API key settings."""
    return manage_settings()


import shutil

from flask import send_from_directory


from coded_tools.legal_discovery.forensic_tools import ForensicTools
from coded_tools.legal_discovery.knowledge_graph_manager import KnowledgeGraphManager
from coded_tools.legal_discovery.timeline_manager import TimelineManager
from coded_tools.legal_discovery.research_tools import ResearchTools
from coded_tools.legal_discovery.document_modifier import DocumentModifier
from coded_tools.legal_discovery.document_processor import DocumentProcessor
from coded_tools.legal_discovery.task_tracker import TaskTracker
from coded_tools.legal_discovery.vector_database_manager import (
    VectorDatabaseManager,
)
from coded_tools.legal_discovery.subpoena_manager import SubpoenaManager
from coded_tools.legal_discovery.presentation_generator import PresentationGenerator


UPLOAD_FOLDER = "uploads"
app.config["UPLOAD_FOLDER"] = UPLOAD_FOLDER
ALLOWED_EXTENSIONS = {"pdf", "txt", "csv", "doc", "docx", "ppt", "pptx", "jpg", "jpeg", "png", "gif"}

# Singleton task tracker instance for quick task management
task_tracker = TaskTracker()


def allowed_file(filename: str) -> bool:
    """Check if the file has an allowed extension."""
    return "." in filename and filename.rsplit(".", 1)[1].lower() in ALLOWED_EXTENSIONS


def build_file_tree(directory: str, root_length: int) -> list:
    """Recursively build a file tree structure."""
    tree = []
    for entry in os.scandir(directory):
        rel_path = entry.path[root_length:].lstrip(os.sep)
        node = {"path": rel_path, "name": entry.name}
        if entry.is_dir():
            node["children"] = build_file_tree(entry.path, root_length)
        tree.append(node)
    return sorted(tree, key=lambda x: (not x.get("children"), x["name"]))


@app.route("/api/files", methods=["GET"])
def list_files():
    """Return a hierarchical view of uploaded files."""
    root = os.path.abspath(app.config["UPLOAD_FOLDER"])
    if not os.path.exists(root):
        return jsonify({"status": "ok", "data": []})
    data = build_file_tree(root, len(root))
    return jsonify({"status": "ok", "data": data})


def _collect_paths(root: str) -> list:
    paths = []
    for dirpath, _, filenames in os.walk(root):
        for f in filenames:
            paths.append(os.path.relpath(os.path.join(dirpath, f), root))
    return paths


def _categorize_name(name: str) -> str:
    name = name.lower()
    if any(k in name for k in ["complaint", "response", "petition"]):
        return "Pleadings"
    if "deposition" in name:
        return "Depositions"
    if any(k in name for k in ["contract", "agreement"]):
        return "Contracts"
    if "email" in name:
        return "Emails"
    if any(k in name for k in ["memo", "memorandum"]):
        return "Memos"
    return "Other"


def _paths_to_tree(paths: list) -> list:
    tree = {}
    for p in paths:
        parts = p.split(os.sep)
        node = tree
        for part in parts[:-1]:
            node = node.setdefault(part, {})
        node.setdefault("_files", []).append(parts[-1])

    def convert(d, prefix=""):
        items = []
        for name, val in sorted(d.items()):
            if name == "_files":
                for fname in val:
                    items.append({"name": fname, "path": os.path.join(prefix, fname)})
            else:
                items.append(
                    {
                        "name": name,
                        "path": os.path.join(prefix, name),
                        "children": convert(val, os.path.join(prefix, name)),
                    }
                )
        return items

    return convert(tree)


@app.route("/api/organized-files", methods=["GET"])
def organized_files():
    """Return files grouped into simple categories."""
    root = os.path.abspath(app.config["UPLOAD_FOLDER"])
    if not os.path.exists(root):
        return jsonify({"status": "ok", "data": {}})

    files = _collect_paths(root)
    categories = {}
    for path in files:
        cat = _categorize_name(os.path.basename(path))
        categories.setdefault(cat, []).append(path)

    data = {cat: _paths_to_tree(paths) for cat, paths in categories.items()}
    return jsonify({"status": "ok", "data": data})


@app.route("/uploads/<path:filename>")
def serve_upload(filename):
    """Serve a file from the uploads folder."""
    return send_from_directory(app.config["UPLOAD_FOLDER"], filename, as_attachment=False)


def cleanup_upload_folder(max_age_hours: int = 24) -> None:
    """Remove uploaded files older than ``max_age_hours``."""
    cutoff = time.time() - max_age_hours * 3600
    for root_dir, _, files in os.walk(app.config["UPLOAD_FOLDER"]):
        for name in files:
            path = os.path.join(root_dir, name)
            try:
                if os.path.getmtime(path) < cutoff:
                    os.remove(path)
            except FileNotFoundError:
                continue


@app.route("/api/upload", methods=["POST"])
def upload_files():
    if not os.path.exists(UPLOAD_FOLDER):
        os.makedirs(UPLOAD_FOLDER)

    files = request.files.getlist("files")

    if not files:
        return jsonify({"error": "No files part"}), 400

    with app.app_context():
        case = Case.query.first()
        case_id = case.id if case else 1

        for file in files:
            if file.filename == "":
                continue
            filename = secure_filename(os.path.normpath(file.filename))
            if filename.startswith("..") or not allowed_file(filename):
                continue
<<<<<<< HEAD

            save_path = os.path.join(app.config["UPLOAD_FOLDER"], filename)
            os.makedirs(os.path.dirname(save_path), exist_ok=True)
            file.save(save_path)

            # store document record
            doc = Document(case_id=case_id, name=filename, file_path=save_path)
            db.session.add(doc)
            db.session.commit()

            # extract text and add to vector DB
            try:
                processor = DocumentProcessor()
                text = processor.extract_text(save_path)
                VectorDatabaseManager().add_documents([text], [{}], [str(doc.id)])
            except Exception as exc:  # pragma: no cover - best effort
                app.logger.error("Ingestion failed for %s: %s", save_path, exc)

    # Reload session metadata so new files are visible to the agent network
    reinitialize_legal_discovery_session()
=======

            save_path = os.path.join(app.config["UPLOAD_FOLDER"], filename)
            os.makedirs(os.path.dirname(save_path), exist_ok=True)
            file.save(save_path)

            # store document record
            doc = Document(case_id=case_id, name=filename, file_path=save_path)
            db.session.add(doc)
            db.session.commit()

            # extract text and add to vector DB
            try:
                processor = DocumentProcessor()
                text = processor.extract_text(save_path)
                VectorDatabaseManager().add_documents([text], [{}], [str(doc.id)])
            except Exception as exc:  # pragma: no cover - best effort
                app.logger.error("Ingestion failed for %s: %s", save_path, exc)
>>>>>>> e54be2f0

    user_input_queue.put(
        "process all files ingested within your scope and produce a basic overview and report."
    )
    return jsonify({"message": "Files uploaded and processing started"})


@app.route("/api/export", methods=["GET"])
def export_files():
    shutil.make_archive("processed_files", "zip", UPLOAD_FOLDER)
    return send_from_directory(".", "processed_files.zip", as_attachment=True)


@app.route("/api/agents/forensic_analysis", methods=["POST"])
def forensic_analysis():
    data = request.get_json()
    file_path = data.get("file_path")
    analysis_type = data.get("analysis_type")

    if not file_path or not analysis_type:
        return jsonify({"error": "Missing file_path or analysis_type"}), 400

    forensic_tools = ForensicTools()

    if analysis_type == "authenticity":
        result = forensic_tools.analyze_document_authenticity(file_path)
    elif analysis_type == "financial":
        result = forensic_tools.financial_forensics(file_path)
    else:
        return jsonify({"error": "Invalid analysis_type"}), 400

    return jsonify({"result": result})


@app.route("/api/forensic/logs", methods=["GET"])
def forensic_logs():
    """Return forensic analysis logs if available."""
    log_path = os.path.join(app.config["UPLOAD_FOLDER"], "forensic.log")
    if not os.path.exists(log_path):
        return jsonify({"status": "ok", "data": []})
    with open(log_path, "r", encoding="utf-8", errors="ignore") as f:
        lines = f.read().splitlines()
    return jsonify({"status": "ok", "data": lines})


@app.route("/api/document/redact", methods=["POST"])
def redact_document():
    """Redact occurrences of text in a PDF using DocumentModifier."""
    data = request.get_json() or {}
    file_path = data.get("file_path")
    text = data.get("text")
    if not file_path or not text:
        return jsonify({"error": "Missing file_path or text"}), 400

    modifier = DocumentModifier()
    try:
        modifier.redact_text(file_path, text)
    except Exception as exc:  # pragma: no cover - filesystem errors
        return jsonify({"error": str(exc)}), 500
    return jsonify({"message": "File redacted", "output": f"{file_path}_redacted.pdf"})


@app.route("/api/document/stamp", methods=["POST"])
def bates_stamp_document():
    """Apply Bates numbering to a PDF."""
    data = request.get_json() or {}
    file_path = data.get("file_path")
    prefix = data.get("prefix", "BATES")
    if not file_path:
        return jsonify({"error": "Missing file_path"}), 400
    modifier = DocumentModifier()
    try:
        modifier.bates_stamp(file_path, prefix)
    except Exception as exc:  # pragma: no cover - filesystem errors
        return jsonify({"error": str(exc)}), 500
    return jsonify({"message": "File stamped", "output": f"{file_path}_stamped.pdf"})


@app.route("/api/vector/add", methods=["POST"])
def vector_add_documents():
    """Add documents to the vector database."""
    data = request.get_json() or {}
    documents = data.get("documents")
    ids = data.get("ids")
    metadatas = data.get("metadatas", [{} for _ in (documents or [])])
    if not documents or not ids:
        return jsonify({"error": "Missing documents or ids"}), 400
    manager = VectorDatabaseManager()
    manager.add_documents(documents, metadatas, ids)
    return jsonify({"status": "ok"})


@app.route("/api/vector/search", methods=["GET"])
def vector_search():
    """Query the vector database."""
    query = request.args.get("q")
    if not query:
        return jsonify({"status": "ok", "data": {}})
    manager = VectorDatabaseManager()
    result = manager.query([query], n_results=5)
    return jsonify({"status": "ok", "data": result})


@app.route("/api/vector/count", methods=["GET"])
def vector_count():
    """Return the document count in the vector database."""
    manager = VectorDatabaseManager()
    count = manager.get_document_count()
    return jsonify({"status": "ok", "data": count})


@app.route("/api/document/text", methods=["POST"])
def extract_document_text():
    """Extract text from a document using DocumentProcessor."""
    data = request.get_json() or {}
    file_path = data.get("file_path")
    if not file_path:
        return jsonify({"error": "Missing file_path"}), 400
    processor = DocumentProcessor()
    try:
        text = processor.extract_text(file_path)
    except Exception as exc:  # pragma: no cover - filesystem errors
        return jsonify({"error": str(exc)}), 500
    return jsonify({"status": "ok", "data": text})


@app.route("/api/tasks", methods=["GET", "POST", "DELETE"])
def manage_tasks():
    """Simple task tracker endpoints."""
    if request.method == "POST":
        data = request.get_json() or {}
        task = data.get("task")
        if not task:
            return jsonify({"error": "Missing task"}), 400
        msg = task_tracker.add_task(task)
        return jsonify({"status": "ok", "message": msg})
    if request.method == "DELETE":
        msg = task_tracker.clear_tasks()
        return jsonify({"status": "ok", "message": msg})

    tasks = task_tracker.list_tasks()
    return jsonify({"status": "ok", "data": tasks})


@app.route("/api/subpoena/draft", methods=["POST"])
def draft_subpoena():
    """Draft a subpoena document using SubpoenaManager."""
    data = request.get_json() or {}
    file_path = data.get("file_path")
    content = data.get("content")
    if not file_path or not content:
        return jsonify({"error": "Missing file_path or content"}), 400
    mgr = SubpoenaManager()
    try:
        mgr.draft_subpoena_document(file_path, content)
    except Exception as exc:  # pragma: no cover - file system errors
        return jsonify({"error": str(exc)}), 500
    return jsonify({"status": "ok", "output": file_path})


@app.route("/api/presentation", methods=["POST"])
def create_presentation():
    """Create or update a PowerPoint presentation."""
    data = request.get_json() or {}
    filepath = data.get("filepath")
    slides = data.get("slides", [])
    if not filepath or not isinstance(slides, list):
        return jsonify({"error": "Missing filepath or slides"}), 400
    gen = PresentationGenerator()
    try:
        gen.create_presentation(filepath)
        for slide in slides:
            title = slide.get("title", "")
            content = slide.get("content", "")
            gen.add_slide(filepath, title, content)
    except Exception as exc:  # pragma: no cover - file system errors
        return jsonify({"error": str(exc)}), 500
    return jsonify({"status": "ok", "output": filepath})


@app.route("/api/progress", methods=["GET"])
def progress_status():
    """Return basic progress metrics."""
    root = app.config["UPLOAD_FOLDER"]
    upload_count = 0
    if os.path.exists(root):
        upload_count = sum(len(f) for _, _, f in os.walk(root))
    data = {"uploaded_files": upload_count}
    return jsonify({"status": "ok", "data": data})


@app.route("/api/graph/export", methods=["GET"])
def export_graph():
    kg_manager = KnowledgeGraphManager()
    output_path = kg_manager.export_graph()
    kg_manager.close()
    return send_from_directory(".", output_path, as_attachment=False)


@app.route("/api/graph", methods=["GET"])
def get_graph():
    subnet = request.args.get("subnet", "")
    kg_manager = KnowledgeGraphManager()
    try:
        nodes, edges = kg_manager.get_subgraph(subnet) if subnet else kg_manager.get_subgraph("*")
    except Exception:
        nodes, edges = [], []
    kg_manager.close()
    return jsonify({"status": "ok", "data": {"nodes": nodes, "edges": edges}})


def _get_file_excerpt(case_id: str, length: int = 400) -> str | None:
    """Return a short excerpt from the first document for the case."""
    doc = Document.query.filter_by(case_id=case_id).first()
    if not doc or not doc.file_path:
        return None
    try:
        with open(doc.file_path, "r", errors="ignore") as f:
            return f.read(length)
    except Exception:  # pragma: no cover - optional file may be missing
        return None


@app.route("/api/timeline/export", methods=["POST"])
def export_timeline():
    data = request.get_json()
    timeline_id = data.get("timeline_id")

    if not timeline_id:
        return jsonify({"error": "Missing timeline_id"}), 400

    timeline_manager = TimelineManager()
    events = TimelineEvent.query.filter_by(case_id=timeline_id).order_by(TimelineEvent.event_date).all()

    timeline_items = []
    for event in events:
        citation = None
        ref = LegalReference.query.filter_by(case_id=event.case_id).first()
        if ref:
            citation = ref.source_url
        excerpt = _get_file_excerpt(event.case_id)
        timeline_items.append(
            {
                "content": event.description,
                "start": event.event_date.strftime("%Y-%m-%d"),
                "citation": citation,
                "excerpt": excerpt,
            }
        )

    html = timeline_manager.render_timeline(timeline_items)
    timeline_manager.close()
    return html


@app.route("/api/timeline", methods=["GET"])
def get_timeline():
    query = request.args.get("query")
    if not query:
        return jsonify({"status": "ok", "data": []})

    events = (
        TimelineEvent.query.filter_by(case_id=query)
        .order_by(TimelineEvent.event_date)
        .all()
    )

    data = []
    for event in events:
        citation = None
        ref = LegalReference.query.filter_by(case_id=event.case_id).first()
        if ref:
            citation = ref.source_url
        excerpt = _get_file_excerpt(event.case_id)
        data.append(
            {
                "id": event.id,
                "date": event.event_date.strftime("%Y-%m-%d"),
                "description": event.description,
                "citation": citation,
                "excerpt": excerpt,
            }
        )

    return jsonify({"status": "ok", "data": data})


@app.route("/api/research", methods=["GET"])
def research():
    query = request.args.get("query")
    source = request.args.get("source", "all")
    tool = ResearchTools()
    results = tool.search(query, source) if query else []
    return jsonify({"status": "ok", "data": results})


@app.route("/api/query", methods=["POST"])
def query_agent():
    data = request.get_json() or {}
    text = data.get("text")
    if text:
        user_input_queue.put(text)
    return jsonify({"status": "ok"})


@app.route("/api/export/report", methods=["POST"])
def export_report():
    data = request.get_json() or {}
    rpt_type = data.get("type")
    if rpt_type == "timeline":
        return export_timeline()
    elif rpt_type == "files":
        return export_files()
    elif rpt_type == "graph":
        return export_graph()
    else:
        return jsonify({"error": "Invalid type"}), 400


@app.route("/")
def index():
    """Serve the React dashboard by default."""
    return render_template("dashboard.html")


@app.route("/dashboard")
def dashboard():
    """Return the dashboard UI."""
    return render_template("dashboard.html")


@socketio.on("user_input", namespace="/chat")
def handle_user_input(json, *_):
    """
    Handles user input.

    :param json: A json object
    """
    user_input = json["data"]
    user_input_queue.put(user_input)
    socketio.emit("update_user_input", {"data": user_input}, namespace="/chat")


def cleanup():
    """Tear things down on exit."""
    app.logger.info("Bye!")
    tear_down_legal_discovery_assistant(legal_discovery_session)
    socketio.stop()


@app.route("/shutdown")
def shutdown():
    """Shut down process."""
    cleanup()
    return "Capture ended"


@app.after_request
def add_header(response):
    """Add the header."""
    response.headers["Cache-Control"] = "no-store"
    return response


def run_scheduled_tasks():
    """Run the scheduled tasks."""
    while True:
        schedule.run_pending()
        time.sleep(1)


# Register the cleanup function
atexit.register(cleanup)

# Setup and start scheduled maintenance tasks
schedule.every().day.at("00:00").do(cleanup_upload_folder)
socketio.start_background_task(run_scheduled_tasks)

if __name__ == "__main__":
    app.logger.info("Starting Flask server...")
    with app.app_context():
        db.create_all()
    socketio.run(
        app,
        debug=False,
        host="0.0.0.0",
        port=5001,
        allow_unsafe_werkzeug=True,
        log_output=True,
        use_reloader=False,
    )<|MERGE_RESOLUTION|>--- conflicted
+++ resolved
@@ -24,10 +24,7 @@
 from . import settings
 from .database import db
 from .models import Case, Document, LegalReference, TimelineEvent
-<<<<<<< HEAD
-=======
 from .models import LegalReference, TimelineEvent, Document
->>>>>>> e54be2f0
 
 os.environ["AGENT_MANIFEST_FILE"] = os.environ.get(
     "AGENT_MANIFEST_FILE",
@@ -359,7 +356,6 @@
             filename = secure_filename(os.path.normpath(file.filename))
             if filename.startswith("..") or not allowed_file(filename):
                 continue
-<<<<<<< HEAD
 
             save_path = os.path.join(app.config["UPLOAD_FOLDER"], filename)
             os.makedirs(os.path.dirname(save_path), exist_ok=True)
@@ -380,7 +376,7 @@
 
     # Reload session metadata so new files are visible to the agent network
     reinitialize_legal_discovery_session()
-=======
+
 
             save_path = os.path.join(app.config["UPLOAD_FOLDER"], filename)
             os.makedirs(os.path.dirname(save_path), exist_ok=True)
@@ -398,7 +394,6 @@
                 VectorDatabaseManager().add_documents([text], [{}], [str(doc.id)])
             except Exception as exc:  # pragma: no cover - best effort
                 app.logger.error("Ingestion failed for %s: %s", save_path, exc)
->>>>>>> e54be2f0
 
     user_input_queue.put(
         "process all files ingested within your scope and produce a basic overview and report."

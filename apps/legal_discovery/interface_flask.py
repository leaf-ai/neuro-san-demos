--- conflicted
+++ resolved
@@ -7,10 +7,7 @@
 import threading
 import time
 import hashlib
-<<<<<<< HEAD
-=======
-
->>>>>>> 9ec09b64
+
 from datetime import datetime
 from multiprocessing import Process, set_start_method
 
@@ -29,10 +26,8 @@
     tear_down_legal_discovery_assistant,
 )
 
-<<<<<<< HEAD
-=======
+
 from more_itertools import chunked
->>>>>>> 9ec09b64
 from pyhocon import ConfigFactory
 
 from apps.legal_discovery import settings
@@ -101,11 +96,8 @@
     return paths
 
 
-<<<<<<< HEAD
-def _initialize_agent() -> None:
-=======
+
 def initialize_agent() -> None:
->>>>>>> 9ec09b64
     """Set up the legal discovery assistant in a background thread."""
     global legal_discovery_session, legal_discovery_thread
     with app.app_context():
@@ -502,84 +494,60 @@
         case = Case.query.first()
         case_id = case.id if case else 1
 
-<<<<<<< HEAD
-        for batch in chunked(files, 10):
-            batch_start = time.time()
-            vector_mgr = VectorDatabaseManager()
-            batch_processed: list[str] = []
-            for file in batch:
-                if file.filename == "":
-                    continue
-                raw_name = os.path.normpath(file.filename)
-                batch_remaining = 30 - (time.time() - batch_start)
-                if batch_remaining <= 0:
-                    skipped.append(raw_name)
-                    continue
-
-                filename = secure_filename(raw_name)
-                if filename.startswith("..") or not allowed_file(filename):
-                    skipped.append(raw_name)
-                    continue
-
-                if getattr(file, "content_length", None) and file.content_length > MAX_FILE_SIZE:
-                    skipped.append(raw_name)
-                    continue
-
-                start_time = time.time()
-                hasher = hashlib.sha256()
-                total_read = 0
-                try:
-                    for chunk in iter(lambda: file.stream.read(8192), b""):
-                        hasher.update(chunk)
-                        total_read += len(chunk)
-                        if time.time() - start_time > 30 or total_read > MAX_FILE_SIZE:
-                            break
-                    file.stream.seek(0)
-                except Exception as exc:  # pragma: no cover - best effort
-                    skipped.append(raw_name)
-                    app.logger.error("Failed reading %s: %s", raw_name, exc)
-                    continue
-
-                if time.time() - start_time > 30 or total_read > MAX_FILE_SIZE:
-=======
-        for batch_index, batch in enumerate(chunked(files, 10)):
-            app.logger.info(f"Starting batch {batch_index + 1}")
-            vector_mgr = VectorDatabaseManager()
-            batch_processed = []
-
-            for file in batch:
-                raw_name = os.path.normpath(file.filename)
-                app.logger.info(f"Processing: {raw_name}")
-
-                if not raw_name or not allowed_file(raw_name):
-                    skipped.append(raw_name)
-                    app.logger.warning(f"Disallowed or blank file: {raw_name}")
-                    continue
-
-                if getattr(file, "content_length", None) and file.content_length > MAX_FILE_SIZE:
-                    skipped.append(raw_name)
-                    continue
-
-                # Hash with timeout + size check
-                start_time = time.time()
-                hasher, total_read = hashlib.sha256(), 0
-                try:
-                    for chunk in iter(lambda: file.stream.read(8192), b""):
-                        hasher.update(chunk)
-                        total_read += len(chunk)
-                        if time.time() - start_time > MAX_TIMEOUT or total_read > MAX_FILE_SIZE:
-                            raise TimeoutError("Exceeded time or size limit during hash")
-                    file.stream.seek(0)
-                except Exception as exc:
-                    app.logger.error(f"Failed reading {raw_name}: {exc}")
->>>>>>> 9ec09b64
+for batch_index, batch in enumerate(chunked(files, 10)):
+    app.logger.info(f"Starting batch {batch_index + 1}")
+    vector_mgr = VectorDatabaseManager()
+    batch_processed = []
+
+    for file in batch:
+        raw_name = os.path.normpath(file.filename)
+        app.logger.info(f"Processing: {raw_name}")
+
+        if not raw_name or not allowed_file(raw_name):
+            skipped.append(raw_name)
+            app.logger.warning(f"Disallowed or blank file: {raw_name}")
+            continue
+
+        if getattr(file, "content_length", None) and file.content_length > MAX_FILE_SIZE:
+            skipped.append(raw_name)
+            app.logger.warning(f"File too large: {raw_name}")
+            continue
+
+        # Hash with timeout + size check
+        start_time = time.time()
+        hasher, total_read = hashlib.sha256(), 0
+        try:
+            for chunk in iter(lambda: file.stream.read(8192), b""):
+                hasher.update(chunk)
+                total_read += len(chunk)
+                if time.time() - start_time > MAX_TIMEOUT:
+                    raise TimeoutError("Hashing exceeded time limit")
+                if total_read > MAX_FILE_SIZE:
+                    raise TimeoutError("File exceeded max size during hash")
+            file.stream.seek(0)
+        except TimeoutError as te:
+            app.logger.warning(f"Skipped file {raw_name}: {te}")
+            skipped.append(raw_name)
+            continue
+        except Exception as exc:
+            app.logger.error(f"Error reading {raw_name}: {exc}")
+            skipped.append(raw_name)
+            continue
+
+        file_hash = hasher.hexdigest()
+        if Document.query.filter_by(content_hash=file_hash).first():
+            skipped.append(raw_name)
+            app.logger.info(f"Duplicate file hash: {raw_name}")
+            continue
+
+        # ✅ At this point, the file is validated and ready for save + ingest...
+
                     skipped.append(raw_name)
                     continue
 
                 file_hash = hasher.hexdigest()
                 if Document.query.filter_by(content_hash=file_hash).first():
                     skipped.append(raw_name)
-<<<<<<< HEAD
                     continue
 
                 filename = unique_filename(filename)
@@ -694,20 +662,6 @@
                 )
 
     return jsonify({"status": "ok", "processed": processed, "skipped": skipped})
-=======
-                    app.logger.info(f"Duplicate file hash: {raw_name}")
-                    continue
-
-                filename = unique_filename(secure_filename(raw_name))
-                save_path = os.path.join(upload_root, filename)
-                os.makedirs(os.path.dirname(save_path), exist_ok=True)
-                try:
-                    file.save(save_path)
-                except Exception as e:
-                    app.logger.error(f"Failed to save {raw_name}: {e}")
-                    skipped.append(raw_name)
-                    continue
->>>>>>> 9ec09b64
 
                 try:
                     doc = Document(

--- conflicted
+++ resolved
@@ -25,10 +25,7 @@
 
 from pyhocon import ConfigFactory
 
-<<<<<<< HEAD
-=======
-
->>>>>>> 8dc53b71
+
 from apps.legal_discovery import settings
 from apps.legal_discovery.database import db
 from apps.legal_discovery.models import (

import atexit
import logging
import os
import queue
import re
import subprocess
import threading
import time
import hashlib
from concurrent.futures import ThreadPoolExecutor, TimeoutError
from datetime import datetime

# pylint: disable=import-error
import schedule
from flask import Flask
from flask import jsonify
from flask import render_template
from flask import request
from werkzeug.utils import secure_filename
from flask_socketio import SocketIO

from apps.legal_discovery.legal_discovery import legal_discovery_thinker
from apps.legal_discovery.legal_discovery import (
    set_up_legal_discovery_assistant,
    tear_down_legal_discovery_assistant,
)

from pyhocon import ConfigFactory

from apps.legal_discovery import settings
from apps.legal_discovery.database import db
from apps.legal_discovery.models import (
    Case,
    Document,
    LegalReference,
    TimelineEvent,
    CalendarEvent,
    LegalTheory,
)

# Configure logging before any other setup so early steps are captured
logging.basicConfig(level=os.environ.get("LOG_LEVEL", "INFO"))

# Resolve project root relative to this file so Docker and local runs share paths
BASE_DIR = os.path.abspath(os.path.join(os.path.dirname(__file__), "..", ".."))
os.environ["AGENT_MANIFEST_FILE"] = os.environ.get(
    "AGENT_MANIFEST_FILE",
    os.path.join(BASE_DIR, "registries", "manifest.hocon"),
)
os.environ["AGENT_TOOL_PATH"] = os.environ.get(
    "AGENT_TOOL_PATH",
    os.path.join(BASE_DIR, "coded_tools"),
)
os.environ["AGENT_LLM_INFO_FILE"] = os.environ.get(
    "AGENT_LLM_INFO_FILE",
    os.path.join(BASE_DIR, "registries", "llm_config.hocon"),
)
# Ensure the React build exists so the dashboard can render
STATIC_DIR = os.path.join(os.path.dirname(__file__), "static")
BUNDLE_PATH = os.path.join(STATIC_DIR, "bundle.js")
if not os.path.exists(BUNDLE_PATH):
    logging.info("No frontend bundle found; running npm build")
    subprocess.run(
        ["npm", "--prefix", os.path.dirname(__file__), "run", "build", "--silent"],
        check=True,
    )
app = Flask(__name__)
app.config["SECRET_KEY"] = os.environ.get("FLASK_SECRET_KEY", os.urandom(24).hex())
app.config["SQLALCHEMY_DATABASE_URI"] = "sqlite:///legal_discovery.db"
app.config["SQLALCHEMY_TRACK_MODIFICATIONS"] = False
db.init_app(app)
socketio = SocketIO(app)
thread_started = False  # pylint: disable=invalid-name

app.logger.setLevel(logging.getLevelName(os.environ.get("LOG_LEVEL", "INFO")))

user_input_queue = queue.Queue()

# Shared agent session and worker thread are initialized asynchronously
legal_discovery_session = None
legal_discovery_thread = None


def _gather_upload_paths() -> list[str]:
    """Return a list of all files currently uploaded."""
    root = os.path.abspath("uploads")
    paths = []
    for dirpath, _, filenames in os.walk(root):
        for fname in filenames:
            paths.append(os.path.join(dirpath, fname))
    return paths


def _initialize_agent() -> None:
    """Set up the legal discovery assistant in a background thread."""
    global legal_discovery_session, legal_discovery_thread
    with app.app_context():
        app.logger.info("Setting up legal discovery assistant...")
        legal_discovery_session, legal_discovery_thread = set_up_legal_discovery_assistant(
            _gather_upload_paths()
        )
        app.logger.info("...legal discovery assistant set up.")


with app.app_context():
    db.create_all()
    if not Case.query.first():
        default_case = Case(name="Default Case")
        db.session.add(default_case)
        db.session.commit()

threading.Thread(target=_initialize_agent, daemon=True).start()


def reinitialize_legal_discovery_session() -> None:
    """Reload the agent session with the latest uploaded files."""
    global legal_discovery_session, legal_discovery_thread
    if legal_discovery_session is not None:
        tear_down_legal_discovery_assistant(legal_discovery_session)
    legal_discovery_session, legal_discovery_thread = set_up_legal_discovery_assistant(
        _gather_upload_paths()
    )
    app.logger.info("Legal discovery session reinitialized")


def legal_discovery_thinking_process():
    """Main permanent agent-calling loop."""
    with app.app_context():  # Manually push the application context
        global legal_discovery_thread  # pylint: disable=global-statement
        thoughts = "thought: hmm, let's see now..."
        while True:
            socketio.sleep(1)
            if legal_discovery_session is None:
                continue

            app.logger.debug("Calling legal_discovery_thinker...")
            thoughts, legal_discovery_thread = legal_discovery_thinker(
                legal_discovery_session, legal_discovery_thread, thoughts
            )
            app.logger.debug("...legal_discovery_thinker returned.")
            app.logger.debug(thoughts)

            # Separating thoughts and speeches
            # Assume 'thoughts' is the string returned by legal_discovery_thinker

            thoughts_to_emit = []
            speeches_to_emit = []

            # --- 1.  Slice the input into blocks ----------------------------------------
            #     Each block begins with  "thought:"  or  "say:"  and continues until
            #     the next block or the end of the string.
            pattern = re.compile(
                r"(?m)^(thought|say):[ \t]*(.*?)(?=^\s*(?:thought|say):|\Z)", re.S  # look-ahead  # dot = newline
            )

            for kind, raw in pattern.findall(thoughts):
                content = raw.lstrip()  # drop the leading spaces/newline after the prefix
                if not content:
                    continue

                if kind == "thought":
                    timestamp = datetime.now().strftime("[%I:%M:%S%p]").lower()
                    thoughts_to_emit.append(f"{timestamp} thought: {content}")
                else:  # kind == "say"
                    speeches_to_emit.append(content)

            # --- 2.  Emit the blocks -----------------------------------------------------
            if thoughts_to_emit:
                socketio.emit(
                    "update_thoughts",
                    {"data": "\n".join(thoughts_to_emit)},
                    namespace="/chat",
                )

            if speeches_to_emit:
                socketio.emit(
                    "update_speech",
                    {"data": "\n".join(speeches_to_emit)},
                    namespace="/chat",
                )

            timestamp = datetime.now().strftime("[%I:%M:%S%p]").lower()
            thoughts = f"\n{timestamp} user: " + "[Silence]"
            try:
                user_input = user_input_queue.get(timeout=0.1)
                if user_input:
                    thoughts = f"\n{timestamp} user: " + user_input
                if user_input == "exit":
                    break
            except queue.Empty:
                time.sleep(0.1)
                continue


@socketio.on("connect", namespace="/chat")
def on_connect():
    """Start background task on connect."""
    global thread_started  # pylint: disable=global-statement
    if not thread_started:
        thread_started = True
        # let socketio manage the green-thread
        socketio.start_background_task(legal_discovery_thinking_process)


@app.route("/api/settings", methods=["GET", "POST"])
def manage_settings():
    if request.method == "POST":
        data = request.get_json()
        settings.save_user_settings(data)
        return jsonify({"message": "Settings saved successfully"})
    else:
        user_settings = settings.get_user_settings()
        if user_settings:
            return jsonify(
                {
                    "courtlistener_api_key": user_settings.courtlistener_api_key,
                    "courtlistener_com_api_endpoint": user_settings.courtlistener_com_api_endpoint,
                    "california_codes_url": user_settings.california_codes_url,
                    "gemini_api_key": user_settings.gemini_api_key,
                    "google_api_endpoint": user_settings.google_api_endpoint,
                    "verifypdf_api_key": user_settings.verifypdf_api_key,
                    "verify_pdf_endpoint": user_settings.verify_pdf_endpoint,
                    "riza_key": user_settings.riza_key,
                    "neo4j_uri": user_settings.neo4j_uri,
                    "neo4j_username": user_settings.neo4j_username,
                    "neo4j_password": user_settings.neo4j_password,
                    "neo4j_database": user_settings.neo4j_database,
                    "aura_instance_id": user_settings.aura_instance_id,
                    "aura_instance_name": user_settings.aura_instance_name,
                    "gcp_project_id": user_settings.gcp_project_id,
                    "gcp_vertex_ai_data_store_id": user_settings.gcp_vertex_ai_data_store_id,
                    "gcp_vertex_ai_search_app": user_settings.gcp_vertex_ai_search_app,
                    "gcp_service_account_key": user_settings.gcp_service_account_key,
                }
            )
        return jsonify({})


@app.route("/api/settings/api-keys", methods=["GET", "POST"])
def manage_api_keys():
    """Manage extended API key settings."""
    return manage_settings()


import shutil

from flask import send_from_directory


from coded_tools.legal_discovery.forensic_tools import ForensicTools
from coded_tools.legal_discovery.knowledge_graph_manager import KnowledgeGraphManager
from coded_tools.legal_discovery.timeline_manager import TimelineManager
from coded_tools.legal_discovery.research_tools import ResearchTools
from coded_tools.legal_discovery.document_modifier import DocumentModifier
from coded_tools.legal_discovery.document_processor import DocumentProcessor
from coded_tools.legal_discovery.task_tracker import TaskTracker
from coded_tools.legal_discovery.vector_database_manager import (
    VectorDatabaseManager,
)
from coded_tools.legal_discovery.subpoena_manager import SubpoenaManager
from coded_tools.legal_discovery.presentation_generator import PresentationGenerator
from coded_tools.legal_discovery.graph_analyzer import GraphAnalyzer


# Allow hosting the corpus on an attached volume via UPLOAD_ROOT
UPLOAD_FOLDER = os.environ.get("UPLOAD_ROOT", os.path.join(BASE_DIR, "uploads"))
app.config["UPLOAD_FOLDER"] = UPLOAD_FOLDER
ALLOWED_EXTENSIONS = {"pdf", "txt", "csv", "doc", "docx", "ppt", "pptx", "jpg", "jpeg", "png", "gif"}
MAX_FILE_SIZE = 1 * 1024 * 1024 * 1024  # 1GB

# Singleton task tracker instance for quick task management
task_tracker = TaskTracker()


def allowed_file(filename: str) -> bool:
    """Check if the file has an allowed extension."""
    return "." in filename and filename.rsplit(".", 1)[1].lower() in ALLOWED_EXTENSIONS


def unique_filename(filename: str) -> str:
    """Return a filesystem-safe name that does not overwrite existing uploads."""
    base_dir = app.config["UPLOAD_FOLDER"]
    name, ext = os.path.splitext(filename)
    candidate = filename
    counter = 1
    while os.path.exists(os.path.join(base_dir, candidate)):
        candidate = f"{name}_{counter}{ext}"
        counter += 1
    return candidate


def chunked(items: list, size: int) -> list[list]:
    """Yield successive ``size``-sized chunks from ``items``."""
    for i in range(0, len(items), size):
        yield items[i : i + size]


def build_file_tree(directory: str, root_length: int) -> list:
    """Recursively build a file tree structure."""
    tree = []
    for entry in os.scandir(directory):
        rel_path = entry.path[root_length:].lstrip(os.sep)
        node = {"path": rel_path, "name": entry.name}
        if entry.is_dir():
            node["children"] = build_file_tree(entry.path, root_length)
        tree.append(node)
    return sorted(tree, key=lambda x: (not x.get("children"), x["name"]))


@app.route("/api/files", methods=["GET"])
def list_files():
    """Return a hierarchical view of uploaded files."""
    root = os.path.abspath(app.config["UPLOAD_FOLDER"])
    if not os.path.exists(root):
        return jsonify({"status": "ok", "data": []})
    data = build_file_tree(root, len(root))
    return jsonify({"status": "ok", "data": data})


@app.route("/api/agents", methods=["GET"])
def list_agents():
    """Return agent team names from the legal discovery registry."""
    config_path = os.path.join(BASE_DIR, "registries", "legal_discovery.hocon")
    cfg = ConfigFactory.parse_file(config_path)
    orchestrator = cfg.get("tools")[0]
    agents = [{"name": name} for name in orchestrator.get("tools", [])]
    return jsonify({"status": "ok", "data": agents})


@app.route("/api/topics", methods=["GET"])
def list_topics():
    """Return distinct legal theory topics from the database."""
    case_id = request.args.get("case_id")
    query = LegalTheory.query
    if case_id:
        query = query.filter_by(case_id=case_id)
    topics = query.with_entities(LegalTheory.theory_name).distinct().all()
    data = [{"label": name} for (name,) in topics]
    return jsonify({"status": "ok", "data": data})


@app.route("/api/calendar", methods=["GET", "POST", "DELETE"])
def calendar_events():
    """Manage calendar events for a case."""
    if request.method == "POST":
        data = request.get_json() or {}
        case_id = data.get("case_id")
        date = data.get("date")
        title = data.get("title")
        if not case_id or not date or not title:
            return jsonify({"error": "Missing case_id, date or title"}), 400
        event = CalendarEvent(
            case_id=case_id,
            title=title,
            event_date=datetime.fromisoformat(date),
        )
        db.session.add(event)
        db.session.commit()
        return jsonify({"status": "ok", "id": event.id})

    if request.method == "DELETE":
        data = request.get_json() or {}
        event_id = data.get("id")
        if not event_id:
            return jsonify({"error": "Missing id"}), 400
        event = CalendarEvent.query.get(event_id)
        if not event:
            return jsonify({"error": "Event not found"}), 404
        db.session.delete(event)
        db.session.commit()
        return jsonify({"status": "ok"})

    case_id = request.args.get("case_id")
    if not case_id:
        return jsonify({"status": "ok", "data": []})
    events = (
        CalendarEvent.query.filter_by(case_id=case_id)
        .order_by(CalendarEvent.event_date)
        .all()
    )
    data = [
        {"id": e.id, "date": e.event_date.strftime("%Y-%m-%d"), "title": e.title}
        for e in events
    ]
    return jsonify({"status": "ok", "data": data})


def _collect_paths(root: str) -> list:
    paths = []
    for dirpath, _, filenames in os.walk(root):
        for f in filenames:
            paths.append(os.path.relpath(os.path.join(dirpath, f), root))
    return paths


def _categorize_name(name: str) -> str:
    name = name.lower()
    if any(k in name for k in ["complaint", "response", "petition"]):
        return "Pleadings"
    if "deposition" in name:
        return "Depositions"
    if any(k in name for k in ["contract", "agreement"]):
        return "Contracts"
    if "email" in name:
        return "Emails"
    if any(k in name for k in ["memo", "memorandum"]):
        return "Memos"
    return "Other"


def _paths_to_tree(paths: list) -> list:
    tree = {}
    for p in paths:
        parts = p.split(os.sep)
        node = tree
        for part in parts[:-1]:
            node = node.setdefault(part, {})
        node.setdefault("_files", []).append(parts[-1])

    def convert(d, prefix=""):
        items = []
        for name, val in sorted(d.items()):
            if name == "_files":
                for fname in val:
                    items.append({"name": fname, "path": os.path.join(prefix, fname)})
            else:
                items.append(
                    {
                        "name": name,
                        "path": os.path.join(prefix, name),
                        "children": convert(val, os.path.join(prefix, name)),
                    }
                )
        return items

    return convert(tree)


@app.route("/api/organized-files", methods=["GET"])
def organized_files():
    """Return files grouped into simple categories."""
    root = os.path.abspath(app.config["UPLOAD_FOLDER"])
    if not os.path.exists(root):
        return jsonify({"status": "ok", "data": {}})

    files = _collect_paths(root)
    categories = {}
    for path in files:
        cat = _categorize_name(os.path.basename(path))
        categories.setdefault(cat, []).append(path)

    data = {cat: _paths_to_tree(paths) for cat, paths in categories.items()}
    return jsonify({"status": "ok", "data": data})


@app.route("/uploads/<path:filename>")
def serve_upload(filename):
    """Serve a file from the uploads folder."""
    return send_from_directory(app.config["UPLOAD_FOLDER"], filename, as_attachment=False)


def cleanup_upload_folder(max_age_hours: int = 24) -> None:
    """Remove uploaded files older than ``max_age_hours``."""
    cutoff = time.time() - max_age_hours * 3600
    for root_dir, _, files in os.walk(app.config["UPLOAD_FOLDER"]):
        for name in files:
            path = os.path.join(root_dir, name)
            try:
                if os.path.getmtime(path) < cutoff:
                    os.remove(path)
            except FileNotFoundError:
                continue


@app.route("/api/upload", methods=["POST"])
def upload_files():
    upload_root = app.config["UPLOAD_FOLDER"]
    os.makedirs(upload_root, exist_ok=True)

    files = request.files.getlist("files")
    if not files:
        return jsonify({"error": "No files part"}), 400

    processed, skipped = [], []

    with app.app_context():
        case = Case.query.first()
        case_id = case.id if case else 1

        for batch in chunked(files, 10):
            batch_start = time.time()
            vector_mgr = VectorDatabaseManager()
            batch_processed: list[str] = []
            for file in batch:
                if file.filename == "":
                    continue
                raw_name = os.path.normpath(file.filename)
<<<<<<< HEAD
                batch_remaining = 30 - (time.time() - batch_start)
                if batch_remaining <= 0:
                    skipped.append(raw_name)
                    continue

                filename = secure_filename(raw_name)
                if filename.startswith("..") or not allowed_file(filename):
                    skipped.append(raw_name)
                    continue

                if getattr(file, "content_length", None) and file.content_length > MAX_FILE_SIZE:
=======

                batch_remaining = 30 - (time.time() - batch_start)
                if batch_remaining <= 0:
                    skipped.append(raw_name)
                    continue

                filename = secure_filename(raw_name)
                if filename.startswith("..") or not allowed_file(filename):
>>>>>>> d299a265
                    skipped.append(raw_name)
                    continue

                start_time = time.time()
                hasher = hashlib.sha256()
<<<<<<< HEAD
                total_read = 0
                try:
                    for chunk in iter(lambda: file.stream.read(8192), b""):
                        hasher.update(chunk)
                        total_read += len(chunk)
                        if time.time() - start_time > 30 or total_read > MAX_FILE_SIZE:
                            break
                    file.stream.seek(0)
                except Exception as exc:  # pragma: no cover - best effort
                    skipped.append(raw_name)
                    app.logger.error("Failed reading %s: %s", raw_name, exc)
                    continue

                if time.time() - start_time > 30 or total_read > MAX_FILE_SIZE:
                    skipped.append(raw_name)
                    continue

                file_hash = hasher.hexdigest()
                if Document.query.filter_by(content_hash=file_hash).first():
                    skipped.append(raw_name)
                    continue

                filename = unique_filename(filename)
                save_path = os.path.join(upload_root, filename)
                os.makedirs(os.path.dirname(save_path), exist_ok=True)

                try:
                    file.save(save_path)
                    elapsed = time.time() - start_time
                    if elapsed > 30 or (time.time() - batch_start) > 30:
                        skipped.append(raw_name)
                        try:
                            os.remove(save_path)
                        except OSError:
                            pass
                        continue

                    doc = Document(
                        case_id=case_id,
                        name=filename,
                        file_path=save_path,
                        content_hash=file_hash,
                    )
                    db.session.add(doc)
                    db.session.flush()

                    def ingest() -> None:
                        processor = DocumentProcessor()
                        text = processor.extract_text(save_path)
                        vector_mgr.add_documents([text], [{}], [str(doc.id)])
                        kg = None
                        try:
                            kg = KnowledgeGraphManager()
                            result = kg.run_query(
                                "MERGE (c:Case {id: $id}) RETURN id(c) as cid",
                                {"id": case_id},
                            )
                            case_node = result[0]["cid"] if result else None
                            doc_node = kg.create_node(
                                "Document",
                                {
                                    "name": filename,
                                    "path": save_path,
                                    "document_id": doc.id,
                                },
                            )
                            if case_node is not None:
                                kg.create_relationship(case_node, doc_node, "HAS_DOCUMENT")
                        finally:
                            if kg:
                                kg.close()

                    remaining = min(30 - (time.time() - start_time), batch_remaining)
                    with ThreadPoolExecutor(max_workers=1) as ex:
                        future = ex.submit(ingest)
                        future.result(timeout=max(1, remaining))

                    db.session.commit()
                    processed.append(filename)
                    batch_processed.append(filename)
                except TimeoutError:
                    db.session.rollback()
                    skipped.append(raw_name)
                    app.logger.error("Ingestion timed out for %s", save_path)
                    try:
                        future.cancel()
                    except Exception:  # pragma: no cover - best effort
                        pass
                    try:
                        os.remove(save_path)
                    except OSError:
                        pass
                except Exception as exc:  # pragma: no cover - best effort
                    db.session.rollback()
                    skipped.append(raw_name)
                    app.logger.error("Ingestion failed for %s: %s", save_path, exc)
                    try:
                        os.remove(save_path)
                    except OSError:
                        pass
            try:
                vector_mgr.client.persist()
            except Exception:  # pragma: no cover - best effort
                app.logger.warning("Vector DB persist failed")

            if batch_processed:
                reinitialize_legal_discovery_session()
                user_input_queue.put(
                    "process all files ingested within your scope and produce a basic overview and report."
                )

    return jsonify({"status": "ok", "processed": processed, "skipped": skipped})
=======
                for chunk in iter(lambda: file.stream.read(8192), b""):
                    hasher.update(chunk)
                    if time.time() - start_time > 30:
                        break
                file.stream.seek(0)

                if time.time() - start_time > 30:
                    skipped.append(raw_name)
                    continue

                file_hash = hasher.hexdigest()
                if Document.query.filter_by(content_hash=file_hash).first():
                    skipped.append(raw_name)
                    continue

                filename = unique_filename(filename)
                save_path = os.path.join(upload_root, filename)
                os.makedirs(os.path.dirname(save_path), exist_ok=True)

                try:
                    file.save(save_path)
                    elapsed = time.time() - start_time
                    if elapsed > 30 or (time.time() - batch_start) > 30:
                        skipped.append(raw_name)
                        try:
                            os.remove(save_path)
                        except OSError:
                            pass
                        continue

                    doc = Document(
                        case_id=case_id,
                        name=filename,
                        file_path=save_path,
                        content_hash=file_hash,
                    )
                    db.session.add(doc)
                    db.session.flush()

                    def ingest() -> None:
                        processor = DocumentProcessor()
                        text = processor.extract_text(save_path)
                        vector_mgr.add_documents([text], [{}], [str(doc.id)])
                        kg = None
                        try:
                            kg = KnowledgeGraphManager()
                            result = kg.run_query(
                                "MERGE (c:Case {id: $id}) RETURN id(c) as cid",
                                {"id": case_id},
                            )
                            case_node = result[0]["cid"] if result else None
                            doc_node = kg.create_node(
                                "Document",
                                {
                                    "name": filename,
                                    "path": save_path,
                                    "document_id": doc.id,
                                },
                            )
                            if case_node is not None:
                                kg.create_relationship(case_node, doc_node, "HAS_DOCUMENT")
                        finally:
                            if kg:
                                kg.close()

                    remaining = min(30 - (time.time() - start_time), batch_remaining)
                    with ThreadPoolExecutor(max_workers=1) as ex:
                        future = ex.submit(ingest)
                        future.result(timeout=max(1, remaining))

                    db.session.commit()
                    processed.append(filename)
                    batch_processed.append(filename)
                except TimeoutError:
                    db.session.rollback()
                    skipped.append(raw_name)
                    app.logger.error("Ingestion timed out for %s", save_path)
                    try:
                        future.cancel()
                    except Exception:  # pragma: no cover - best effort
                        pass
                    try:
                        os.remove(save_path)
                    except OSError:
                        pass
                except Exception as exc:  # pragma: no cover - best effort
                    db.session.rollback()
                    skipped.append(raw_name)
                    app.logger.error("Ingestion failed for %s: %s", save_path, exc)
                    try:
                        os.remove(save_path)
                    except OSError:
                        pass
            try:
                vector_mgr.client.persist()
            except Exception:  # pragma: no cover - best effort
                app.logger.warning("Vector DB persist failed")

            if batch_processed:
                reinitialize_legal_discovery_session()
                user_input_queue.put(
                    "process all files ingested within your scope and produce a basic overview and report."
                )

    return jsonify({"status": "ok", "processed": processed, "skipped": skipped})

>>>>>>> d299a265


@app.route("/api/export", methods=["GET"])
def export_files():
    shutil.make_archive("processed_files", "zip", UPLOAD_FOLDER)
    return send_from_directory(".", "processed_files.zip", as_attachment=True)


@app.route("/api/agents/forensic_analysis", methods=["POST"])
def forensic_analysis():
    data = request.get_json()
    file_path = data.get("file_path")
    analysis_type = data.get("analysis_type")

    if not file_path or not analysis_type:
        return jsonify({"error": "Missing file_path or analysis_type"}), 400

    forensic_tools = ForensicTools()

    if analysis_type == "authenticity":
        result = forensic_tools.analyze_document_authenticity(file_path)
    elif analysis_type == "financial":
        result = forensic_tools.financial_forensics(file_path)
    else:
        return jsonify({"error": "Invalid analysis_type"}), 400

    return jsonify({"result": result})


@app.route("/api/forensic/logs", methods=["GET"])
def forensic_logs():
    """Return forensic analysis logs if available."""
    log_path = os.path.join(app.config["UPLOAD_FOLDER"], "forensic.log")
    if not os.path.exists(log_path):
        return jsonify({"status": "ok", "data": []})
    with open(log_path, "r", encoding="utf-8", errors="ignore") as f:
        lines = f.read().splitlines()
    return jsonify({"status": "ok", "data": lines})


@app.route("/api/document/redact", methods=["POST"])
def redact_document():
    """Redact occurrences of text in a PDF using DocumentModifier."""
    data = request.get_json() or {}
    file_path = data.get("file_path")
    text = data.get("text")
    if not file_path or not text:
        return jsonify({"error": "Missing file_path or text"}), 400

    modifier = DocumentModifier()
    try:
        modifier.redact_text(file_path, text)
    except Exception as exc:  # pragma: no cover - filesystem errors
        return jsonify({"error": str(exc)}), 500
    return jsonify({"message": "File redacted", "output": f"{file_path}_redacted.pdf"})


@app.route("/api/document/stamp", methods=["POST"])
def bates_stamp_document():
    """Apply Bates numbering to a PDF."""
    data = request.get_json() or {}
    file_path = data.get("file_path")
    prefix = data.get("prefix", "BATES")
    if not file_path:
        return jsonify({"error": "Missing file_path"}), 400
    modifier = DocumentModifier()
    try:
        modifier.bates_stamp(file_path, prefix)
    except Exception as exc:  # pragma: no cover - filesystem errors
        return jsonify({"error": str(exc)}), 500
    return jsonify({"message": "File stamped", "output": f"{file_path}_stamped.pdf"})


@app.route("/api/vector/add", methods=["POST"])
def vector_add_documents():
    """Add documents to the vector database."""
    data = request.get_json() or {}
    documents = data.get("documents")
    ids = data.get("ids")
    metadatas = data.get("metadatas", [{} for _ in (documents or [])])
    if not documents or not ids:
        return jsonify({"error": "Missing documents or ids"}), 400
    manager = VectorDatabaseManager()
    manager.add_documents(documents, metadatas, ids)
    return jsonify({"status": "ok"})


@app.route("/api/vector/search", methods=["GET"])
def vector_search():
    """Query the vector database."""
    query = request.args.get("q")
    if not query:
        return jsonify({"status": "ok", "data": {}})
    manager = VectorDatabaseManager()
    result = manager.query([query], n_results=5)
    return jsonify({"status": "ok", "data": result})


@app.route("/api/vector/count", methods=["GET"])
def vector_count():
    """Return the document count in the vector database."""
    manager = VectorDatabaseManager()
    count = manager.get_document_count()
    return jsonify({"status": "ok", "data": count})


@app.route("/api/document/text", methods=["POST"])
def extract_document_text():
    """Extract text from a document using DocumentProcessor."""
    data = request.get_json() or {}
    file_path = data.get("file_path")
    if not file_path:
        return jsonify({"error": "Missing file_path"}), 400
    processor = DocumentProcessor()
    try:
        text = processor.extract_text(file_path)
    except Exception as exc:  # pragma: no cover - filesystem errors
        return jsonify({"error": str(exc)}), 500
    return jsonify({"status": "ok", "data": text})


@app.route("/api/tasks", methods=["GET", "POST", "DELETE"])
def manage_tasks():
    """Simple task tracker endpoints."""
    if request.method == "POST":
        data = request.get_json() or {}
        task = data.get("task")
        if not task:
            return jsonify({"error": "Missing task"}), 400
        msg = task_tracker.add_task(task)
        return jsonify({"status": "ok", "message": msg})
    if request.method == "DELETE":
        msg = task_tracker.clear_tasks()
        return jsonify({"status": "ok", "message": msg})

    tasks = task_tracker.list_tasks()
    return jsonify({"status": "ok", "data": tasks})


@app.route("/api/cases", methods=["GET", "POST", "DELETE"])
def manage_cases():
    """List, create or delete cases."""
    if request.method == "POST":
        data = request.get_json() or {}
        name = data.get("name")
        if not name:
            return jsonify({"error": "Missing name"}), 400
        case = Case(name=name)
        db.session.add(case)
        db.session.commit()
        return jsonify({"status": "ok", "id": case.id})

    if request.method == "DELETE":
        data = request.get_json() or {}
        case_id = data.get("id")
        if not case_id:
            return jsonify({"error": "Missing id"}), 400
        case = Case.query.get(case_id)
        if not case:
            return jsonify({"error": "Case not found"}), 404
        Document.query.filter_by(case_id=case_id).delete()
        TimelineEvent.query.filter_by(case_id=case_id).delete()
        LegalReference.query.filter_by(case_id=case_id).delete()
        db.session.delete(case)
        db.session.commit()
        return jsonify({"status": "ok"})

    cases = Case.query.all()
    data = [{"id": c.id, "name": c.name} for c in cases]
    return jsonify({"status": "ok", "data": data})


@app.route("/api/subpoena/draft", methods=["POST"])
def draft_subpoena():
    """Draft a subpoena document using SubpoenaManager."""
    data = request.get_json() or {}
    file_path = data.get("file_path")
    content = data.get("content")
    if not file_path or not content:
        return jsonify({"error": "Missing file_path or content"}), 400
    mgr = SubpoenaManager()
    try:
        mgr.draft_subpoena_document(file_path, content)
    except Exception as exc:  # pragma: no cover - file system errors
        return jsonify({"error": str(exc)}), 500
    return jsonify({"status": "ok", "output": file_path})


@app.route("/api/presentation", methods=["POST"])
def create_presentation():
    """Create or update a PowerPoint presentation."""
    data = request.get_json() or {}
    filepath = data.get("filepath")
    slides = data.get("slides", [])
    if not filepath or not isinstance(slides, list):
        return jsonify({"error": "Missing filepath or slides"}), 400
    gen = PresentationGenerator()
    try:
        gen.create_presentation(filepath)
        for slide in slides:
            title = slide.get("title", "")
            content = slide.get("content", "")
            gen.add_slide(filepath, title, content)
    except Exception as exc:  # pragma: no cover - file system errors
        return jsonify({"error": str(exc)}), 500
    return jsonify({"status": "ok", "output": filepath})


@app.route("/api/progress", methods=["GET"])
def progress_status():
    """Return basic progress metrics."""
    root = app.config["UPLOAD_FOLDER"]
    upload_count = 0
    if os.path.exists(root):
        upload_count = sum(len(f) for _, _, f in os.walk(root))
    data = {"uploaded_files": upload_count}
    return jsonify({"status": "ok", "data": data})


@app.route("/api/metrics", methods=["GET"])
def aggregated_metrics():
    """Return combined counts for dashboard metrics."""
    root = app.config["UPLOAD_FOLDER"]
    upload_count = 0
    if os.path.exists(root):
        upload_count = sum(len(f) for _, _, f in os.walk(root))

    vector_count = 0
    try:
        vector_count = VectorDatabaseManager().get_document_count()
    except Exception:  # pragma: no cover - optional dependency may fail
        vector_count = 0

    graph_count = 0
    try:
        kg_manager = KnowledgeGraphManager()
        result = kg_manager.run_query("MATCH (n) RETURN count(n) AS count")
        graph_count = result[0]["count"] if result else 0
        kg_manager.close()
    except Exception:  # pragma: no cover - database may be unavailable
        graph_count = 0

    task_count = len(task_tracker.list_tasks())

    case_count = Case.query.count()

    log_path = os.path.join(root, "forensic.log")
    log_count = 0
    if os.path.exists(log_path):
        with open(log_path, "r", encoding="utf-8", errors="ignore") as f:
            log_count = len(f.read().splitlines())

    data = {
        "uploaded_files": upload_count,
        "vector_docs": vector_count,
        "graph_nodes": graph_count,
        "task_count": task_count,
        "forensic_logs": log_count,
        "case_count": case_count,
    }
    return jsonify({"status": "ok", "data": data})


@app.route("/api/graph/export", methods=["GET"])
def export_graph():
    kg_manager = KnowledgeGraphManager()
    output_path = kg_manager.export_graph()
    kg_manager.close()
    return send_from_directory(".", output_path, as_attachment=False)


@app.route("/api/graph", methods=["GET"])
def get_graph():
    subnet = request.args.get("subnet", "")
    kg_manager = KnowledgeGraphManager()
    try:
        nodes, edges = kg_manager.get_subgraph(subnet) if subnet else kg_manager.get_subgraph("*")
    except Exception:
        nodes, edges = [], []
    kg_manager.close()
    return jsonify({"status": "ok", "data": {"nodes": nodes, "edges": edges}})


@app.route("/api/graph/analyze", methods=["GET"])
def analyze_graph():
    """Return centrality analysis of the knowledge graph."""
    subnet = request.args.get("subnet", "*")
    analyzer = GraphAnalyzer()
    try:
        results = analyzer.analyze_centrality(subnet)
        user_input_queue.put(
            "Provide insights on the most connected entities in the case graph."
        )
    except Exception as exc:  # pragma: no cover - optional analysis may fail
        app.logger.error("Graph analysis failed: %s", exc)
        return jsonify({"error": str(exc)}), 500
    return jsonify({"status": "ok", "data": results})


def _get_file_excerpt(case_id: str, length: int = 400) -> str | None:
    """Return a short excerpt from the first document for the case."""
    doc = Document.query.filter_by(case_id=case_id).first()
    if not doc or not doc.file_path:
        return None
    try:
        with open(doc.file_path, "r", errors="ignore") as f:
            return f.read(length)
    except Exception:  # pragma: no cover - optional file may be missing
        return None


@app.route("/api/timeline/export", methods=["POST"])
def export_timeline():
    data = request.get_json()
    timeline_id = data.get("timeline_id")

    if not timeline_id:
        return jsonify({"error": "Missing timeline_id"}), 400

    timeline_manager = TimelineManager()
    events = TimelineEvent.query.filter_by(case_id=timeline_id).order_by(TimelineEvent.event_date).all()

    timeline_items = []
    for event in events:
        citation = None
        ref = LegalReference.query.filter_by(case_id=event.case_id).first()
        if ref:
            citation = ref.source_url
        excerpt = _get_file_excerpt(event.case_id)
        timeline_items.append(
            {
                "content": event.description,
                "start": event.event_date.strftime("%Y-%m-%d"),
                "citation": citation,
                "excerpt": excerpt,
            }
        )

    html = timeline_manager.render_timeline(timeline_items)
    timeline_manager.close()
    return html


@app.route("/api/timeline", methods=["GET"])
def get_timeline():
    query = request.args.get("query")
    if not query:
        return jsonify({"status": "ok", "data": []})

    events = (
        TimelineEvent.query.filter_by(case_id=query)
        .order_by(TimelineEvent.event_date)
        .all()
    )

    data = []
    for event in events:
        citation = None
        ref = LegalReference.query.filter_by(case_id=event.case_id).first()
        if ref:
            citation = ref.source_url
        excerpt = _get_file_excerpt(event.case_id)
        data.append(
            {
                "id": event.id,
                "date": event.event_date.strftime("%Y-%m-%d"),
                "description": event.description,
                "citation": citation,
                "excerpt": excerpt,
            }
        )

    return jsonify({"status": "ok", "data": data})


@app.route("/api/research", methods=["GET"])
def research():
    query = request.args.get("query")
    source = request.args.get("source", "all")
    tool = ResearchTools()
    results = tool.search(query, source) if query else []
    return jsonify({"status": "ok", "data": results})


@app.route("/api/query", methods=["POST"])
def query_agent():
    data = request.get_json() or {}
    text = data.get("text")
    if text:
        user_input_queue.put(text)
    return jsonify({"status": "ok"})


@app.route("/api/export/report", methods=["POST"])
def export_report():
    data = request.get_json() or {}
    rpt_type = data.get("type")
    if rpt_type == "timeline":
        return export_timeline()
    elif rpt_type == "files":
        return export_files()
    elif rpt_type == "graph":
        return export_graph()
    else:
        return jsonify({"error": "Invalid type"}), 400


@app.route("/")
def index():
    """Serve the React dashboard by default."""
    return render_template("dashboard.html")


@app.route("/dashboard")
def dashboard():
    """Return the dashboard UI."""
    return render_template("dashboard.html")


@socketio.on("user_input", namespace="/chat")
def handle_user_input(json, *_):
    """
    Handles user input.

    :param json: A json object
    """
    user_input = json["data"]
    user_input_queue.put(user_input)
    socketio.emit("update_user_input", {"data": user_input}, namespace="/chat")


def cleanup():
    """Tear things down on exit."""
    app.logger.info("Bye!")
    if legal_discovery_session is not None:
        tear_down_legal_discovery_assistant(legal_discovery_session)
    socketio.stop()


@app.route("/shutdown")
def shutdown():
    """Shut down process."""
    cleanup()
    return "Capture ended"


@app.after_request
def add_header(response):
    """Add the header."""
    response.headers["Cache-Control"] = "no-store"
    return response


def run_scheduled_tasks():
    """Run the scheduled tasks."""
    while True:
        schedule.run_pending()
        time.sleep(1)


# Register the cleanup function
atexit.register(cleanup)

# Setup and start scheduled maintenance tasks
schedule.every().day.at("00:00").do(cleanup_upload_folder)
socketio.start_background_task(run_scheduled_tasks)

if __name__ == "__main__":
    app.logger.info("Starting Flask server...")
    with app.app_context():
        db.create_all()
    socketio.run(
        app,
        debug=False,
        host="0.0.0.0",
        port=5001,
        allow_unsafe_werkzeug=True,
        log_output=True,
        use_reloader=False,
    )<|MERGE_RESOLUTION|>--- conflicted
+++ resolved
@@ -495,7 +495,6 @@
                 if file.filename == "":
                     continue
                 raw_name = os.path.normpath(file.filename)
-<<<<<<< HEAD
                 batch_remaining = 30 - (time.time() - batch_start)
                 if batch_remaining <= 0:
                     skipped.append(raw_name)
@@ -507,22 +506,12 @@
                     continue
 
                 if getattr(file, "content_length", None) and file.content_length > MAX_FILE_SIZE:
-=======
-
-                batch_remaining = 30 - (time.time() - batch_start)
-                if batch_remaining <= 0:
+
                     skipped.append(raw_name)
                     continue
 
-                filename = secure_filename(raw_name)
-                if filename.startswith("..") or not allowed_file(filename):
->>>>>>> d299a265
-                    skipped.append(raw_name)
-                    continue
-
                 start_time = time.time()
                 hasher = hashlib.sha256()
-<<<<<<< HEAD
                 total_read = 0
                 try:
                     for chunk in iter(lambda: file.stream.read(8192), b""):
@@ -635,114 +624,6 @@
                 )
 
     return jsonify({"status": "ok", "processed": processed, "skipped": skipped})
-=======
-                for chunk in iter(lambda: file.stream.read(8192), b""):
-                    hasher.update(chunk)
-                    if time.time() - start_time > 30:
-                        break
-                file.stream.seek(0)
-
-                if time.time() - start_time > 30:
-                    skipped.append(raw_name)
-                    continue
-
-                file_hash = hasher.hexdigest()
-                if Document.query.filter_by(content_hash=file_hash).first():
-                    skipped.append(raw_name)
-                    continue
-
-                filename = unique_filename(filename)
-                save_path = os.path.join(upload_root, filename)
-                os.makedirs(os.path.dirname(save_path), exist_ok=True)
-
-                try:
-                    file.save(save_path)
-                    elapsed = time.time() - start_time
-                    if elapsed > 30 or (time.time() - batch_start) > 30:
-                        skipped.append(raw_name)
-                        try:
-                            os.remove(save_path)
-                        except OSError:
-                            pass
-                        continue
-
-                    doc = Document(
-                        case_id=case_id,
-                        name=filename,
-                        file_path=save_path,
-                        content_hash=file_hash,
-                    )
-                    db.session.add(doc)
-                    db.session.flush()
-
-                    def ingest() -> None:
-                        processor = DocumentProcessor()
-                        text = processor.extract_text(save_path)
-                        vector_mgr.add_documents([text], [{}], [str(doc.id)])
-                        kg = None
-                        try:
-                            kg = KnowledgeGraphManager()
-                            result = kg.run_query(
-                                "MERGE (c:Case {id: $id}) RETURN id(c) as cid",
-                                {"id": case_id},
-                            )
-                            case_node = result[0]["cid"] if result else None
-                            doc_node = kg.create_node(
-                                "Document",
-                                {
-                                    "name": filename,
-                                    "path": save_path,
-                                    "document_id": doc.id,
-                                },
-                            )
-                            if case_node is not None:
-                                kg.create_relationship(case_node, doc_node, "HAS_DOCUMENT")
-                        finally:
-                            if kg:
-                                kg.close()
-
-                    remaining = min(30 - (time.time() - start_time), batch_remaining)
-                    with ThreadPoolExecutor(max_workers=1) as ex:
-                        future = ex.submit(ingest)
-                        future.result(timeout=max(1, remaining))
-
-                    db.session.commit()
-                    processed.append(filename)
-                    batch_processed.append(filename)
-                except TimeoutError:
-                    db.session.rollback()
-                    skipped.append(raw_name)
-                    app.logger.error("Ingestion timed out for %s", save_path)
-                    try:
-                        future.cancel()
-                    except Exception:  # pragma: no cover - best effort
-                        pass
-                    try:
-                        os.remove(save_path)
-                    except OSError:
-                        pass
-                except Exception as exc:  # pragma: no cover - best effort
-                    db.session.rollback()
-                    skipped.append(raw_name)
-                    app.logger.error("Ingestion failed for %s: %s", save_path, exc)
-                    try:
-                        os.remove(save_path)
-                    except OSError:
-                        pass
-            try:
-                vector_mgr.client.persist()
-            except Exception:  # pragma: no cover - best effort
-                app.logger.warning("Vector DB persist failed")
-
-            if batch_processed:
-                reinitialize_legal_discovery_session()
-                user_input_queue.put(
-                    "process all files ingested within your scope and produce a basic overview and report."
-                )
-
-    return jsonify({"status": "ok", "processed": processed, "skipped": skipped})
-
->>>>>>> d299a265
 
 
 @app.route("/api/export", methods=["GET"])

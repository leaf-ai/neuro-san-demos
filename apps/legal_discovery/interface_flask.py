import atexit
import logging
import os
import queue
import re
import subprocess
import threading
import time
import hashlib
<<<<<<< HEAD
=======

>>>>>>> b2d7cff3
from datetime import datetime
from multiprocessing import Process, set_start_method

# pylint: disable=import-error
import schedule
from flask import Flask
from flask import jsonify
from flask import render_template
from flask import request
from werkzeug.utils import secure_filename
from flask_socketio import SocketIO

from apps.legal_discovery.legal_discovery import legal_discovery_thinker
from apps.legal_discovery.legal_discovery import (
    set_up_legal_discovery_assistant,
    tear_down_legal_discovery_assistant,
)

<<<<<<< HEAD
=======

from more_itertools import chunked
>>>>>>> b2d7cff3
from pyhocon import ConfigFactory

from apps.legal_discovery import settings
from apps.legal_discovery.database import db
from apps.legal_discovery.models import (
    Case,
    Document,
    LegalReference,
    TimelineEvent,
    CalendarEvent,
    LegalTheory,
)

set_start_method("spawn", force=True)

# Configure logging before any other setup so early steps are captured
logging.basicConfig(level=os.environ.get("LOG_LEVEL", "INFO"))

# Resolve project root relative to this file so Docker and local runs share paths
BASE_DIR = os.path.abspath(os.path.join(os.path.dirname(__file__), "..", ".."))
os.environ["AGENT_MANIFEST_FILE"] = os.environ.get(
    "AGENT_MANIFEST_FILE",
    os.path.join(BASE_DIR, "registries", "manifest.hocon"),
)
os.environ["AGENT_TOOL_PATH"] = os.environ.get(
    "AGENT_TOOL_PATH",
    os.path.join(BASE_DIR, "coded_tools"),
)
os.environ["AGENT_LLM_INFO_FILE"] = os.environ.get(
    "AGENT_LLM_INFO_FILE",
    os.path.join(BASE_DIR, "registries", "llm_config.hocon"),
)
# Ensure the React build exists so the dashboard can render
STATIC_DIR = os.path.join(os.path.dirname(__file__), "static")
BUNDLE_PATH = os.path.join(STATIC_DIR, "bundle.js")
if not os.path.exists(BUNDLE_PATH):
    logging.info("No frontend bundle found; running npm build")
    subprocess.run(
        ["npm", "--prefix", os.path.dirname(__file__), "run", "build", "--silent"],
        check=True,
    )
app = Flask(__name__)
app.config["SECRET_KEY"] = os.environ.get("FLASK_SECRET_KEY", os.urandom(24).hex())
app.config["SQLALCHEMY_DATABASE_URI"] = "sqlite:///legal_discovery.db"
app.config["SQLALCHEMY_TRACK_MODIFICATIONS"] = False
db.init_app(app)
socketio = SocketIO(app)
thread_started = False  # pylint: disable=invalid-name

app.logger.setLevel(logging.getLevelName(os.environ.get("LOG_LEVEL", "INFO")))

user_input_queue = queue.Queue()

# Shared agent session and worker thread are initialized asynchronously
legal_discovery_session = None
legal_discovery_thread = None


def _gather_upload_paths() -> list[str]:
    """Return a list of all files currently uploaded."""
    root = os.path.abspath("uploads")
    paths = []
    for dirpath, _, filenames in os.walk(root):
        for fname in filenames:
            paths.append(os.path.join(dirpath, fname))
    return paths


<<<<<<< HEAD
def _initialize_agent() -> None:
=======

def initialize_agent() -> None:
>>>>>>> b2d7cff3
    """Set up the legal discovery assistant in a background thread."""
    global legal_discovery_session, legal_discovery_thread
    with app.app_context():
        app.logger.info("Setting up legal discovery assistant...")
        legal_discovery_session, legal_discovery_thread = set_up_legal_discovery_assistant(
            _gather_upload_paths()
        )
        app.logger.info("...legal discovery assistant set up.")


with app.app_context():
    db.create_all()
    if not Case.query.first():
        default_case = Case(name="Default Case")
        db.session.add(default_case)
        db.session.commit()

threading.Thread(target=_initialize_agent, daemon=True).start()


def reinitialize_legal_discovery_session() -> None:
    """Reload the agent session with the latest uploaded files."""
    global legal_discovery_session, legal_discovery_thread
    if legal_discovery_session is not None:
        tear_down_legal_discovery_assistant(legal_discovery_session)
    legal_discovery_session, legal_discovery_thread = set_up_legal_discovery_assistant(
        _gather_upload_paths()
    )
    app.logger.info("Legal discovery session reinitialized")


def legal_discovery_thinking_process():
    """Main permanent agent-calling loop."""
    with app.app_context():  # Manually push the application context
        global legal_discovery_thread  # pylint: disable=global-statement
        thoughts = "thought: hmm, let's see now..."
        while True:
            socketio.sleep(1)
            if legal_discovery_session is None:
                continue

            app.logger.debug("Calling legal_discovery_thinker...")
            thoughts, legal_discovery_thread = legal_discovery_thinker(
                legal_discovery_session, legal_discovery_thread, thoughts
            )
            app.logger.debug("...legal_discovery_thinker returned.")
            app.logger.debug(thoughts)

            # Separating thoughts and speeches
            # Assume 'thoughts' is the string returned by legal_discovery_thinker

            thoughts_to_emit = []
            speeches_to_emit = []

            # --- 1.  Slice the input into blocks ----------------------------------------
            #     Each block begins with  "thought:"  or  "say:"  and continues until
            #     the next block or the end of the string.
            pattern = re.compile(
                r"(?m)^(thought|say):[ \t]*(.*?)(?=^\s*(?:thought|say):|\Z)", re.S  # look-ahead  # dot = newline
            )

            for kind, raw in pattern.findall(thoughts):
                content = raw.lstrip()  # drop the leading spaces/newline after the prefix
                if not content:
                    continue

                if kind == "thought":
                    timestamp = datetime.now().strftime("[%I:%M:%S%p]").lower()
                    thoughts_to_emit.append(f"{timestamp} thought: {content}")
                else:  # kind == "say"
                    speeches_to_emit.append(content)

            # --- 2.  Emit the blocks -----------------------------------------------------
            if thoughts_to_emit:
                socketio.emit(
                    "update_thoughts",
                    {"data": "\n".join(thoughts_to_emit)},
                    namespace="/chat",
                )

            if speeches_to_emit:
                socketio.emit(
                    "update_speech",
                    {"data": "\n".join(speeches_to_emit)},
                    namespace="/chat",
                )

            timestamp = datetime.now().strftime("[%I:%M:%S%p]").lower()
            thoughts = f"\n{timestamp} user: " + "[Silence]"
            try:
                user_input = user_input_queue.get(timeout=0.1)
                if user_input:
                    thoughts = f"\n{timestamp} user: " + user_input
                if user_input == "exit":
                    break
            except queue.Empty:
                time.sleep(0.1)
                continue


@socketio.on("connect", namespace="/chat")
def on_connect():
    """Start background task on connect."""
    global thread_started  # pylint: disable=global-statement
    if not thread_started:
        thread_started = True
        # let socketio manage the green-thread
        socketio.start_background_task(legal_discovery_thinking_process)


@app.route("/api/settings", methods=["GET", "POST"])
def manage_settings():
    if request.method == "POST":
        data = request.get_json()
        settings.save_user_settings(data)
        return jsonify({"message": "Settings saved successfully"})
    else:
        user_settings = settings.get_user_settings()
        if user_settings:
            return jsonify(
                {
                    "courtlistener_api_key": user_settings.courtlistener_api_key,
                    "courtlistener_com_api_endpoint": user_settings.courtlistener_com_api_endpoint,
                    "california_codes_url": user_settings.california_codes_url,
                    "gemini_api_key": user_settings.gemini_api_key,
                    "google_api_endpoint": user_settings.google_api_endpoint,
                    "verifypdf_api_key": user_settings.verifypdf_api_key,
                    "verify_pdf_endpoint": user_settings.verify_pdf_endpoint,
                    "riza_key": user_settings.riza_key,
                    "neo4j_uri": user_settings.neo4j_uri,
                    "neo4j_username": user_settings.neo4j_username,
                    "neo4j_password": user_settings.neo4j_password,
                    "neo4j_database": user_settings.neo4j_database,
                    "aura_instance_id": user_settings.aura_instance_id,
                    "aura_instance_name": user_settings.aura_instance_name,
                    "gcp_project_id": user_settings.gcp_project_id,
                    "gcp_vertex_ai_data_store_id": user_settings.gcp_vertex_ai_data_store_id,
                    "gcp_vertex_ai_search_app": user_settings.gcp_vertex_ai_search_app,
                    "gcp_service_account_key": user_settings.gcp_service_account_key,
                }
            )
        return jsonify({})


@app.route("/api/settings/api-keys", methods=["GET", "POST"])
def manage_api_keys():
    """Manage extended API key settings."""
    return manage_settings()


import shutil

from flask import send_from_directory


from coded_tools.legal_discovery.forensic_tools import ForensicTools
from coded_tools.legal_discovery.knowledge_graph_manager import KnowledgeGraphManager
from coded_tools.legal_discovery.timeline_manager import TimelineManager
from coded_tools.legal_discovery.research_tools import ResearchTools
from coded_tools.legal_discovery.document_modifier import DocumentModifier
from coded_tools.legal_discovery.document_drafter import DocumentDrafter
from coded_tools.legal_discovery.document_processor import DocumentProcessor
from coded_tools.legal_discovery.task_tracker import TaskTracker
from coded_tools.legal_discovery.vector_database_manager import VectorDatabaseManager
from coded_tools.legal_discovery.subpoena_manager import SubpoenaManager
from coded_tools.legal_discovery.presentation_generator import PresentationGenerator
from coded_tools.legal_discovery.graph_analyzer import GraphAnalyzer


# Allow hosting the corpus on an attached volume via UPLOAD_ROOT
UPLOAD_FOLDER = os.environ.get("UPLOAD_ROOT", os.path.join(BASE_DIR, "uploads"))
app.config["UPLOAD_FOLDER"] = UPLOAD_FOLDER
ALLOWED_EXTENSIONS = {"pdf", "txt", "csv", "doc", "docx", "ppt", "pptx", "jpg", "jpeg", "png", "gif"}
MAX_FILE_SIZE = 1 * 1024 * 1024 * 1024  # 1GB

# Singleton task tracker instance for quick task management
task_tracker = TaskTracker()


def allowed_file(filename: str) -> bool:
    """Check if the file has an allowed extension."""
    return "." in filename and filename.rsplit(".", 1)[1].lower() in ALLOWED_EXTENSIONS


def unique_filename(filename: str) -> str:
    """Return a filesystem-safe name that does not overwrite existing uploads."""
    base_dir = app.config["UPLOAD_FOLDER"]
    name, ext = os.path.splitext(filename)
    candidate = filename
    counter = 1
    while os.path.exists(os.path.join(base_dir, candidate)):
        candidate = f"{name}_{counter}{ext}"
        counter += 1
    return candidate


def chunked(items: list, size: int) -> list[list]:
    """Yield successive ``size``-sized chunks from ``items``."""
    for i in range(0, len(items), size):
        yield items[i : i + size]


def build_file_tree(directory: str, root_length: int) -> list:
    """Recursively build a file tree structure."""
    tree = []
    for entry in os.scandir(directory):
        rel_path = entry.path[root_length:].lstrip(os.sep)
        node = {"path": rel_path, "name": entry.name}
        if entry.is_dir():
            node["children"] = build_file_tree(entry.path, root_length)
        tree.append(node)
    return sorted(tree, key=lambda x: (not x.get("children"), x["name"]))


@app.route("/api/files", methods=["GET"])
def list_files():
    """Return a hierarchical view of uploaded files."""
    root = os.path.abspath(app.config["UPLOAD_FOLDER"])
    if not os.path.exists(root):
        return jsonify({"status": "ok", "data": []})
    data = build_file_tree(root, len(root))
    return jsonify({"status": "ok", "data": data})


@app.route("/api/agents", methods=["GET"])
def list_agents():
    """Return agent team names from the legal discovery registry."""
    config_path = os.path.join(BASE_DIR, "registries", "legal_discovery.hocon")
    cfg = ConfigFactory.parse_file(config_path)
    orchestrator = cfg.get("tools")[0]
    agents = [{"name": name} for name in orchestrator.get("tools", [])]
    return jsonify({"status": "ok", "data": agents})


@app.route("/api/topics", methods=["GET"])
def list_topics():
    """Return distinct legal theory topics from the database."""
    case_id = request.args.get("case_id")
    query = LegalTheory.query
    if case_id:
        query = query.filter_by(case_id=case_id)
    topics = query.with_entities(LegalTheory.theory_name).distinct().all()
    data = [{"label": name} for (name,) in topics]
    return jsonify({"status": "ok", "data": data})


@app.route("/api/calendar", methods=["GET", "POST", "DELETE"])
def calendar_events():
    """Manage calendar events for a case."""
    if request.method == "POST":
        data = request.get_json() or {}
        case_id = data.get("case_id")
        date = data.get("date")
        title = data.get("title")
        if not case_id or not date or not title:
            return jsonify({"error": "Missing case_id, date or title"}), 400
        event = CalendarEvent(
            case_id=case_id,
            title=title,
            event_date=datetime.fromisoformat(date),
        )
        db.session.add(event)
        db.session.commit()
        return jsonify({"status": "ok", "id": event.id})

    if request.method == "DELETE":
        data = request.get_json() or {}
        event_id = data.get("id")
        if not event_id:
            return jsonify({"error": "Missing id"}), 400
        event = CalendarEvent.query.get(event_id)
        if not event:
            return jsonify({"error": "Event not found"}), 404
        db.session.delete(event)
        db.session.commit()
        return jsonify({"status": "ok"})

    case_id = request.args.get("case_id")
    if not case_id:
        return jsonify({"status": "ok", "data": []})
    events = (
        CalendarEvent.query.filter_by(case_id=case_id)
        .order_by(CalendarEvent.event_date)
        .all()
    )
    data = [
        {"id": e.id, "date": e.event_date.strftime("%Y-%m-%d"), "title": e.title}
        for e in events
    ]
    return jsonify({"status": "ok", "data": data})


def _collect_paths(root: str) -> list:
    paths = []
    for dirpath, _, filenames in os.walk(root):
        for f in filenames:
            paths.append(os.path.relpath(os.path.join(dirpath, f), root))
    return paths


def _categorize_name(name: str) -> str:
    name = name.lower()
    if any(k in name for k in ["complaint", "response", "petition"]):
        return "Pleadings"
    if "deposition" in name:
        return "Depositions"
    if any(k in name for k in ["contract", "agreement"]):
        return "Contracts"
    if "email" in name:
        return "Emails"
    if any(k in name for k in ["memo", "memorandum"]):
        return "Memos"
    return "Other"


def _paths_to_tree(paths: list) -> list:
    tree = {}
    for p in paths:
        parts = p.split(os.sep)
        node = tree
        for part in parts[:-1]:
            node = node.setdefault(part, {})
        node.setdefault("_files", []).append(parts[-1])

    def convert(d, prefix=""):
        items = []
        for name, val in sorted(d.items()):
            if name == "_files":
                for fname in val:
                    items.append({"name": fname, "path": os.path.join(prefix, fname)})
            else:
                items.append(
                    {
                        "name": name,
                        "path": os.path.join(prefix, name),
                        "children": convert(val, os.path.join(prefix, name)),
                    }
                )
        return items

    return convert(tree)


@app.route("/api/organized-files", methods=["GET"])
def organized_files():
    """Return files grouped into simple categories."""
    root = os.path.abspath(app.config["UPLOAD_FOLDER"])
    if not os.path.exists(root):
        return jsonify({"status": "ok", "data": {}})

    files = _collect_paths(root)
    categories = {}
    for path in files:
        cat = _categorize_name(os.path.basename(path))
        categories.setdefault(cat, []).append(path)

    data = {cat: _paths_to_tree(paths) for cat, paths in categories.items()}
    return jsonify({"status": "ok", "data": data})


@app.route("/uploads/<path:filename>")
def serve_upload(filename):
    """Serve a file from the uploads folder."""
    return send_from_directory(app.config["UPLOAD_FOLDER"], filename, as_attachment=False)


def cleanup_upload_folder(max_age_hours: int = 24) -> None:
    """Remove uploaded files older than ``max_age_hours``."""
    cutoff = time.time() - max_age_hours * 3600
    for root_dir, _, files in os.walk(app.config["UPLOAD_FOLDER"]):
        for name in files:
            path = os.path.join(root_dir, name)
            try:
                if os.path.getmtime(path) < cutoff:
                    os.remove(path)
            except FileNotFoundError:
                continue

MAX_FILE_SIZE = 50 * 1024 * 1024  # 50MB
MAX_TIMEOUT = 30  # seconds per file

@app.route("/api/upload", methods=["POST"])
def upload_files():
    upload_root = app.config["UPLOAD_FOLDER"]
    os.makedirs(upload_root, exist_ok=True)

    files = request.files.getlist("files")
    if not files:
        return jsonify({"error": "No files part"}), 400

    processed, skipped = [], []
<<<<<<< HEAD
    skipped_log = os.path.join(upload_root, "skipped_uploads.log")

    def record_skip(name: str, reason: str) -> None:
        skipped.append(name)
        try:
            with open(skipped_log, "a", encoding="utf-8") as fh:
                fh.write(f"{time.strftime('%Y-%m-%d %H:%M:%S')}\t{name}\t{reason}\n")
        except OSError:
            pass
=======
>>>>>>> b2d7cff3

    with app.app_context():
        case = Case.query.first()
        case_id = case.id if case else 1

<<<<<<< HEAD
        for batch in chunked(files, 10):
            batch_start = time.time()
            vector_mgr = VectorDatabaseManager()
            batch_processed: list[str] = []
            for file in batch:
                if file.filename == "":
                    continue
                raw_name = os.path.normpath(file.filename)
                batch_remaining = 30 - (time.time() - batch_start)
                if batch_remaining <= 0:
                    record_skip(raw_name, "batch timeout")
                    continue

                filename = secure_filename(raw_name)
                if filename.startswith("..") or not allowed_file(filename):
                    record_skip(raw_name, "disallowed file")
                    continue

                if getattr(file, "content_length", None) and file.content_length > MAX_FILE_SIZE:
                    record_skip(raw_name, "file too large")
                    continue

                start_time = time.time()
                hasher = hashlib.sha256()
                total_read = 0
                try:
                    for chunk in iter(lambda: file.stream.read(8192), b""):
                        hasher.update(chunk)
                        total_read += len(chunk)
                        if time.time() - start_time > 30 or total_read > MAX_FILE_SIZE:
                            break
                    file.stream.seek(0)
                except Exception as exc:  # pragma: no cover - best effort
                    record_skip(raw_name, "read error")
                    app.logger.error("Failed reading %s: %s", raw_name, exc)
                    continue

                if time.time() - start_time > 30 or total_read > MAX_FILE_SIZE:
                    record_skip(raw_name, "read timeout or size limit")
                    continue

                file_hash = hasher.hexdigest()
                if Document.query.filter_by(content_hash=file_hash).first():
                    record_skip(raw_name, "duplicate")
                    continue

                filename = unique_filename(filename)
                save_path = os.path.join(upload_root, filename)
                os.makedirs(os.path.dirname(save_path), exist_ok=True)

                try:
                    file.save(save_path)
                    elapsed = time.time() - start_time
                    if elapsed > 30 or (time.time() - batch_start) > 30:
                        record_skip(raw_name, "save timeout")
                        try:
                            os.remove(save_path)
                        except OSError:
                            pass
                        continue

                    doc = Document(
                        case_id=case_id,
                        name=filename,
                        file_path=save_path,
                        content_hash=file_hash,
                    )
                    db.session.add(doc)
                    db.session.flush()

                    def ingest() -> None:
                        processor = DocumentProcessor()
                        text = processor.extract_text(save_path) or ""
                        metadata = {
                            "filename": filename,
                            "path": save_path,
                            "document_id": str(doc.id),
                        }
                        metadata = {k: v for k, v in metadata.items() if v}
                        if not metadata:
                            metadata = {"filename": filename or os.path.basename(save_path)}
                        try:
                            vector_mgr.add_documents([text], [metadata], [str(doc.id)])
                        except ValueError as exc:  # pragma: no cover - best effort
                            app.logger.warning(
                                "Vector add failed for %s: %s; retrying with placeholder metadata",
                                save_path,
                                exc,
                            )
                            vector_mgr.add_documents(
                                [text],
                                [{"filename": filename or os.path.basename(save_path)}],
                                [str(doc.id)],
                            )
                        kg = None
                        try:
                            kg = KnowledgeGraphManager()
                            result = kg.run_query(
                                "MERGE (c:Case {id: $id}) RETURN id(c) as cid",
                                {"id": case_id},
                            )
                            case_node = result[0]["cid"] if result else None
                            doc_node = kg.create_node(
                                "Document",
                                {
                                    "name": filename,
                                    "path": save_path,
                                    "document_id": doc.id,
                                },
                            )
                            if case_node is not None:
                                kg.create_relationship(case_node, doc_node, "HAS_DOCUMENT")
                        finally:
                            if kg:
                                kg.close()

                    remaining = min(30 - (time.time() - start_time), batch_remaining)
                    proc = Process(target=ingest)
                    proc.start()
                    proc.join(timeout=max(1, remaining))
                    if proc.is_alive():
                        proc.terminate()
                        proc.join(timeout=5)
                        if proc.is_alive():  # pragma: no cover - best effort
                            proc.kill()
                            proc.join()
                        raise TimeoutError
                    if proc.exitcode != 0:
                        raise TimeoutError

                    db.session.commit()
                    processed.append(filename)
                    batch_processed.append(filename)
                except TimeoutError:
                    db.session.rollback()
                    record_skip(raw_name, "ingestion timeout")
                    app.logger.error("Ingestion timed out for %s", save_path)
                    try:
                        os.remove(save_path)
                    except OSError:
                        pass
                except Exception as exc:  # pragma: no cover - best effort
                    db.session.rollback()
                    record_skip(raw_name, "ingestion error")
                    app.logger.error("Ingestion failed for %s: %s", save_path, exc)
                    try:
                        os.remove(save_path)
                    except OSError:
                        pass
            try:
                vector_mgr.client.persist()
            except Exception:  # pragma: no cover - best effort
                app.logger.warning("Vector DB persist failed")
=======
for batch_index, batch in enumerate(chunked(files, 10)):
    app.logger.info(f"Starting batch {batch_index + 1}")
    vector_mgr = VectorDatabaseManager()
    batch_processed = []

    for file in batch:
        raw_name = os.path.normpath(file.filename)
        app.logger.info(f"Processing: {raw_name}")

        if not raw_name or not allowed_file(raw_name):
            skipped.append(raw_name)
            app.logger.warning(f"Disallowed or blank file: {raw_name}")
            continue

        if getattr(file, "content_length", None) and file.content_length > MAX_FILE_SIZE:
            skipped.append(raw_name)
            app.logger.warning(f"File too large: {raw_name}")
            continue

        # Hash with timeout + size check
        start_time = time.time()
        hasher, total_read = hashlib.sha256(), 0
        try:
            for chunk in iter(lambda: file.stream.read(8192), b""):
                hasher.update(chunk)
                total_read += len(chunk)
                if time.time() - start_time > MAX_TIMEOUT:
                    raise TimeoutError("Hashing exceeded time limit")
                if total_read > MAX_FILE_SIZE:
                    raise TimeoutError("File exceeded max size during hash")
            file.stream.seek(0)
        except TimeoutError as te:
            app.logger.warning(f"Skipped file {raw_name}: {te}")
            skipped.append(raw_name)
            continue
        except Exception as exc:
            app.logger.error(f"Error reading {raw_name}: {exc}")
            skipped.append(raw_name)
            continue

        file_hash = hasher.hexdigest()
        if Document.query.filter_by(content_hash=file_hash).first():
            skipped.append(raw_name)
            app.logger.info(f"Duplicate file hash: {raw_name}")
            continue

        # ✅ At this point, the file is validated and ready for save + ingest...

                    skipped.append(raw_name)
                    continue

                file_hash = hasher.hexdigest()
                if Document.query.filter_by(content_hash=file_hash).first():
                    skipped.append(raw_name)
                    continue

                filename = unique_filename(filename)
                save_path = os.path.join(upload_root, filename)
                os.makedirs(os.path.dirname(save_path), exist_ok=True)

                try:
                    file.save(save_path)
                    elapsed = time.time() - start_time
                    if elapsed > 30 or (time.time() - batch_start) > 30:
                        skipped.append(raw_name)
                        try:
                            os.remove(save_path)
                        except OSError:
                            pass
                        continue

                    doc = Document(
                        case_id=case_id,
                        name=filename,
                        file_path=save_path,
                        content_hash=file_hash,
                    )
                    db.session.add(doc)
                    db.session.flush()

                    def ingest() -> None:
                        processor = DocumentProcessor()
                        text = processor.extract_text(save_path) or ""
                        metadata = {
                            "filename": filename,
                            "path": save_path,
                            "document_id": str(doc.id),
                        }
                        metadata = {k: v for k, v in metadata.items() if v}
                        if not metadata:
                            metadata = {"filename": filename or os.path.basename(save_path)}
                        try:
                            vector_mgr.add_documents([text], [metadata], [str(doc.id)])
                        except ValueError as exc:  # pragma: no cover - best effort
                            app.logger.warning(
                                "Vector add failed for %s: %s; retrying with placeholder metadata",
                                save_path,
                                exc,
                            )
                            vector_mgr.add_documents(
                                [text],
                                [{"filename": filename or os.path.basename(save_path)}],
                                [str(doc.id)],
                            )
                        kg = None
                        try:
                            kg = KnowledgeGraphManager()
                            result = kg.run_query(
                                "MERGE (c:Case {id: $id}) RETURN id(c) as cid",
                                {"id": case_id},
                            )
                            case_node = result[0]["cid"] if result else None
                            doc_node = kg.create_node(
                                "Document",
                                {
                                    "name": filename,
                                    "path": save_path,
                                    "document_id": doc.id,
                                },
                            )
                            if case_node is not None:
                                kg.create_relationship(case_node, doc_node, "HAS_DOCUMENT")
                        finally:
                            if kg:
                                kg.close()

                    remaining = min(30 - (time.time() - start_time), batch_remaining)
                    proc = Process(target=ingest)
                    proc.start()
                    proc.join(timeout=max(1, remaining))
                    if proc.is_alive():
                        proc.terminate()
                        proc.join()
                        raise TimeoutError
                    if proc.exitcode != 0:
                        raise TimeoutError

                    db.session.commit()
                    processed.append(filename)
                    batch_processed.append(filename)
                except TimeoutError:
                    db.session.rollback()
                    skipped.append(raw_name)
                    app.logger.error("Ingestion timed out for %s", save_path)
                    try:
                        os.remove(save_path)
                    except OSError:
                        pass
                except Exception as exc:  # pragma: no cover - best effort
                    db.session.rollback()
                    skipped.append(raw_name)
                    app.logger.error("Ingestion failed for %s: %s", save_path, exc)
                    try:
                        os.remove(save_path)
                    except OSError:
                        pass
            try:
                vector_mgr.client.persist()
            except Exception:  # pragma: no cover - best effort
                app.logger.warning("Vector DB persist failed")

            if batch_processed:
                reinitialize_legal_discovery_session()
                user_input_queue.put(
                    "process all files ingested within your scope and produce a basic overview and report."
                )

    return jsonify({"status": "ok", "processed": processed, "skipped": skipped})

                try:
                    doc = Document(
                        case_id=case_id,
                        name=filename,
                        file_path=save_path,
                        content_hash=file_hash,
                    )
                    db.session.add(doc)
                    db.session.flush()

                    def ingest():
                        try:
                            processor = DocumentProcessor()
                            text = processor.extract_text(save_path) or ""

                            full_metadata = {
    "filename": filename,
    "path": save_path,
    "case_id": case_id,
    "document_id": str(doc.id),
    "sha256": file_hash,
    "upload_time": str(time.time()),
}

chroma_metadata = {
    k: str(v) for k, v in full_metadata.items()
    if v is not None and isinstance(v, (str, int, float, bool))
}

# Store full metadata for forensic processing if supported
doc.metadata_json = full_metadata  # assumes Document model supports JSON column

# Also save metadata to disk for forensic traceability
with open(save_path + '.meta.json', 'w') as f:
    import json
    json.dump(full_metadata, f, indent=2)

                            try:
                                vector_mgr.add_documents([text], [chroma_metadata], [str(doc.id)])
                            except ValueError as exc:
                                app.logger.warning(
                                    f"Vector add failed for {save_path}: {exc}; retrying with fallback metadata"
                                )
                                fallback_metadata = {"filename": str(filename)}  # Fallback if chroma_metadata fails
                                vector_mgr.add_documents([text], [fallback_metadata], [str(doc.id)])

                            kg = KnowledgeGraphManager()
                            result = kg.run_query(
                                "MERGE (c:Case {id: $id}) RETURN id(c) as cid", {"id": case_id}
                            )
                            case_node = result[0]["cid"] if result else None
                            doc_node = kg.create_node("Document", metadata)
                            if case_node:
                                kg.create_relationship(case_node, doc_node, "HAS_DOCUMENT")
                            kg.close()

                        except Exception as ex:
                            app.logger.error(f"Ingest failed for {filename}:\n{traceback.format_exc()}")
                            raise

                    proc = Process(target=ingest)
                    proc.start()
                    proc.join(timeout=MAX_TIMEOUT)

                    if proc.is_alive():
                        proc.terminate()
                        proc.join()
                        raise TimeoutError(f"Ingest timed out for {filename}")
                    if proc.exitcode != 0:
                        raise RuntimeError(f"Ingest process failed for {filename}")

                    db.session.commit()
                    processed.append(filename)
                    batch_processed.append(filename)

                except Exception as e:
                    db.session.rollback()
                    skipped.append(raw_name)
                    app.logger.warning(f"Ingest failed for {raw_name}: {e}")
                    try:
                        os.remove(save_path)
                    except OSError:
                        pass

            try:
                vector_mgr.client.persist()
            except Exception as ve:
                app.logger.warning(f"Vector DB persist failed: {ve}")
>>>>>>> b2d7cff3

            if batch_processed:
                reinitialize_legal_discovery_session()
                user_input_queue.put(
                    "process all files ingested within your scope and produce a basic overview and report."
                )
<<<<<<< HEAD

    return jsonify({"status": "ok", "processed": processed, "skipped": skipped})
=======
>>>>>>> b2d7cff3

    return jsonify({"status": "ok", "processed": processed, "skipped": skipped})

@app.route("/api/export", methods=["GET"])
def export_files():
    shutil.make_archive("processed_files", "zip", UPLOAD_FOLDER)
    return send_from_directory(".", "processed_files.zip", as_attachment=True)


@app.route("/api/agents/forensic_analysis", methods=["POST"])
def forensic_analysis():
    data = request.get_json()
    file_path = data.get("file_path")
    analysis_type = data.get("analysis_type")

    if not file_path or not analysis_type:
        return jsonify({"error": "Missing file_path or analysis_type"}), 400

    forensic_tools = ForensicTools()

    if analysis_type == "authenticity":
        result = forensic_tools.analyze_document_authenticity(file_path)
    elif analysis_type == "financial":
        result = forensic_tools.financial_forensics(file_path)
    else:
        return jsonify({"error": "Invalid analysis_type"}), 400

    return jsonify({"result": result})


@app.route("/api/forensic/logs", methods=["GET"])
def forensic_logs():
    """Return forensic analysis logs if available."""
    log_path = os.path.join(app.config["UPLOAD_FOLDER"], "forensic.log")
    if not os.path.exists(log_path):
        return jsonify({"status": "ok", "data": []})
    with open(log_path, "r", encoding="utf-8", errors="ignore") as f:
        lines = f.read().splitlines()
    return jsonify({"status": "ok", "data": lines})


@app.route("/api/document/redact", methods=["POST"])
def redact_document():
    """Redact occurrences of text in a PDF using DocumentModifier."""
    data = request.get_json() or {}
    file_path = data.get("file_path")
    text = data.get("text")
    if not file_path or not text:
        return jsonify({"error": "Missing file_path or text"}), 400

    modifier = DocumentModifier()
    try:
        modifier.redact_text(file_path, text)
    except Exception as exc:  # pragma: no cover - filesystem errors
        return jsonify({"error": str(exc)}), 500
    return jsonify({"message": "File redacted", "output": f"{file_path}_redacted.pdf"})


@app.route("/api/document/stamp", methods=["POST"])
def bates_stamp_document():
    """Apply Bates numbering to a PDF."""
    data = request.get_json() or {}
    file_path = data.get("file_path")
    prefix = data.get("prefix", "BATES")
    if not file_path:
        return jsonify({"error": "Missing file_path"}), 400
    modifier = DocumentModifier()
    try:
        modifier.bates_stamp(file_path, prefix)
    except Exception as exc:  # pragma: no cover - filesystem errors
        return jsonify({"error": str(exc)}), 500
    return jsonify({"message": "File stamped", "output": f"{file_path}_stamped.pdf"})


@app.route("/api/document/draft", methods=["POST"])
def draft_document():
    """Create or update a DOCX document using DocumentDrafter."""
    data = request.get_json() or {}
    filepath = data.get("filepath")
    content = data.get("content", "")
    action = data.get("action", "create")
    level = int(data.get("level", 1))
    if not filepath:
        return jsonify({"error": "Missing filepath"}), 400
    drafter = DocumentDrafter()
    try:
        if action == "paragraph":
            drafter.add_paragraph(filepath, content)
        elif action == "heading":
            drafter.add_heading(filepath, content, level)
        else:
            drafter.create_document(filepath, content)
    except Exception as exc:  # pragma: no cover - file system errors
        return jsonify({"error": str(exc)}), 500
    return jsonify({"status": "ok", "output": filepath})


@app.route("/api/vector/add", methods=["POST"])
def vector_add_documents():
    """Add documents to the vector database."""
    data = request.get_json() or {}
    documents = data.get("documents")
    ids = data.get("ids")
    if not documents or not ids:
        return jsonify({"error": "Missing documents or ids"}), 400
    metadatas = data.get("metadatas") or [
        {"source": "api"} for _ in documents
    ]
    metadatas = [md if md else {"source": "api"} for md in metadatas]
    if len(metadatas) != len(documents):
        return jsonify({"error": "Invalid metadata length"}), 400
    manager = VectorDatabaseManager()
    manager.add_documents(documents, metadatas, ids)
    return jsonify({"status": "ok"})


@app.route("/api/vector/search", methods=["GET"])
def vector_search():
    """Query the vector database."""
    query = request.args.get("q")
    if not query:
        return jsonify({"status": "ok", "data": {}})
    manager = VectorDatabaseManager()
    result = manager.query([query], n_results=5)
    return jsonify({"status": "ok", "data": result})


@app.route("/api/vector/count", methods=["GET"])
def vector_count():
    """Return the document count in the vector database."""
    manager = VectorDatabaseManager()
    count = manager.get_document_count()
    return jsonify({"status": "ok", "data": count})


@app.route("/api/document/text", methods=["POST"])
def extract_document_text():
    """Extract text from a document using DocumentProcessor."""
    data = request.get_json() or {}
    file_path = data.get("file_path")
    if not file_path:
        return jsonify({"error": "Missing file_path"}), 400
    processor = DocumentProcessor()
    try:
        text = processor.extract_text(file_path)
    except Exception as exc:  # pragma: no cover - filesystem errors
        return jsonify({"error": str(exc)}), 500
    return jsonify({"status": "ok", "data": text})


@app.route("/api/tasks", methods=["GET", "POST", "DELETE"])
def manage_tasks():
    """Simple task tracker endpoints."""
    if request.method == "POST":
        data = request.get_json() or {}
        task = data.get("task")
        if not task:
            return jsonify({"error": "Missing task"}), 400
        msg = task_tracker.add_task(task)
        return jsonify({"status": "ok", "message": msg})
    if request.method == "DELETE":
        msg = task_tracker.clear_tasks()
        return jsonify({"status": "ok", "message": msg})

    tasks = task_tracker.list_tasks()
    return jsonify({"status": "ok", "data": tasks})


@app.route("/api/cases", methods=["GET", "POST", "DELETE"])
def manage_cases():
    """List, create or delete cases."""
    if request.method == "POST":
        data = request.get_json() or {}
        name = data.get("name")
        if not name:
            return jsonify({"error": "Missing name"}), 400
        case = Case(name=name)
        db.session.add(case)
        db.session.commit()
        return jsonify({"status": "ok", "id": case.id})

    if request.method == "DELETE":
        data = request.get_json() or {}
        case_id = data.get("id")
        if not case_id:
            return jsonify({"error": "Missing id"}), 400
        case = Case.query.get(case_id)
        if not case:
            return jsonify({"error": "Case not found"}), 404
        Document.query.filter_by(case_id=case_id).delete()
        TimelineEvent.query.filter_by(case_id=case_id).delete()
        LegalReference.query.filter_by(case_id=case_id).delete()
        db.session.delete(case)
        db.session.commit()
        return jsonify({"status": "ok"})

    cases = Case.query.all()
    data = [{"id": c.id, "name": c.name} for c in cases]
    return jsonify({"status": "ok", "data": data})


@app.route("/api/subpoena/draft", methods=["POST"])
def draft_subpoena():
    """Draft a subpoena document using SubpoenaManager."""
    data = request.get_json() or {}
    file_path = data.get("file_path")
    content = data.get("content")
    if not file_path or not content:
        return jsonify({"error": "Missing file_path or content"}), 400
    mgr = SubpoenaManager()
    try:
        mgr.draft_subpoena_document(file_path, content)
    except Exception as exc:  # pragma: no cover - file system errors
        return jsonify({"error": str(exc)}), 500
    return jsonify({"status": "ok", "output": file_path})


@app.route("/api/presentation", methods=["POST"])
def create_presentation():
    """Create or update a PowerPoint presentation."""
    data = request.get_json() or {}
    filepath = data.get("filepath")
    slides = data.get("slides", [])
    if not filepath or not isinstance(slides, list):
        return jsonify({"error": "Missing filepath or slides"}), 400
    gen = PresentationGenerator()
    try:
        gen.create_presentation(filepath)
        for slide in slides:
            title = slide.get("title", "")
            content = slide.get("content", "")
            gen.add_slide(filepath, title, content)
    except Exception as exc:  # pragma: no cover - file system errors
        return jsonify({"error": str(exc)}), 500
    return jsonify({"status": "ok", "output": filepath})


@app.route("/api/progress", methods=["GET"])
def progress_status():
    """Return basic progress metrics."""
    root = app.config["UPLOAD_FOLDER"]
    upload_count = 0
    if os.path.exists(root):
        upload_count = sum(len(f) for _, _, f in os.walk(root))
    data = {"uploaded_files": upload_count}
    return jsonify({"status": "ok", "data": data})


@app.route("/api/metrics", methods=["GET"])
def aggregated_metrics():
    """Return combined counts for dashboard metrics."""
    root = app.config["UPLOAD_FOLDER"]
    upload_count = 0
    if os.path.exists(root):
        upload_count = sum(len(f) for _, _, f in os.walk(root))

    vector_count = 0
    try:
        vector_count = VectorDatabaseManager().get_document_count()
    except Exception:  # pragma: no cover - optional dependency may fail
        vector_count = 0

    graph_count = 0
    try:
        kg_manager = KnowledgeGraphManager()
        result = kg_manager.run_query("MATCH (n) RETURN count(n) AS count")
        graph_count = result[0]["count"] if result else 0
        kg_manager.close()
    except Exception:  # pragma: no cover - database may be unavailable
        graph_count = 0

    task_count = len(task_tracker.list_tasks())

    case_count = Case.query.count()

    log_path = os.path.join(root, "forensic.log")
    log_count = 0
    if os.path.exists(log_path):
        with open(log_path, "r", encoding="utf-8", errors="ignore") as f:
            log_count = len(f.read().splitlines())

    data = {
        "uploaded_files": upload_count,
        "vector_docs": vector_count,
        "graph_nodes": graph_count,
        "task_count": task_count,
        "forensic_logs": log_count,
        "case_count": case_count,
    }
    return jsonify({"status": "ok", "data": data})


@app.route("/api/graph/export", methods=["GET"])
def export_graph():
    kg_manager = KnowledgeGraphManager()
    output_path = kg_manager.export_graph()
    kg_manager.close()
    return send_from_directory(".", output_path, as_attachment=False)


@app.route("/api/graph", methods=["GET"])
def get_graph():
    subnet = request.args.get("subnet", "")
    kg_manager = KnowledgeGraphManager()
    try:
        nodes, edges = kg_manager.get_subgraph(subnet) if subnet else kg_manager.get_subgraph("*")
    except Exception:
        nodes, edges = [], []
    kg_manager.close()
    return jsonify({"status": "ok", "data": {"nodes": nodes, "edges": edges}})


@app.route("/api/graph/analyze", methods=["GET"])
def analyze_graph():
    """Return centrality analysis of the knowledge graph."""
    subnet = request.args.get("subnet", "*")
    analyzer = GraphAnalyzer()
    try:
        results = analyzer.analyze_centrality(subnet)
        user_input_queue.put(
            "Provide insights on the most connected entities in the case graph."
        )
    except Exception as exc:  # pragma: no cover - optional analysis may fail
        app.logger.error("Graph analysis failed: %s", exc)
        return jsonify({"error": str(exc)}), 500
    return jsonify({"status": "ok", "data": results})


def _get_file_excerpt(case_id: str, length: int = 400) -> str | None:
    """Return a short excerpt from the first document for the case."""
    doc = Document.query.filter_by(case_id=case_id).first()
    if not doc or not doc.file_path:
        return None
    try:
        with open(doc.file_path, "r", errors="ignore") as f:
            return f.read(length)
    except Exception:  # pragma: no cover - optional file may be missing
        return None


@app.route("/api/timeline/export", methods=["POST"])
def export_timeline():
    data = request.get_json()
    timeline_id = data.get("timeline_id")

    if not timeline_id:
        return jsonify({"error": "Missing timeline_id"}), 400

    timeline_manager = TimelineManager()
    events = TimelineEvent.query.filter_by(case_id=timeline_id).order_by(TimelineEvent.event_date).all()

    timeline_items = []
    for event in events:
        citation = None
        ref = LegalReference.query.filter_by(case_id=event.case_id).first()
        if ref:
            citation = ref.source_url
        excerpt = _get_file_excerpt(event.case_id)
        timeline_items.append(
            {
                "content": event.description,
                "start": event.event_date.strftime("%Y-%m-%d"),
                "citation": citation,
                "excerpt": excerpt,
            }
        )

    html = timeline_manager.render_timeline(timeline_items)
    timeline_manager.close()
    return html


@app.route("/api/timeline", methods=["GET"])
def get_timeline():
    query = request.args.get("query")
    if not query:
        return jsonify({"status": "ok", "data": []})

    events = (
        TimelineEvent.query.filter_by(case_id=query)
        .order_by(TimelineEvent.event_date)
        .all()
    )

    data = []
    for event in events:
        citation = None
        ref = LegalReference.query.filter_by(case_id=event.case_id).first()
        if ref:
            citation = ref.source_url
        excerpt = _get_file_excerpt(event.case_id)
        data.append(
            {
                "id": event.id,
                "date": event.event_date.strftime("%Y-%m-%d"),
                "description": event.description,
                "citation": citation,
                "excerpt": excerpt,
            }
        )

    return jsonify({"status": "ok", "data": data})


@app.route("/api/research", methods=["GET"])
def research():
    query = request.args.get("query")
    source = request.args.get("source", "all")
    tool = ResearchTools()
    results = tool.search(query, source) if query else []
    return jsonify({"status": "ok", "data": results})


@app.route("/api/query", methods=["POST"])
def query_agent():
    data = request.get_json() or {}
    text = data.get("text")
    if text:
        user_input_queue.put(text)
    return jsonify({"status": "ok"})


@app.route("/api/export/report", methods=["POST"])
def export_report():
    data = request.get_json() or {}
    rpt_type = data.get("type")
    if rpt_type == "timeline":
        return export_timeline()
    elif rpt_type == "files":
        return export_files()
    elif rpt_type == "graph":
        return export_graph()
    else:
        return jsonify({"error": "Invalid type"}), 400


@app.route("/")
def index():
    """Serve the React dashboard by default."""
    return render_template("dashboard.html")


@app.route("/dashboard")
def dashboard():
    """Return the dashboard UI."""
    return render_template("dashboard.html")


@socketio.on("user_input", namespace="/chat")
def handle_user_input(json, *_):
    """
    Handles user input.

    :param json: A json object
    """
    user_input = json["data"]
    user_input_queue.put(user_input)
    socketio.emit("update_user_input", {"data": user_input}, namespace="/chat")


def cleanup():
    """Tear things down on exit."""
    app.logger.info("Bye!")
    if legal_discovery_session is not None:
        tear_down_legal_discovery_assistant(legal_discovery_session)
    socketio.stop()


@app.route("/shutdown")
def shutdown():
    """Shut down process."""
    cleanup()
    return "Capture ended"


@app.after_request
def add_header(response):
    """Add the header."""
    response.headers["Cache-Control"] = "no-store"
    return response


def run_scheduled_tasks():
    """Run the scheduled tasks."""
    while True:
        schedule.run_pending()
        time.sleep(1)


# Register the cleanup function
atexit.register(cleanup)

# Setup and start scheduled maintenance tasks
schedule.every().day.at("00:00").do(cleanup_upload_folder)
socketio.start_background_task(run_scheduled_tasks)

if __name__ == "__main__":
    app.logger.info("Starting Flask server...")
    with app.app_context():
        db.create_all()
    socketio.run(
        app,
        debug=False,
        host="0.0.0.0",
        port=5001,
        allow_unsafe_werkzeug=True,
        log_output=True,
        use_reloader=False,
    )<|MERGE_RESOLUTION|>--- conflicted
+++ resolved
@@ -7,10 +7,7 @@
 import threading
 import time
 import hashlib
-<<<<<<< HEAD
-=======
-
->>>>>>> b2d7cff3
+
 from datetime import datetime
 from multiprocessing import Process, set_start_method
 
@@ -29,11 +26,8 @@
     tear_down_legal_discovery_assistant,
 )
 
-<<<<<<< HEAD
-=======
 
 from more_itertools import chunked
->>>>>>> b2d7cff3
 from pyhocon import ConfigFactory
 
 from apps.legal_discovery import settings
@@ -102,12 +96,8 @@
     return paths
 
 
-<<<<<<< HEAD
 def _initialize_agent() -> None:
-=======
-
-def initialize_agent() -> None:
->>>>>>> b2d7cff3
+
     """Set up the legal discovery assistant in a background thread."""
     global legal_discovery_session, legal_discovery_thread
     with app.app_context():
@@ -493,453 +483,112 @@
 def upload_files():
     upload_root = app.config["UPLOAD_FOLDER"]
     os.makedirs(upload_root, exist_ok=True)
-
     files = request.files.getlist("files")
     if not files:
-        return jsonify({"error": "No files part"}), 400
+        return jsonify({"error": "No files provided"}), 400
 
     processed, skipped = [], []
-<<<<<<< HEAD
-    skipped_log = os.path.join(upload_root, "skipped_uploads.log")
-
-    def record_skip(name: str, reason: str) -> None:
-        skipped.append(name)
-        try:
-            with open(skipped_log, "a", encoding="utf-8") as fh:
-                fh.write(f"{time.strftime('%Y-%m-%d %H:%M:%S')}\t{name}\t{reason}\n")
-        except OSError:
-            pass
-=======
->>>>>>> b2d7cff3
-
-    with app.app_context():
-        case = Case.query.first()
-        case_id = case.id if case else 1
-
-<<<<<<< HEAD
-        for batch in chunked(files, 10):
-            batch_start = time.time()
-            vector_mgr = VectorDatabaseManager()
-            batch_processed: list[str] = []
-            for file in batch:
-                if file.filename == "":
-                    continue
-                raw_name = os.path.normpath(file.filename)
-                batch_remaining = 30 - (time.time() - batch_start)
-                if batch_remaining <= 0:
-                    record_skip(raw_name, "batch timeout")
-                    continue
-
-                filename = secure_filename(raw_name)
-                if filename.startswith("..") or not allowed_file(filename):
-                    record_skip(raw_name, "disallowed file")
-                    continue
-
-                if getattr(file, "content_length", None) and file.content_length > MAX_FILE_SIZE:
-                    record_skip(raw_name, "file too large")
-                    continue
-
-                start_time = time.time()
-                hasher = hashlib.sha256()
-                total_read = 0
-                try:
-                    for chunk in iter(lambda: file.stream.read(8192), b""):
-                        hasher.update(chunk)
-                        total_read += len(chunk)
-                        if time.time() - start_time > 30 or total_read > MAX_FILE_SIZE:
-                            break
-                    file.stream.seek(0)
-                except Exception as exc:  # pragma: no cover - best effort
-                    record_skip(raw_name, "read error")
-                    app.logger.error("Failed reading %s: %s", raw_name, exc)
-                    continue
-
-                if time.time() - start_time > 30 or total_read > MAX_FILE_SIZE:
-                    record_skip(raw_name, "read timeout or size limit")
-                    continue
-
-                file_hash = hasher.hexdigest()
-                if Document.query.filter_by(content_hash=file_hash).first():
-                    record_skip(raw_name, "duplicate")
-                    continue
-
-                filename = unique_filename(filename)
-                save_path = os.path.join(upload_root, filename)
-                os.makedirs(os.path.dirname(save_path), exist_ok=True)
-
-                try:
-                    file.save(save_path)
-                    elapsed = time.time() - start_time
-                    if elapsed > 30 or (time.time() - batch_start) > 30:
-                        record_skip(raw_name, "save timeout")
-                        try:
-                            os.remove(save_path)
-                        except OSError:
-                            pass
-                        continue
-
-                    doc = Document(
-                        case_id=case_id,
-                        name=filename,
-                        file_path=save_path,
-                        content_hash=file_hash,
-                    )
-                    db.session.add(doc)
-                    db.session.flush()
-
-                    def ingest() -> None:
-                        processor = DocumentProcessor()
-                        text = processor.extract_text(save_path) or ""
-                        metadata = {
-                            "filename": filename,
-                            "path": save_path,
-                            "document_id": str(doc.id),
-                        }
-                        metadata = {k: v for k, v in metadata.items() if v}
-                        if not metadata:
-                            metadata = {"filename": filename or os.path.basename(save_path)}
-                        try:
-                            vector_mgr.add_documents([text], [metadata], [str(doc.id)])
-                        except ValueError as exc:  # pragma: no cover - best effort
-                            app.logger.warning(
-                                "Vector add failed for %s: %s; retrying with placeholder metadata",
-                                save_path,
-                                exc,
-                            )
-                            vector_mgr.add_documents(
-                                [text],
-                                [{"filename": filename or os.path.basename(save_path)}],
-                                [str(doc.id)],
-                            )
-                        kg = None
-                        try:
-                            kg = KnowledgeGraphManager()
-                            result = kg.run_query(
-                                "MERGE (c:Case {id: $id}) RETURN id(c) as cid",
-                                {"id": case_id},
-                            )
-                            case_node = result[0]["cid"] if result else None
-                            doc_node = kg.create_node(
-                                "Document",
-                                {
-                                    "name": filename,
-                                    "path": save_path,
-                                    "document_id": doc.id,
-                                },
-                            )
-                            if case_node is not None:
-                                kg.create_relationship(case_node, doc_node, "HAS_DOCUMENT")
-                        finally:
-                            if kg:
-                                kg.close()
-
-                    remaining = min(30 - (time.time() - start_time), batch_remaining)
-                    proc = Process(target=ingest)
-                    proc.start()
-                    proc.join(timeout=max(1, remaining))
-                    if proc.is_alive():
-                        proc.terminate()
-                        proc.join(timeout=5)
-                        if proc.is_alive():  # pragma: no cover - best effort
-                            proc.kill()
-                            proc.join()
-                        raise TimeoutError
-                    if proc.exitcode != 0:
-                        raise TimeoutError
-
-                    db.session.commit()
-                    processed.append(filename)
-                    batch_processed.append(filename)
-                except TimeoutError:
-                    db.session.rollback()
-                    record_skip(raw_name, "ingestion timeout")
-                    app.logger.error("Ingestion timed out for %s", save_path)
+    case = Case.query.first()
+    case_id = case.id if case else 1
+
+    def record_skip(name, reason):
+        app.logger.warning(f"[SKIP] {name} — {reason}")
+        with open("skipped_files.log", "a", encoding="utf-8") as f:
+            f.write(f"[{datetime.utcnow().isoformat()}] {name} — {reason}\n")
+
+    for batch_index, batch in enumerate([files[i:i + 10] for i in range(0, len(files), 10)]):
+        app.logger.info(f"Starting batch {batch_index + 1}")
+        vector_mgr = VectorDatabaseManager()
+
+        for file in batch:
+            raw_name = os.path.normpath(file.filename)
+            if not raw_name or not allowed_file(raw_name):
+                record_skip(raw_name, "disallowed or blank filename")
+                continue
+
+            if getattr(file, "content_length", None) and file.content_length > MAX_FILE_SIZE:
+                record_skip(raw_name, "file too large")
+                continue
+
+            # Hash the file with timeout and size check
+            hasher, total_read = hashlib.sha256(), 0
+            start_time = time.time()
+            try:
+                for chunk in iter(lambda: file.stream.read(8192), b""):
+                    hasher.update(chunk)
+                    total_read += len(chunk)
+                    if time.time() - start_time > MAX_TIMEOUT or total_read > MAX_FILE_SIZE:
+                        raise TimeoutError("Exceeded time/size limit during hash")
+                file.stream.seek(0)
+            except Exception as exc:
+                record_skip(raw_name, f"hashing error: {exc}")
+                continue
+
+            file_hash = hasher.hexdigest()
+            if Document.query.filter_by(content_hash=file_hash).first():
+                record_skip(raw_name, "duplicate hash")
+                continue
+
+            filename = unique_filename(raw_name)
+            save_path = os.path.join(upload_root, filename)
+            os.makedirs(os.path.dirname(save_path), exist_ok=True)
+            try:
+                file.save(save_path)
+            except Exception as exc:
+                record_skip(raw_name, f"save error: {exc}")
+                continue
+
+            try:
+                doc = Document(case_id=case_id, name=filename, file_path=save_path, content_hash=file_hash)
+                db.session.add(doc)
+                db.session.flush()
+
+                def ingest():
+                    processor = DocumentProcessor()
+                    text = processor.extract_text(save_path) or ""
+
+                    full_metadata = {
+                        "filename": filename,
+                        "path": save_path,
+                        "case_id": case_id,
+                        "document_id": str(doc.id),
+                        "sha256": file_hash,
+                        "upload_time": str(time.time())
+                    }
+
+                    chroma_metadata = {
+                        k: str(v) for k, v in full_metadata.items()
+                        if isinstance(v, (str, int, float, bool))
+                    }
+
+                    with open(save_path + ".meta.json", "w") as f:
+                        json.dump(full_metadata, f, indent=2)
+
+                    doc.metadata_json = full_metadata  # assumes JSONB support in your model
+                    vector_mgr.add_documents([text], [chroma_metadata], [str(doc.id)])
+
+                    kg = KnowledgeGraphManager()
+                    result = kg.run_query("MERGE (c:Case {id: $id}) RETURN id(c) as cid", {"id": case_id})
+                    case_node = result[0]["cid"] if result else None
+                    doc_node = kg.create_node("Document", full_metadata)
+                    if case_node:
+                        kg.create_relationship(case_node, doc_node, "HAS_DOCUMENT")
+                    kg.close()
+
+                def wrap_ingest(queue):
                     try:
-                        os.remove(save_path)
-                    except OSError:
-                        pass
-                except Exception as exc:  # pragma: no cover - best effort
-                    db.session.rollback()
-                    record_skip(raw_name, "ingestion error")
-                    app.logger.error("Ingestion failed for %s: %s", save_path, exc)
-                    try:
-                        os.remove(save_path)
-                    except OSError:
-                        pass
-            try:
-                vector_mgr.client.persist()
-            except Exception:  # pragma: no cover - best effort
-                app.logger.warning("Vector DB persist failed")
-=======
-for batch_index, batch in enumerate(chunked(files, 10)):
-    app.logger.info(f"Starting batch {batch_index + 1}")
-    vector_mgr = VectorDatabaseManager()
-    batch_processed = []
-
-    for file in batch:
-        raw_name = os.path.normpath(file.filename)
-        app.logger.info(f"Processing: {raw_name}")
-
-        if not raw_name or not allowed_file(raw_name):
-            skipped.append(raw_name)
-            app.logger.warning(f"Disallowed or blank file: {raw_name}")
-            continue
-
-        if getattr(file, "content_length", None) and file.content_length > MAX_FILE_SIZE:
-            skipped.append(raw_name)
-            app.logger.warning(f"File too large: {raw_name}")
-            continue
-
-        # Hash with timeout + size check
-        start_time = time.time()
-        hasher, total_read = hashlib.sha256(), 0
-        try:
-            for chunk in iter(lambda: file.stream.read(8192), b""):
-                hasher.update(chunk)
-                total_read += len(chunk)
-                if time.time() - start_time > MAX_TIMEOUT:
-                    raise TimeoutError("Hashing exceeded time limit")
-                if total_read > MAX_FILE_SIZE:
-                    raise TimeoutError("File exceeded max size during hash")
-            file.stream.seek(0)
-        except TimeoutError as te:
-            app.logger.warning(f"Skipped file {raw_name}: {te}")
-            skipped.append(raw_name)
-            continue
-        except Exception as exc:
-            app.logger.error(f"Error reading {raw_name}: {exc}")
-            skipped.append(raw_name)
-            continue
-
-        file_hash = hasher.hexdigest()
-        if Document.query.filter_by(content_hash=file_hash).first():
-            skipped.append(raw_name)
-            app.logger.info(f"Duplicate file hash: {raw_name}")
-            continue
-
-        # ✅ At this point, the file is validated and ready for save + ingest...
-
-                    skipped.append(raw_name)
-                    continue
-
-                file_hash = hasher.hexdigest()
-                if Document.query.filter_by(content_hash=file_hash).first():
-                    skipped.append(raw_name)
-                    continue
-
-                filename = unique_filename(filename)
-                save_path = os.path.join(upload_root, filename)
-                os.makedirs(os.path.dirname(save_path), exist_ok=True)
-
-                try:
-                    file.save(save_path)
-                    elapsed = time.time() - start_time
-                    if elapsed > 30 or (time.time() - batch_start) > 30:
-                        skipped.append(raw_name)
-                        try:
-                            os.remove(save_path)
-                        except OSError:
-                            pass
-                        continue
-
-                    doc = Document(
-                        case_id=case_id,
-                        name=filename,
-                        file_path=save_path,
-                        content_hash=file_hash,
-                    )
-                    db.session.add(doc)
-                    db.session.flush()
-
-                    def ingest() -> None:
-                        processor = DocumentProcessor()
-                        text = processor.extract_text(save_path) or ""
-                        metadata = {
-                            "filename": filename,
-                            "path": save_path,
-                            "document_id": str(doc.id),
-                        }
-                        metadata = {k: v for k, v in metadata.items() if v}
-                        if not metadata:
-                            metadata = {"filename": filename or os.path.basename(save_path)}
-                        try:
-                            vector_mgr.add_documents([text], [metadata], [str(doc.id)])
-                        except ValueError as exc:  # pragma: no cover - best effort
-                            app.logger.warning(
-                                "Vector add failed for %s: %s; retrying with placeholder metadata",
-                                save_path,
-                                exc,
-                            )
-                            vector_mgr.add_documents(
-                                [text],
-                                [{"filename": filename or os.path.basename(save_path)}],
-                                [str(doc.id)],
-                            )
-                        kg = None
-                        try:
-                            kg = KnowledgeGraphManager()
-                            result = kg.run_query(
-                                "MERGE (c:Case {id: $id}) RETURN id(c) as cid",
-                                {"id": case_id},
-                            )
-                            case_node = result[0]["cid"] if result else None
-                            doc_node = kg.create_node(
-                                "Document",
-                                {
-                                    "name": filename,
-                                    "path": save_path,
-                                    "document_id": doc.id,
-                                },
-                            )
-                            if case_node is not None:
-                                kg.create_relationship(case_node, doc_node, "HAS_DOCUMENT")
-                        finally:
-                            if kg:
-                                kg.close()
-
-                    remaining = min(30 - (time.time() - start_time), batch_remaining)
-                    proc = Process(target=ingest)
-                    proc.start()
-                    proc.join(timeout=max(1, remaining))
-                    if proc.is_alive():
-                        proc.terminate()
-                        proc.join()
-                        raise TimeoutError
-                    if proc.exitcode != 0:
-                        raise TimeoutError
-
-                    db.session.commit()
-                    processed.append(filename)
-                    batch_processed.append(filename)
-                except TimeoutError:
-                    db.session.rollback()
-                    skipped.append(raw_name)
-                    app.logger.error("Ingestion timed out for %s", save_path)
-                    try:
-                        os.remove(save_path)
-                    except OSError:
-                        pass
-                except Exception as exc:  # pragma: no cover - best effort
-                    db.session.rollback()
-                    skipped.append(raw_name)
-                    app.logger.error("Ingestion failed for %s: %s", save_path, exc)
-                    try:
-                        os.remove(save_path)
-                    except OSError:
-                        pass
-            try:
-                vector_mgr.client.persist()
-            except Exception:  # pragma: no cover - best effort
-                app.logger.warning("Vector DB persist failed")
+                        queue.put(ingest())
+                    except Exception as ex:
+                        queue.put(ex)
+
+                q = Queue()
+                proc = Process(target=wrap_ingest, args=(q_
 
             if batch_processed:
                 reinitialize_legal_discovery_session()
                 user_input_queue.put(
                     "process all files ingested within your scope and produce a basic overview and report."
                 )
-
-    return jsonify({"status": "ok", "processed": processed, "skipped": skipped})
-
-                try:
-                    doc = Document(
-                        case_id=case_id,
-                        name=filename,
-                        file_path=save_path,
-                        content_hash=file_hash,
-                    )
-                    db.session.add(doc)
-                    db.session.flush()
-
-                    def ingest():
-                        try:
-                            processor = DocumentProcessor()
-                            text = processor.extract_text(save_path) or ""
-
-                            full_metadata = {
-    "filename": filename,
-    "path": save_path,
-    "case_id": case_id,
-    "document_id": str(doc.id),
-    "sha256": file_hash,
-    "upload_time": str(time.time()),
-}
-
-chroma_metadata = {
-    k: str(v) for k, v in full_metadata.items()
-    if v is not None and isinstance(v, (str, int, float, bool))
-}
-
-# Store full metadata for forensic processing if supported
-doc.metadata_json = full_metadata  # assumes Document model supports JSON column
-
-# Also save metadata to disk for forensic traceability
-with open(save_path + '.meta.json', 'w') as f:
-    import json
-    json.dump(full_metadata, f, indent=2)
-
-                            try:
-                                vector_mgr.add_documents([text], [chroma_metadata], [str(doc.id)])
-                            except ValueError as exc:
-                                app.logger.warning(
-                                    f"Vector add failed for {save_path}: {exc}; retrying with fallback metadata"
-                                )
-                                fallback_metadata = {"filename": str(filename)}  # Fallback if chroma_metadata fails
-                                vector_mgr.add_documents([text], [fallback_metadata], [str(doc.id)])
-
-                            kg = KnowledgeGraphManager()
-                            result = kg.run_query(
-                                "MERGE (c:Case {id: $id}) RETURN id(c) as cid", {"id": case_id}
-                            )
-                            case_node = result[0]["cid"] if result else None
-                            doc_node = kg.create_node("Document", metadata)
-                            if case_node:
-                                kg.create_relationship(case_node, doc_node, "HAS_DOCUMENT")
-                            kg.close()
-
-                        except Exception as ex:
-                            app.logger.error(f"Ingest failed for {filename}:\n{traceback.format_exc()}")
-                            raise
-
-                    proc = Process(target=ingest)
-                    proc.start()
-                    proc.join(timeout=MAX_TIMEOUT)
-
-                    if proc.is_alive():
-                        proc.terminate()
-                        proc.join()
-                        raise TimeoutError(f"Ingest timed out for {filename}")
-                    if proc.exitcode != 0:
-                        raise RuntimeError(f"Ingest process failed for {filename}")
-
-                    db.session.commit()
-                    processed.append(filename)
-                    batch_processed.append(filename)
-
-                except Exception as e:
-                    db.session.rollback()
-                    skipped.append(raw_name)
-                    app.logger.warning(f"Ingest failed for {raw_name}: {e}")
-                    try:
-                        os.remove(save_path)
-                    except OSError:
-                        pass
-
-            try:
-                vector_mgr.client.persist()
-            except Exception as ve:
-                app.logger.warning(f"Vector DB persist failed: {ve}")
->>>>>>> b2d7cff3
-
-            if batch_processed:
-                reinitialize_legal_discovery_session()
-                user_input_queue.put(
-                    "process all files ingested within your scope and produce a basic overview and report."
-                )
-<<<<<<< HEAD
-
-    return jsonify({"status": "ok", "processed": processed, "skipped": skipped})
-=======
->>>>>>> b2d7cff3
 
     return jsonify({"status": "ok", "processed": processed, "skipped": skipped})
 

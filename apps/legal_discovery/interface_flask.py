import atexit
import base64
import hashlib
import json
import logging
import os
import re
import subprocess
import threading
import time
from concurrent.futures import ThreadPoolExecutor, TimeoutError
from datetime import datetime
from difflib import SequenceMatcher
from io import BytesIO, StringIO
import csv
import difflib

# pylint: disable=import-error
import schedule
from flask import Flask
from flask import jsonify
from flask import render_template
from flask import request
from flask import send_file
from werkzeug.utils import secure_filename
from flask import Flask, jsonify, render_template, request, send_file

import spacy
from spacy.cli import download as spacy_download
from weasyprint import HTML
import fitz

try:
    from apps.legal_discovery.legal_discovery import (
        legal_discovery_thinker,
        set_up_legal_discovery_assistant,
        tear_down_legal_discovery_assistant,
    )
except Exception:  # pragma: no cover - optional dependency
    legal_discovery_thinker = None

    def set_up_legal_discovery_assistant(*args, **kwargs):
        return None, None

    def tear_down_legal_discovery_assistant(*args, **kwargs):
        return None


from more_itertools import chunked
from pyhocon import ConfigFactory
from werkzeug.utils import secure_filename

from apps.legal_discovery import settings
from apps.legal_discovery.database import db
from coded_tools.legal_discovery.deposition_prep import DepositionPrep
from apps.legal_discovery.models import (
    CalendarEvent,
    Case,
    CauseOfAction,
    DepositionQuestion,
    DepositionReviewLog,
    Document,
    DocumentMetadata,
    Element,
    Fact,
    LegalReference,
    LegalTheory,
    RedactionAudit,
    Witness,
    DepositionQuestion,
    DepositionReviewLog,
    RedactionLog,
    TimelineEvent,
    Witness,
    ChainOfCustodyLog,
    DocumentSource,
    MessageAuditLog,
    NarrativeDiscrepancy,
    DocumentVersion,
)
from coded_tools.legal_discovery.deposition_prep import DepositionPrep
from coded_tools.legal_discovery.legal_crawler import LegalCrawler
from coded_tools.legal_discovery.narrative_discrepancy_detector import (
    NarrativeDiscrepancyDetector,
)
from coded_tools.legal_discovery.bates_numbering import (
    BatesNumberingService,
    stamp_pdf,
)
from .exhibit_routes import exhibits_bp
from .trial_prep_routes import trial_prep_bp
from .chain_logger import ChainEventType, log_event
from .trial_assistant import bp as trial_assistant_bp  # noqa: E402
from coded_tools.legal_discovery.bates_numbering import (
    BatesNumberingService,
    stamp_pdf,
)
import difflib
import fitz
from .feature_flags import FEATURE_FLAGS
from .extensions import socketio
from .chat_state import user_input_queue
from . import presentation_ws  # noqa: F401

# Configure logging before any other setup so early steps are captured
logging.basicConfig(level=os.environ.get("LOG_LEVEL", "INFO"))

bates_service = BatesNumberingService()

# Resolve project root relative to this file so Docker and local runs share paths
BASE_DIR = os.path.abspath(os.path.join(os.path.dirname(__file__), "..", ".."))
os.environ["AGENT_MANIFEST_FILE"] = os.environ.get(
    "AGENT_MANIFEST_FILE",
    os.path.join(BASE_DIR, "registries", "manifest.hocon"),
)
os.environ["AGENT_TOOL_PATH"] = os.environ.get(
    "AGENT_TOOL_PATH",
    os.path.join(BASE_DIR, "coded_tools"),
)
os.environ["AGENT_LLM_INFO_FILE"] = os.environ.get(
    "AGENT_LLM_INFO_FILE",
    os.path.join(BASE_DIR, "registries", "llm_config.hocon"),
)
# Ensure the React build exists so the dashboard can render
STATIC_DIR = os.path.join(os.path.dirname(__file__), "static")
BUNDLE_PATH = os.path.join(STATIC_DIR, "bundle.js")
if not os.path.exists(BUNDLE_PATH):
    logging.info("No frontend bundle found; running npm build")
    subprocess.run(
        ["npm", "--prefix", os.path.dirname(__file__), "run", "build", "--silent"],
        check=True,
    )
app = Flask(__name__)
app.config["SECRET_KEY"] = os.environ.get("FLASK_SECRET_KEY", os.urandom(24).hex())
# Allow the primary relational store to be configured at runtime. Default to
# SQLite for local development but override with an environment-provided
# PostgreSQL connection string when available so the application scales under
# concurrent load.
app.config["SQLALCHEMY_DATABASE_URI"] = os.environ.get("DATABASE_URL", "sqlite:///legal_discovery.db")
app.config["SQLALCHEMY_TRACK_MODIFICATIONS"] = False
db.init_app(app)
socketio.init_app(app)
app.register_blueprint(exhibits_bp)
app.register_blueprint(trial_prep_bp)
app.register_blueprint(trial_assistant_bp)
if FEATURE_FLAGS.get("theories"):
    from .theory_routes import theories_bp

    app.register_blueprint(theories_bp)
if FEATURE_FLAGS.get("binder"):
    from .binder_routes import binder_bp

    app.register_blueprint(binder_bp)
if FEATURE_FLAGS.get("chat"):
    from .chat_routes import chat_bp

    app.register_blueprint(chat_bp)
executor = ThreadPoolExecutor(max_workers=int(os.environ.get("INGESTION_WORKERS", "4")))
atexit.register(executor.shutdown)
thread_started = False  # pylint: disable=invalid-name
bates_service = BatesNumberingService()

# Shared crawler instance for legal references
legal_crawler = LegalCrawler()

app.logger.setLevel(logging.getLevelName(os.environ.get("LOG_LEVEL", "INFO")))

# Shared agent session and worker thread are initialized asynchronously
legal_discovery_session = None
legal_discovery_thread = None


def _gather_upload_paths() -> list[str]:
    """Return a list of all files currently uploaded."""
    root = os.path.abspath("uploads")
    paths = []
    for dirpath, _, filenames in os.walk(root):
        for fname in filenames:
            paths.append(os.path.join(dirpath, fname))
    return paths


def _initialize_agent() -> None:
    """Set up the legal discovery assistant in a background thread."""
    global legal_discovery_session, legal_discovery_thread
    with app.app_context():
        app.logger.info("Setting up legal discovery assistant...")
        legal_discovery_session, legal_discovery_thread = set_up_legal_discovery_assistant(_gather_upload_paths())
        app.logger.info("...legal discovery assistant set up.")


with app.app_context():
    db.create_all()
    if not Case.query.first():
        default_case = Case(name="Default Case")
        db.session.add(default_case)
        db.session.commit()

threading.Thread(target=_initialize_agent, daemon=True).start()


def reinitialize_legal_discovery_session() -> None:
    """Reload the agent session with the latest uploaded files."""
    global legal_discovery_session, legal_discovery_thread
    if legal_discovery_session is not None:
        tear_down_legal_discovery_assistant(legal_discovery_session)
    legal_discovery_session, legal_discovery_thread = set_up_legal_discovery_assistant(_gather_upload_paths())
    app.logger.info("Legal discovery session reinitialized")


def legal_discovery_thinking_process():
    """Main permanent agent-calling loop."""
    with app.app_context():  # Manually push the application context
        global legal_discovery_thread  # pylint: disable=global-statement
        thoughts = "thought: hmm, let's see now..."
        while True:
            socketio.sleep(1)
            if legal_discovery_session is None:
                continue

            app.logger.debug("Calling legal_discovery_thinker...")
            thoughts, legal_discovery_thread = legal_discovery_thinker(
                legal_discovery_session, legal_discovery_thread, thoughts
            )
            app.logger.debug("...legal_discovery_thinker returned.")
            app.logger.debug(thoughts)

            # Separating thoughts and speeches
            # Assume 'thoughts' is the string returned by legal_discovery_thinker

            thoughts_to_emit = []
            speeches_to_emit = []

            # --- 1.  Slice the input into blocks ----------------------------------------
            #     Each block begins with  "thought:"  or  "say:"  and continues until
            #     the next block or the end of the string.
            pattern = re.compile(
                r"(?m)^(thought|say):[ \t]*(.*?)(?=^\s*(?:thought|say):|\Z)", re.S  # look-ahead  # dot = newline
            )

            for kind, raw in pattern.findall(thoughts):
                content = raw.lstrip()  # drop the leading spaces/newline after the prefix
                if not content:
                    continue

                if kind == "thought":
                    timestamp = datetime.now().strftime("[%I:%M:%S%p]").lower()
                    thoughts_to_emit.append(f"{timestamp} thought: {content}")
                else:  # kind == "say"
                    speeches_to_emit.append(content)

            # --- 2.  Emit the blocks -----------------------------------------------------
            if thoughts_to_emit:
                socketio.emit(
                    "update_thoughts",
                    {"data": "\n".join(thoughts_to_emit)},
                    namespace="/chat",
                )

            if speeches_to_emit:
                socketio.emit(
                    "update_speech",
                    {"data": "\n".join(speeches_to_emit)},
                    namespace="/chat",
                )

            timestamp = datetime.now().strftime("[%I:%M:%S%p]").lower()
            thoughts = f"\n{timestamp} user: " + "[Silence]"
            try:
                user_input = user_input_queue.get(timeout=0.1)
                if user_input:
                    thoughts = f"\n{timestamp} user: " + user_input
                if user_input == "exit":
                    break
            except queue.Empty:
                time.sleep(0.1)
                continue


@socketio.on("connect", namespace="/chat")
def on_connect():
    """Start background task on connect."""
    global thread_started  # pylint: disable=global-statement
    if not thread_started:
        thread_started = True
        # let socketio manage the green-thread
        socketio.start_background_task(legal_discovery_thinking_process)


@app.route("/api/settings", methods=["GET", "POST"])
def manage_settings():
    if request.method == "POST":
        data = request.get_json()
        settings.save_user_settings(data)
        return jsonify({"message": "Settings saved successfully"})
    else:
        user_settings = settings.get_user_settings()
        if user_settings:
            return jsonify(
                {
                    "courtlistener_api_key": user_settings.courtlistener_api_key,
                    "courtlistener_com_api_endpoint": user_settings.courtlistener_com_api_endpoint,
                    "california_codes_url": user_settings.california_codes_url,
                    "gemini_api_key": user_settings.gemini_api_key,
                    "google_api_endpoint": user_settings.google_api_endpoint,
                    "verifypdf_api_key": user_settings.verifypdf_api_key,
                    "verify_pdf_endpoint": user_settings.verify_pdf_endpoint,
                    "riza_key": user_settings.riza_key,
                    "neo4j_uri": user_settings.neo4j_uri,
                    "neo4j_username": user_settings.neo4j_username,
                    "neo4j_password": user_settings.neo4j_password,
                    "neo4j_database": user_settings.neo4j_database,
                    "aura_instance_id": user_settings.aura_instance_id,
                    "aura_instance_name": user_settings.aura_instance_name,
                    "gcp_project_id": user_settings.gcp_project_id,
                    "gcp_vertex_ai_data_store_id": user_settings.gcp_vertex_ai_data_store_id,
                    "gcp_vertex_ai_search_app": user_settings.gcp_vertex_ai_search_app,
                    "gcp_service_account_key": user_settings.gcp_service_account_key,
                }
            )
        return jsonify({})


@app.route("/api/settings/api-keys", methods=["GET", "POST"])
def manage_api_keys():
    """Manage extended API key settings."""
    return manage_settings()


import shutil

from flask import send_from_directory

from coded_tools.legal_discovery.document_drafter import DocumentDrafter
from coded_tools.legal_discovery.document_modifier import DocumentModifier
from coded_tools.legal_discovery.document_processor import DocumentProcessor
from coded_tools.legal_discovery.fact_extractor import FactExtractor
from coded_tools.legal_discovery.forensic_tools import ForensicTools
from coded_tools.legal_discovery.graph_analyzer import GraphAnalyzer
from coded_tools.legal_discovery.knowledge_graph_manager import KnowledgeGraphManager
from coded_tools.legal_discovery.ontology_loader import OntologyLoader
from coded_tools.legal_discovery.presentation_generator import PresentationGenerator
from coded_tools.legal_discovery.privilege_detector import PrivilegeDetector
from coded_tools.legal_discovery.research_tools import ResearchTools
from coded_tools.legal_discovery.subpoena_manager import SubpoenaManager
from coded_tools.legal_discovery.task_tracker import TaskTracker
from coded_tools.legal_discovery.timeline_manager import TimelineManager
from coded_tools.legal_discovery.auto_drafter import AutoDrafter
from coded_tools.legal_discovery.vector_database_manager import VectorDatabaseManager
from coded_tools.legal_discovery.document_scorer import DocumentScorer
from coded_tools.legal_discovery.sanctions_risk_analyzer import SanctionsRiskAnalyzer

# Allow hosting the corpus on an attached volume via UPLOAD_ROOT
UPLOAD_FOLDER = os.environ.get("UPLOAD_ROOT", os.path.join(BASE_DIR, "uploads"))
SECURE_FOLDER = os.path.join(UPLOAD_FOLDER, "_original")
os.makedirs(UPLOAD_FOLDER, exist_ok=True)
os.makedirs(SECURE_FOLDER, exist_ok=True)
app.config["UPLOAD_FOLDER"] = UPLOAD_FOLDER
app.config["SECURE_FOLDER"] = SECURE_FOLDER
ALLOWED_EXTENSIONS = {"pdf", "txt", "csv", "doc", "docx", "ppt", "pptx", "jpg", "jpeg", "png", "gif"}
MAX_FILE_SIZE = 1 * 1024 * 1024 * 1024  # 1GB

# Singleton task tracker instance for quick task management
task_tracker = TaskTracker()


def allowed_file(filename: str) -> bool:
    """Check if the file has an allowed extension."""
    return "." in filename and filename.rsplit(".", 1)[1].lower() in ALLOWED_EXTENSIONS


def unique_filename(filename: str) -> str:
    """Return a filesystem-safe name that does not overwrite existing uploads."""
    base_dir = app.config["UPLOAD_FOLDER"]
    name, ext = os.path.splitext(filename)
    candidate = filename
    counter = 1
    while os.path.exists(os.path.join(base_dir, candidate)):
        candidate = f"{name}_{counter}{ext}"
        counter += 1
    return candidate


def chunked(items: list, size: int) -> list[list]:
    """Yield successive ``size``-sized chunks from ``items``."""
    for i in range(0, len(items), size):
        yield items[i : i + size]


_NLP = None


def match_elements(text: str, ontology: dict) -> list[tuple[str, str, float]]:
    """Return (cause, element, weight) triples whose semantics appear in ``text``."""
    global _NLP
    if _NLP is None:
        try:
            _NLP = spacy.load("en_core_web_sm")
        except OSError:  # pragma: no cover - model download is slow
            spacy_download("en_core_web_sm")
            _NLP = spacy.load("en_core_web_sm")

    doc = _NLP(text.lower())
    text_lemmas = {t.lemma_ for t in doc if not t.is_stop and t.is_alpha}
    matches: list[tuple[str, str, float]] = []
    for cause, data in ontology.get("causes_of_action", {}).items():
        for element in data.get("elements", []):
            elem_doc = _NLP(element.lower())
            elem_lemmas = {t.lemma_ for t in elem_doc if not t.is_stop and t.is_alpha}
            if not elem_lemmas:
                continue
            overlap = text_lemmas & elem_lemmas
            jaccard = len(overlap) / len(elem_lemmas)
            seq_ratio = SequenceMatcher(None, text.lower(), element.lower()).ratio()
            weight = 0.7 * seq_ratio + 0.3 * jaccard
            if weight >= 0.45:
                matches.append((cause, element, weight))
    return matches


def build_file_tree(directory: str, root_length: int, docs: dict[str, Document]) -> list:
    """Recursively build a file tree structure."""
    tree = []
    for entry in os.scandir(directory):
        if entry.name.startswith("_"):
            continue
        rel_path = entry.path[root_length:].lstrip(os.sep)
        node = {"path": rel_path, "name": entry.name}
        doc = docs.get(rel_path)
        if doc:
            node["privileged"] = doc.is_privileged
            node["id"] = doc.id
            node["source"] = doc.source.value
            node["sha256"] = doc.sha256
        if entry.is_dir():
            node["children"] = build_file_tree(entry.path, root_length, docs)
        tree.append(node)
    return sorted(tree, key=lambda x: (not x.get("children"), x["name"]))


@app.route("/api/files", methods=["GET"])
def list_files():
    """Return a hierarchical view of uploaded files."""
    root = os.path.abspath(app.config["UPLOAD_FOLDER"])
    if not os.path.exists(root):
        return jsonify({"status": "ok", "data": []})
    docs = {os.path.relpath(doc.file_path, root): doc for doc in Document.query.all()}
    data = build_file_tree(root, len(root), docs)
    return jsonify({"status": "ok", "data": data})


@app.route("/api/documents", methods=["GET"])
def list_documents():
    """Return scored document listings."""
    docs = Document.query.all()
    data = [
        {
            "id": d.id,
            "name": d.name,
            "probative_value": d.probative_value or 0,
            "admissibility_risk": d.admissibility_risk or 0,
            "narrative_alignment": d.narrative_alignment or 0,
            "score_confidence": d.score_confidence or 0,
        }
        for d in docs
    ]
    return jsonify({"status": "ok", "data": data})


@app.route("/api/redaction/<int:doc_id>", methods=["POST"])
def review_redaction(doc_id: int):
    """Confirm or override a document's redaction status."""
    data = request.get_json() or {}
    action = data.get("action")
    reason = data.get("reason")
    reviewer = data.get("reviewer")
    doc = Document.query.get_or_404(doc_id)
    if action == "override":
        doc.is_privileged = False
        doc.is_redacted = False
        doc.needs_review = False
        orig = os.path.join(app.config["SECURE_FOLDER"], doc.name)
        try:
            shutil.copy(orig, doc.file_path)
        except OSError:
            pass
    elif action == "confirm":
        doc.needs_review = False
    else:
        return jsonify({"error": "Invalid action"}), 400
    db.session.add(RedactionAudit(document_id=doc.id, reviewer=reviewer, action=action, reason=reason))
    db.session.commit()
    return jsonify({"status": "ok"})


@app.route("/api/privilege/<int:doc_id>", methods=["POST"])
def override_privilege(doc_id: int):
    """Manually override a document's privilege flag."""
    data = request.get_json() or {}
    privileged = data.get("privileged")
    reviewer = data.get("reviewer")
    reason = data.get("reason")
    if privileged is None:
        return jsonify({"error": "privileged required"}), 400
    doc = Document.query.get_or_404(doc_id)
    doc.is_privileged = bool(privileged)
    doc.is_redacted = bool(privileged)
    doc.needs_review = False
    app.logger.info(
        "override privilege",
        extra={"doc_id": doc.id, "privileged": doc.is_privileged, "reviewer": reviewer},
    )
    db.session.add(
        RedactionAudit(
            document_id=doc.id,
            reviewer=reviewer,
            action="override_privilege",
            reason=reason,
        )
    )
    log_event(
        doc.id,
        ChainEventType.REDACTED,
        metadata={"override": True, "privileged": doc.is_privileged},
        source_team="legal_discovery",
    )
    db.session.commit()
    return jsonify({"status": "ok", "privileged": doc.is_privileged})


@app.route("/api/agents", methods=["GET"])
def list_agents():
    """Return agent team names from the legal discovery registry."""
    config_path = os.path.join(BASE_DIR, "registries", "legal_discovery.hocon")
    cfg = ConfigFactory.parse_file(config_path)
    orchestrator = cfg.get("tools")[0]
    agents = [{"name": name} for name in orchestrator.get("tools", [])]
    return jsonify({"status": "ok", "data": agents})


@app.route("/api/topics", methods=["GET"])
def list_topics():
    """Return distinct legal theory topics from the database."""
    case_id = request.args.get("case_id")
    query = LegalTheory.query
    if case_id:
        query = query.filter_by(case_id=case_id)
    topics = query.with_entities(LegalTheory.theory_name).distinct().all()
    data = [{"label": name} for (name,) in topics]
    return jsonify({"status": "ok", "data": data})


@app.route("/api/calendar", methods=["GET", "POST", "DELETE"])
def calendar_events():
    """Manage calendar events for a case."""
    if request.method == "POST":
        data = request.get_json() or {}
        case_id = data.get("case_id")
        date = data.get("date")
        title = data.get("title")
        if not case_id or not date or not title:
            return jsonify({"error": "Missing case_id, date or title"}), 400
        event = CalendarEvent(
            case_id=case_id,
            title=title,
            event_date=datetime.fromisoformat(date),
        )
        db.session.add(event)
        db.session.commit()
        return jsonify({"status": "ok", "id": event.id})

    if request.method == "DELETE":
        data = request.get_json() or {}
        event_id = data.get("id")
        if not event_id:
            return jsonify({"error": "Missing id"}), 400
        event = CalendarEvent.query.get(event_id)
        if not event:
            return jsonify({"error": "Event not found"}), 404
        db.session.delete(event)
        db.session.commit()
        return jsonify({"status": "ok"})

    case_id = request.args.get("case_id")
    if not case_id:
        return jsonify({"status": "ok", "data": []})
    events = CalendarEvent.query.filter_by(case_id=case_id).order_by(CalendarEvent.event_date).all()
    data = [{"id": e.id, "date": e.event_date.strftime("%Y-%m-%d"), "title": e.title} for e in events]
    return jsonify({"status": "ok", "data": data})


def _collect_paths(root: str) -> list:
    paths = []
    for dirpath, _, filenames in os.walk(root):
        for f in filenames:
            paths.append(os.path.relpath(os.path.join(dirpath, f), root))
    return paths


def _categorize_name(name: str) -> str:
    name = name.lower()
    if any(k in name for k in ["complaint", "response", "petition"]):
        return "Pleadings"
    if "deposition" in name:
        return "Depositions"
    if any(k in name for k in ["contract", "agreement"]):
        return "Contracts"
    if "email" in name:
        return "Emails"
    if any(k in name for k in ["memo", "memorandum"]):
        return "Memos"
    return "Other"


def _paths_to_tree(entries: list[dict]) -> list:
    tree = {}
    for e in entries:
        p, src = e["path"], e.get("source")
        parts = p.split(os.sep)
        node = tree
        for part in parts[:-1]:
            node = node.setdefault(part, {})
        node.setdefault("_files", []).append((parts[-1], src))

    def convert(d, prefix=""):
        items = []
        for name, val in sorted(d.items()):
            if name == "_files":
                for fname, src in val:
                    items.append({"name": fname, "path": os.path.join(prefix, fname), "source": src})
            else:
                items.append(
                    {
                        "name": name,
                        "path": os.path.join(prefix, name),
                        "children": convert(val, os.path.join(prefix, name)),
                    }
                )
        return items

    return convert(tree)


@app.route("/api/organized-files", methods=["GET"])
def organized_files():
    """Return files grouped into simple categories."""
    root = os.path.abspath(app.config["UPLOAD_FOLDER"])
    if not os.path.exists(root):
        return jsonify({"status": "ok", "data": {}})

    files = _collect_paths(root)
    docs = {os.path.relpath(doc.file_path, root): doc.source.value for doc in Document.query.all()}
    categories: dict[str, list[dict]] = {}
    for path in files:
        cat = _categorize_name(os.path.basename(path))
        categories.setdefault(cat, []).append({"path": path, "source": docs.get(path)})

    data = {cat: _paths_to_tree(entries) for cat, entries in categories.items()}
    return jsonify({"status": "ok", "data": data})


@app.route("/uploads/<path:filename>")
def serve_upload(filename):
    """Serve a file from the uploads folder."""
    return send_from_directory(app.config["UPLOAD_FOLDER"], filename, as_attachment=False)


def cleanup_upload_folder(max_age_hours: int = 24) -> None:
    """Remove uploaded files older than ``max_age_hours``."""
    cutoff = time.time() - max_age_hours * 3600
    for root_dir, _, files in os.walk(app.config["UPLOAD_FOLDER"]):
        for name in files:
            path = os.path.join(root_dir, name)
            try:
                if os.path.getmtime(path) < cutoff:
                    os.remove(path)
            except FileNotFoundError:
                continue


def update_legal_references() -> None:
    """Crawl legal sources and update the graph."""
    refs = legal_crawler.crawl_all()
    legal_crawler.store(refs)


def ingest_document(
    original_path: str,
    redacted_path: str,
    doc_id: int,
    case_id: int,
    full_metadata: dict,
    chroma_metadata: dict,
) -> None:
    """Extract, vectorize, and relate a document in the background."""
    with app.app_context():
        processor = DocumentProcessor()
        text = processor.extract_text(original_path) or ""
        detector = PrivilegeDetector()
        privileged, spans = detector.detect(text)
        app.logger.info(
            "privilege detection",
            extra={"doc_id": doc_id, "privileged": privileged, "spans": [(s.start, s.end) for s in spans]},
        )
        doc = Document.query.get(doc_id)
        if doc is None:
            app.logger.error("Document %s not found during ingestion", doc_id)
<<<<<<< HEAD
            raise LookupError(f"Document {doc_id} not found")
=======
            return
>>>>>>> 65658afb
        if privileged:
            keywords = [text[s.start : s.end] for s in spans]
            if original_path.lower().endswith(".pdf"):
                detector.redact_pdf(original_path, redacted_path, keywords)
                redacted_text = processor.extract_text(redacted_path) or ""
            else:
                redacted_text = detector.redact_text(text, spans)
                with open(redacted_path, "w", encoding="utf-8") as f:
                    f.write(redacted_text)
            doc.is_privileged = True
            doc.is_redacted = True
            doc.needs_review = True
            for s in spans:
                db.session.add(
                    RedactionLog(
                        document_id=doc_id,
                        start=s.start,
                        end=s.end,
                        label=s.label,
                        reason=(f"{s.text} (score={s.score:.2f})" if s.score is not None else s.text),
                    )
                )
            db.session.commit()
            log_event(
                doc_id,
                ChainEventType.REDACTED,
                metadata={"spans": [(s.start, s.end) for s in spans]},
                source_team="legal_discovery",
            )
        else:
            shutil.copy(original_path, redacted_path)
            redacted_text = text
            doc.is_privileged = False
            doc.is_redacted = False
            doc.needs_review = False
            db.session.commit()

        scorer = DocumentScorer()
        scores = scorer.score(redacted_text)
        doc.probative_value = scores["probative_value"]
        doc.admissibility_risk = scores["admissibility_risk"]
        doc.narrative_alignment = scores["narrative_alignment"]
        doc.score_confidence = scores["score_confidence"]
        db.session.add(DocumentMetadata(document_id=doc_id, schema="evidence_scorecard", data=scores))
        try:
            sanctions = SanctionsRiskAnalyzer().assess(redacted_text, scorecard=scores)
            db.session.add(DocumentMetadata(document_id=doc_id, schema="sanctions_risk", data=sanctions))
        except Exception:
            pass
        db.session.commit()

        VectorDatabaseManager().add_documents([redacted_text], [chroma_metadata], [str(doc_id)])
        kg = KnowledgeGraphManager()
        result = kg.run_query("MERGE (c:Case {id: $id}) RETURN id(c) as cid", {"id": case_id})
        case_node = result[0]["cid"] if result else None
        doc_node = kg.create_node("Document", full_metadata)
        if case_node:
            kg.create_relationship(case_node, doc_node, "HAS_DOCUMENT")

        extractor = FactExtractor()
        ontology = OntologyLoader().load()
        for fact in extractor.extract(redacted_text):
            fact_row = Fact(
                case_id=case_id,
                document_id=doc_id,
                text=fact["text"],
                parties=fact["parties"],
                dates=fact["dates"],
                actions=fact["actions"],
            )
            db.session.add(fact_row)
            matches = match_elements(fact["text"], ontology)
            if matches:
                cause_name, element_name = matches[0]
                element_row = (
                    Element.query.join(CauseOfAction)
                    .filter(
                        CauseOfAction.name == cause_name,
                        Element.name == element_name,
                    )
                    .first()
                )
                if element_row:
                    fact_row.element_id = element_row.id
            fact_id = None
            if case_node or doc_node:
                fact_id = kg.add_fact(case_node, doc_node, fact)
            if fact_id is not None:
                for cause, element in matches:
                    kg.link_fact_to_element(fact_id, cause, element)
                for cause, element, weight in match_elements(fact["text"], ontology):
                    kg.link_fact_to_element(fact_id, cause, element, weight)

        kg.close()
        log_event(
            doc_id,
            ChainEventType.INGESTED,
            metadata={"path": redacted_path},
            source_team="legal_discovery",
        )


MAX_FILE_SIZE = 50 * 1024 * 1024  # 50MB
MAX_TIMEOUT = 30  # seconds per file


@app.route("/api/upload", methods=["POST"])
def upload_files():
    upload_root = app.config["UPLOAD_FOLDER"]
    os.makedirs(upload_root, exist_ok=True)
    files = request.files.getlist("files")
    if not files:
        return jsonify({"error": "No files provided"}), 400

    source_str = request.form.get("source", "user").lower()
    try:
        source_enum = DocumentSource(source_str)
    except ValueError:
        return jsonify({"error": "Invalid source"}), 400

    processed, skipped = [], []
    case = Case.query.first()
    case_id = case.id if case else 1

    def record_skip(name, reason):
        skipped.append(name)
        app.logger.warning(f"[SKIP] {name} — {reason}")
        with open("skipped_files.log", "a", encoding="utf-8") as f:
            f.write(f"[{datetime.utcnow().isoformat()}] {name} — {reason}\n")

    for batch_index, batch in enumerate([files[i : i + 10] for i in range(0, len(files), 10)]):
        app.logger.info(f"Starting batch {batch_index + 1}")
        batch_processed: list[str] = []
        futures: list[tuple] = []

        for file in batch:
            raw_name = os.path.normpath(file.filename)
            if not raw_name or not allowed_file(raw_name):
                record_skip(raw_name, "disallowed or blank filename")
                continue

            if getattr(file, "content_length", None) and file.content_length > MAX_FILE_SIZE:
                record_skip(raw_name, "file too large")
                continue

            hasher, total_read = hashlib.sha256(), 0
            start_time = time.time()
            try:
                for chunk in iter(lambda: file.stream.read(8192), b""):
                    hasher.update(chunk)
                    total_read += len(chunk)
                    if time.time() - start_time > MAX_TIMEOUT or total_read > MAX_FILE_SIZE:
                        raise TimeoutError("Exceeded time/size limit during hash")
                file.stream.seek(0)
            except Exception as exc:
                record_skip(raw_name, f"hashing error: {exc}")
                continue

            file_hash = hasher.hexdigest()
            if Document.query.filter_by(sha256=file_hash).first():
                record_skip(raw_name, "duplicate hash")
                continue

            filename = unique_filename(raw_name)
            redacted_path = os.path.join(upload_root, filename)
            original_path = os.path.join(app.config["SECURE_FOLDER"], filename)
            os.makedirs(os.path.dirname(original_path), exist_ok=True)
            os.makedirs(os.path.dirname(redacted_path), exist_ok=True)
            try:
                file.save(original_path)
            except Exception as exc:
                record_skip(raw_name, f"save error: {exc}")
                continue

            doc = Document(
                case_id=case_id,
                name=filename,
                file_path=redacted_path,
                sha256=file_hash,
                source=source_enum,
            )
            db.session.add(doc)
            db.session.flush()

            full_metadata = {
                "filename": filename,
                "path": redacted_path,
                "original_path": original_path,
                "case_id": case_id,
                "document_id": str(doc.id),
                "sha256": file_hash,
                "upload_time": str(time.time()),
                "source": source_str,
            }
            chroma_metadata = {k: str(v) for k, v in full_metadata.items() if isinstance(v, (str, int, float, bool))}

            with open(redacted_path + ".meta.json", "w") as f:
                json.dump(full_metadata, f, indent=2)

            raw_meta = DocumentMetadata(document_id=doc.id, schema="raw", data=full_metadata)
            chroma_meta = DocumentMetadata(document_id=doc.id, schema="chroma", data=chroma_metadata)
            db.session.add_all([raw_meta, chroma_meta])
            # Ensure the document and metadata are committed so the background
            # ingestion thread can retrieve them using a separate session.
            db.session.commit()
            future = executor.submit(
                ingest_document,
                original_path,
                redacted_path,
                doc.id,
                case_id,
                full_metadata,
                chroma_metadata,
            )
            futures.append((future, doc, raw_name, filename, redacted_path, raw_meta, chroma_meta))

        for future, doc, raw_name, filename, redacted_path, raw_meta, chroma_meta in futures:
            try:
                future.result(timeout=MAX_TIMEOUT)
            except TimeoutError:
                record_skip(raw_name, "ingestion timeout")
                db.session.delete(doc)
                db.session.delete(raw_meta)
                db.session.delete(chroma_meta)
                for ext in ("", ".meta.json"):
                    try:
                        os.remove(redacted_path + ext)
                    except OSError:
                        pass
            except Exception as exc:  # pragma: no cover - best effort
                record_skip(raw_name, f"ingestion error: {exc}")
                db.session.delete(doc)
                db.session.delete(raw_meta)
                db.session.delete(chroma_meta)
                for ext in ("", ".meta.json"):
                    try:
                        os.remove(redacted_path + ext)
                    except OSError:
                        pass
            else:
                processed.append(filename)
                batch_processed.append(filename)

        try:
            db.session.commit()
        except Exception as exc:  # pragma: no cover - best effort
            db.session.rollback()
            app.logger.error("Batch commit failed: %s", exc)

        VectorDatabaseManager().persist()

        if batch_processed:
            reinitialize_legal_discovery_session()
            user_input_queue.put(
                "process all files ingested within your scope and produce a basic overview and report."
            )

    return jsonify({"status": "ok", "processed": processed, "skipped": skipped})


@app.route("/api/export", methods=["GET"])
def export_files():
    archive = "processed_files.zip"
    shutil.make_archive("processed_files", "zip", UPLOAD_FOLDER)
    for doc in Document.query.all():
        log_event(
            doc.id,
            ChainEventType.EXPORTED,
            metadata={"archive": archive},
            source_team="legal_discovery",
        )
    return send_from_directory(".", archive, as_attachment=True)


@app.route("/api/chain", methods=["GET"])
def get_chain_log():
    doc_id = request.args.get("document_id", type=int)
    if not doc_id:
        return jsonify({"error": "Missing document_id"}), 400
    entries = ChainOfCustodyLog.query.filter_by(document_id=doc_id).order_by(ChainOfCustodyLog.timestamp).all()
    return jsonify(
        {
            "document_id": doc_id,
            "events": [
                {
                    "type": e.event_type.value,
                    "timestamp": e.timestamp.isoformat(),
                    "user_id": e.user_id,
                    "metadata": e.event_metadata,
                    "signature_hash": e.signature_hash,
                }
                for e in entries
            ],
        }
    )


@app.route("/api/narrative_discrepancies", methods=["GET"])
def list_narrative_discrepancies():
    """Return stored narrative discrepancies."""
    case_id = request.args.get("case_id", type=int)
    query = NarrativeDiscrepancy.query
    if case_id:
        query = query.join(Document, NarrativeDiscrepancy.opposing_doc_id == Document.id).filter(
            Document.case_id == case_id
        )
    records = query.order_by(NarrativeDiscrepancy.created_at.desc()).all()
    return jsonify(
        [
            {
                "id": r.id,
                "opposing_doc_id": r.opposing_doc_id,
                "user_doc_id": r.user_doc_id,
                "conflicting_claim": r.conflicting_claim,
                "evidence_excerpt": r.evidence_excerpt,
                "confidence": r.confidence,
                "legal_theory_id": r.legal_theory_id,
                "calendar_event_id": r.calendar_event_id,
            }
            for r in records
        ]
    )


@app.route("/api/narrative_discrepancies/analyze", methods=["POST"])
def analyze_narrative_discrepancy():
    """Analyze an opposition document for discrepancies."""
    data = request.get_json(force=True)
    doc_id = data.get("opposing_doc_id")
    doc = Document.query.get_or_404(doc_id)
    detector = NarrativeDiscrepancyDetector()
    results = detector.analyze(doc)
    return jsonify([r.__dict__ for r in results])


@app.route("/api/narrative_discrepancies/export", methods=["GET"])
def export_narrative_discrepancies():
    fmt = request.args.get("format", "csv").lower()
    records = NarrativeDiscrepancy.query.all()
    if fmt == "pdf":
        rows = [
            f"<tr><td>{r.conflicting_claim}</td><td>{r.evidence_excerpt}</td><td>{r.confidence:.2f}</td></tr>"
            for r in records
        ]
        html = "<table><tr><th>Claim</th><th>Evidence</th><th>Confidence</th></tr>" + "".join(rows) + "</table>"
        pdf = HTML(string=html).write_pdf()
        return send_file(
            BytesIO(pdf),
            as_attachment=True,
            download_name="narrative_discrepancies.pdf",
            mimetype="application/pdf",
        )
    output = StringIO()
    writer = csv.writer(output)
    writer.writerow(["conflicting_claim", "evidence_excerpt", "confidence"])
    for r in records:
        writer.writerow([r.conflicting_claim, r.evidence_excerpt, r.confidence])
    return send_file(
        BytesIO(output.getvalue().encode("utf-8")),
        as_attachment=True,
        download_name="narrative_discrepancies.csv",
        mimetype="text/csv",
    )


@app.route("/api/agents/forensic_analysis", methods=["POST"])
def forensic_analysis():
    data = request.get_json()
    file_path = data.get("file_path")
    analysis_type = data.get("analysis_type")

    if not file_path or not analysis_type:
        return jsonify({"error": "Missing file_path or analysis_type"}), 400

    forensic_tools = ForensicTools()

    if analysis_type == "authenticity":
        result = forensic_tools.analyze_document_authenticity(file_path)
    elif analysis_type == "financial":
        result = forensic_tools.financial_forensics(file_path)
    else:
        return jsonify({"error": "Invalid analysis_type"}), 400

    return jsonify({"result": result})


@app.route("/api/forensic/logs", methods=["GET"])
def forensic_logs():
    """Return forensic analysis logs if available."""
    log_path = os.path.join(app.config["UPLOAD_FOLDER"], "forensic.log")
    if not os.path.exists(log_path):
        return jsonify({"status": "ok", "data": []})
    with open(log_path, "r", encoding="utf-8", errors="ignore") as f:
        lines = f.read().splitlines()
    return jsonify({"status": "ok", "data": lines})


@app.route("/api/document/redact", methods=["POST"])
def redact_document():
    """Redact occurrences of text in a PDF using DocumentModifier."""
    data = request.get_json() or {}
    file_path = data.get("file_path")
    text = data.get("text")
    if not file_path or not text:
        return jsonify({"error": "Missing file_path or text"}), 400

    modifier = DocumentModifier()
    try:
        modifier.redact_text(file_path, text)
    except Exception as exc:  # pragma: no cover - filesystem errors
        return jsonify({"error": str(exc)}), 500
    doc = Document.query.filter_by(file_path=file_path).first()
    if doc:
        log_event(
            doc.id,
            ChainEventType.REDACTED,
            metadata={"text": text},
            source_team="legal_discovery",
        )
    return jsonify({"message": "File redacted", "output": f"{file_path}_redacted.pdf"})


@app.route("/api/document/stamp", methods=["POST"])
def bates_stamp_document():
    """Apply Bates numbering to a PDF and record a new version."""
    data = request.get_json() or {}
    file_path = data.get("file_path")
    prefix = data.get("prefix", "BATES")
    user_id = data.get("user_id")
    if not file_path:
        return jsonify({"error": "Missing file_path"}), 400
    doc = Document.query.filter_by(file_path=file_path).first()
    if doc is None:
        return jsonify({"error": "Document not found"}), 404
    # Determine next Bates number and stamp the PDF
    start = bates_service.get_next_bates_number(prefix)
    start_num = int(start.split("_")[-1])
    # Advance counter for remaining pages
    page_total = fitz.open(file_path).page_count
    for _ in range(page_total - 1):
        bates_service.get_next_bates_number(prefix)
    output_path = f"{file_path}_v{start}.pdf"
    try:
        stamp_pdf(file_path, output_path, start_num, prefix=prefix)
    except Exception as exc:  # pragma: no cover - filesystem errors
        return jsonify({"error": str(exc)}), 500
    doc.bates_number = start
    version = DocumentVersion(
        document_id=doc.id,
        bates_number=start,
        user_id=user_id,
        file_path=output_path,
    )
    db.session.add(version)
    db.session.commit()
    log_event(
        doc.id,
        ChainEventType.STAMPED,
        metadata={"prefix": prefix},
        source_team="legal_discovery",
    )
    log_event(
        doc.id,
        ChainEventType.VERSIONED,
        metadata={"version_id": version.id, "bates_number": start},
        source_team="legal_discovery",
    )
    return jsonify({"message": "File stamped", "output": output_path, "bates_number": start})


@app.route("/api/document/versions")
def document_versions():
    """Return version history for a document."""
    file_path = request.args.get("file_path")
    if not file_path:
        return jsonify({"error": "Missing file_path"}), 400
    doc = Document.query.filter_by(file_path=file_path).first()
    if doc is None:
        return jsonify({"error": "Document not found"}), 404
    versions = DocumentVersion.query.filter_by(document_id=doc.id).order_by(DocumentVersion.timestamp).all()
    results = []
    for v in versions:
        user = Agent.query.get(v.user_id) if v.user_id else None
        results.append(
            {
                "id": v.id,
                "bates_number": v.bates_number,
                "user": user.name if user else None,
                "timestamp": v.timestamp.isoformat(),
            }
        )
    return jsonify(results)


from flask import request, jsonify
import difflib


@app.route("/api/document/versions/diff")
def document_versions_diff():
    """Compute a unified diff between two document versions."""
    v1_id = request.args.get("v1")
    v2_id = request.args.get("v2")

    if not v1_id or not v2_id:
        return jsonify({"error": "Missing version ids"}), 400

    v1 = DocumentVersion.query.get(v1_id)
    v2 = DocumentVersion.query.get(v2_id)

    if not v1 or not v2:
        return jsonify({"error": "Version not found"}), 404

    processor = DocumentProcessor()
    text1 = processor.extract_text(v1.file_path)
    text2 = processor.extract_text(v2.file_path)

    diff_lines = difflib.unified_diff(
        text1.splitlines(),
        text2.splitlines(),
        fromfile=v1.bates_number or "version_1",
        tofile=v2.bates_number or "version_2",
        lineterm="",
    )

    return jsonify({"diff": "\n".join(diff_lines)})


@app.route("/api/bates/stamp", methods=["POST"])
def bates_stamp():
    """Apply Bates numbering to a PDF and record a document version."""
    data = request.get_json() or {}
    file_path = data.get("file_path")
    prefix = data.get("prefix", "BATES")
    document_id = data.get("document_id")
    user_id = data.get("user_id")
    if not file_path or document_id is None or user_id is None:
        return (
            jsonify({"error": "file_path, document_id and user_id required"}),
            400,
        )
    start_bates = bates_service.get_next_bates_number(prefix)
    start_number = int(start_bates.split("_")[-1])
    output_path = f"{file_path}_stamped.pdf"
    try:
        stamp_pdf(file_path, output_path, start_number, prefix=prefix)
    except Exception as exc:  # pragma: no cover - filesystem errors
        return jsonify({"error": str(exc)}), 500
    last_version = (
        DocumentVersion.query.filter_by(document_id=document_id)
        .order_by(DocumentVersion.version_number.desc())
        .first()
    )
    version_number = 1 if last_version is None else last_version.version_number + 1
    version = DocumentVersion(
        document_id=document_id,
        version_number=version_number,
        file_path=output_path,
        bates_number=start_bates,
        user_id=user_id,
    )
    db.session.add(version)
    doc = Document.query.get(document_id)
    if doc:
        log_event(
            doc.id,
            ChainEventType.STAMPED,
            user_id=user_id,
            metadata={"prefix": prefix, "version": version_number},
            source_team="legal_discovery",
        )
    db.session.commit()
    return jsonify(
        {
            "message": "File stamped",
            "output": output_path,
            "bates": start_bates,
            "version": version_number,
        }
    )


@app.route("/api/document/<int:doc_id>/versions", methods=["GET"])
def get_document_versions(doc_id: int):
    """Return version history for a document."""
    versions = DocumentVersion.query.filter_by(document_id=doc_id).order_by(DocumentVersion.version_number).all()
    return jsonify(
        {
            "versions": [
                {
                    "version": v.version_number,
                    "bates_number": v.bates_number,
                    "user": v.user.name if getattr(v, "user", None) else v.user_id,
                    "timestamp": v.created_at.isoformat(),
                }
                for v in versions
            ]
        }
    )


def _extract_text(path: str) -> str:
    doc = fitz.open(path)
    return "\n".join(page.get_text() for page in doc)


@app.route("/api/document/<int:doc_id>/diff", methods=["GET"])
def diff_document_versions(doc_id: int):
    """Return unified diff between two document versions."""
    try:
        from_v = int(request.args.get("from"))
        to_v = int(request.args.get("to"))
    except (TypeError, ValueError):
        return jsonify({"error": "from and to parameters required"}), 400
    v1 = DocumentVersion.query.filter_by(document_id=doc_id, version_number=from_v).first_or_404()
    v2 = DocumentVersion.query.filter_by(document_id=doc_id, version_number=to_v).first_or_404()
    text1 = _extract_text(v1.file_path)
    text2 = _extract_text(v2.file_path)
    diff = "".join(
        difflib.unified_diff(
            text1.splitlines(),
            text2.splitlines(),
            fromfile=f"v{from_v}",
            tofile=f"v{to_v}",
            lineterm="",
        )
    )
    return jsonify({"diff": diff})


@app.route("/api/document/draft", methods=["POST"])
def draft_document():
    """Create or update a DOCX document using DocumentDrafter."""
    data = request.get_json() or {}
    filepath = data.get("filepath")
    content = data.get("content", "")
    action = data.get("action", "create")
    level = int(data.get("level", 1))
    if not filepath:
        return jsonify({"error": "Missing filepath"}), 400
    drafter = DocumentDrafter()
    try:
        if action == "paragraph":
            drafter.add_paragraph(filepath, content)
        elif action == "heading":
            drafter.add_heading(filepath, content, level)
        else:
            drafter.create_document(filepath, content)
    except Exception as exc:  # pragma: no cover - file system errors
        return jsonify({"error": str(exc)}), 500
    return jsonify({"status": "ok", "output": filepath})


@app.route("/api/auto_draft/templates")
def auto_draft_templates():
    """Return available motion templates."""
    drafter = AutoDrafter()
    return jsonify({"data": drafter.templates.available()})


@app.route("/api/auto_draft", methods=["POST"])
def auto_draft_generate():
    """Generate a motion draft using Gemini 2.5."""
    data = request.get_json() or {}
    motion_type = data.get("motion_type")
    if not motion_type:
        return jsonify({"error": "Missing motion_type"}), 400
    drafter = AutoDrafter()
    try:
        draft = drafter.generate(motion_type)
    except Exception as exc:  # pragma: no cover - LLM errors
        return jsonify({"error": str(exc)}), 500
    return jsonify({"data": draft})


@app.route("/api/auto_draft/export", methods=["POST"])
def auto_draft_export():
    """Export reviewed draft to DOCX or PDF."""
    data = request.get_json() or {}
    content = data.get("content", "")
    fmt = data.get("format", "docx").lower()
    if not content:
        return jsonify({"error": "Missing content"}), 400
    filename = f"draft_{datetime.utcnow().strftime('%Y%m%d%H%M%S')}.{fmt}"
    path = os.path.join(app.config["UPLOAD_FOLDER"], filename)
    drafter = AutoDrafter()
    try:
        drafter.export(content, path, fmt)
    except Exception as exc:  # pragma: no cover - file errors
        return jsonify({"error": str(exc)}), 500
    return jsonify({"status": "ok", "output": filename})


@app.route("/api/vector/add", methods=["POST"])
def vector_add_documents():
    """Add documents to the vector database."""
    data = request.get_json() or {}
    documents = data.get("documents")
    ids = data.get("ids")
    if not documents or not ids:
        return jsonify({"error": "Missing documents or ids"}), 400
    metadatas = data.get("metadatas") or [{"source": "api"} for _ in documents]
    metadatas = [md if md else {"source": "api"} for md in metadatas]
    if len(metadatas) != len(documents):
        return jsonify({"error": "Invalid metadata length"}), 400
    manager = VectorDatabaseManager()
    manager.add_documents(documents, metadatas, ids)
    return jsonify({"status": "ok"})


@app.route("/api/vector/search", methods=["GET"])
def vector_search():
    """Query the vector database."""
    query = request.args.get("q")
    if not query:
        return jsonify({"status": "ok", "data": {}})
    manager = VectorDatabaseManager()
    result = manager.query([query], n_results=5)
    return jsonify({"status": "ok", "data": result})


@app.route("/api/vector/count", methods=["GET"])
def vector_count():
    """Return the document count in the vector database."""
    manager = VectorDatabaseManager()
    count = manager.get_document_count()
    return jsonify({"status": "ok", "data": count})


@app.route("/api/cocounsel/search", methods=["GET"])
def cocounsel_search():
    """Search legal references for CoCounsel."""
    query = request.args.get("q", "")
    results = legal_crawler.kg.search_legal_references(query) if query else []
    return jsonify(results)


@app.route("/api/drafter/search", methods=["GET"])
def drafter_search():
    """Search legal references for the auto-drafter."""
    query = request.args.get("q", "")
    results = legal_crawler.kg.search_legal_references(query) if query else []
    return jsonify(results)


@app.route("/api/document/text", methods=["POST"])
def extract_document_text():
    """Extract text from a document using DocumentProcessor."""
    data = request.get_json() or {}
    file_path = data.get("file_path")
    if not file_path:
        return jsonify({"error": "Missing file_path"}), 400
    processor = DocumentProcessor()
    try:
        text = processor.extract_text(file_path)
    except Exception as exc:  # pragma: no cover - filesystem errors
        return jsonify({"error": str(exc)}), 500
    return jsonify({"status": "ok", "data": text})


@app.route("/api/tasks", methods=["GET", "POST", "DELETE"])
def manage_tasks():
    """Simple task tracker endpoints."""
    if request.method == "POST":
        data = request.get_json() or {}
        task = data.get("task")
        if not task:
            return jsonify({"error": "Missing task"}), 400
        msg = task_tracker.add_task(task)
        return jsonify({"status": "ok", "message": msg})
    if request.method == "DELETE":
        msg = task_tracker.clear_tasks()
        return jsonify({"status": "ok", "message": msg})

    tasks = task_tracker.list_tasks()
    return jsonify({"status": "ok", "data": tasks})


@app.route("/api/cases", methods=["GET", "POST", "DELETE"])
def manage_cases():
    """List, create or delete cases."""
    if request.method == "POST":
        data = request.get_json() or {}
        name = data.get("name")
        if not name:
            return jsonify({"error": "Missing name"}), 400
        case = Case(name=name)
        db.session.add(case)
        db.session.commit()
        return jsonify({"status": "ok", "id": case.id})

    if request.method == "DELETE":
        data = request.get_json() or {}
        case_id = data.get("id")
        if not case_id:
            return jsonify({"error": "Missing id"}), 400
        case = Case.query.get(case_id)
        if not case:
            return jsonify({"error": "Case not found"}), 404
        Document.query.filter_by(case_id=case_id).delete()
        TimelineEvent.query.filter_by(case_id=case_id).delete()
        LegalReference.query.filter_by(case_id=case_id).delete()
        db.session.delete(case)
        db.session.commit()
        return jsonify({"status": "ok"})

    cases = Case.query.all()
    data = [{"id": c.id, "name": c.name} for c in cases]
    return jsonify({"status": "ok", "data": data})


@app.route("/api/witnesses", methods=["GET", "POST"])
def manage_witnesses():
    if request.method == "POST":
        data = request.get_json() or {}
        name = data.get("name")
        case_id = data.get("case_id")
        if not name:
            return jsonify({"error": "Missing name"}), 400
        witness = Witness(name=name, role=data.get("role"), associated_case=case_id)
        db.session.add(witness)
        db.session.commit()
        return jsonify({"status": "ok", "id": witness.id})
    case_id = request.args.get("case_id", type=int)
    query = Witness.query
    if case_id:
        query = query.filter_by(associated_case=case_id)
    witnesses = query.all()
    data = [{"id": w.id, "name": w.name} for w in witnesses]
    return jsonify({"status": "ok", "data": data})


@app.route("/api/deposition/questions", methods=["POST"])
def generate_deposition_questions():
    data = request.get_json() or {}
    witness_id = data.get("witness_id")
    include_privileged = data.get("include_privileged", False)
    if not witness_id:
        return jsonify({"error": "Missing witness_id"}), 400
    questions = DepositionPrep.generate_questions(witness_id, include_privileged=include_privileged)
    questions = DepositionPrep.generate_questions(witness_id, include_privileged=include_privileged)
    return jsonify({"status": "ok", "data": questions})


@app.route("/api/deposition/questions/<int:question_id>/flag", methods=["POST"])
def flag_deposition_question(question_id: int):
    DepositionPrep.flag_question(question_id)
    return jsonify({"status": "ok"})


@app.route("/api/deposition/export/<int:witness_id>", methods=["GET"])
def export_deposition_questions(witness_id: int):
    fmt = request.args.get("format", "docx")
    reviewer_id = request.args.get("reviewer_id", type=int)
    if not reviewer_id:
        return jsonify({"error": "Missing reviewer_id"}), 400
    os.makedirs("exports", exist_ok=True)
    path = os.path.join("exports", f"deposition_{witness_id}.{fmt}")
    try:
        DepositionPrep.export_questions(witness_id, path, reviewer_id)
    except PermissionError:
        return jsonify({"error": "Forbidden"}), 403
    return send_file(path, as_attachment=True)


@app.route("/api/deposition/review", methods=["POST"])
def review_deposition():
    data = request.get_json() or {}
    witness_id = data.get("witness_id")
    reviewer_id = data.get("reviewer_id")
    approved = data.get("approved", False)
    notes = data.get("notes")
    if not witness_id or not reviewer_id:
        return jsonify({"error": "Missing witness_id or reviewer_id"}), 400
    try:
        DepositionPrep.log_review(witness_id, reviewer_id, approved, notes)
    except PermissionError:
        return jsonify({"error": "Forbidden"}), 403
    return jsonify({"status": "ok"})


@app.route("/api/subpoena/draft", methods=["POST"])
def draft_subpoena():
    """Draft a subpoena document using SubpoenaManager."""
    data = request.get_json() or {}
    file_path = data.get("file_path")
    content = data.get("content")
    if not file_path or not content:
        return jsonify({"error": "Missing file_path or content"}), 400
    mgr = SubpoenaManager()
    try:
        mgr.draft_subpoena_document(file_path, content)
    except Exception as exc:  # pragma: no cover - file system errors
        return jsonify({"error": str(exc)}), 500
    return jsonify({"status": "ok", "output": file_path})


@app.route("/api/presentation", methods=["POST"])
def create_presentation():
    """Create or update a PowerPoint presentation."""
    data = request.get_json() or {}
    filepath = data.get("filepath")
    slides = data.get("slides", [])
    if not filepath or not isinstance(slides, list):
        return jsonify({"error": "Missing filepath or slides"}), 400
    gen = PresentationGenerator()
    try:
        gen.create_presentation(filepath)
        for slide in slides:
            title = slide.get("title", "")
            content = slide.get("content", "")
            gen.add_slide(filepath, title, content)
    except Exception as exc:  # pragma: no cover - file system errors
        return jsonify({"error": str(exc)}), 500
    return jsonify({"status": "ok", "output": filepath})


@app.route("/api/progress", methods=["GET"])
def progress_status():
    """Return basic progress metrics."""
    root = app.config["UPLOAD_FOLDER"]
    upload_count = 0
    if os.path.exists(root):
        upload_count = sum(len(f) for _, _, f in os.walk(root))
    data = {"uploaded_files": upload_count}
    return jsonify({"status": "ok", "data": data})


@app.route("/api/metrics", methods=["GET"])
def aggregated_metrics():
    """Return combined counts for dashboard metrics."""
    root = app.config["UPLOAD_FOLDER"]
    upload_count = 0
    if os.path.exists(root):
        upload_count = sum(len(f) for _, _, f in os.walk(root))

    vector_count = 0
    try:
        vector_count = VectorDatabaseManager().get_document_count()
    except Exception:  # pragma: no cover - optional dependency may fail
        vector_count = 0

    graph_count = 0
    try:
        kg_manager = KnowledgeGraphManager()
        result = kg_manager.run_query("MATCH (n) RETURN count(n) AS count")
        graph_count = result[0]["count"] if result else 0
        kg_manager.close()
    except Exception:  # pragma: no cover - database may be unavailable
        graph_count = 0

    task_count = len(task_tracker.list_tasks())

    case_count = Case.query.count()

    log_path = os.path.join(root, "forensic.log")
    log_count = 0
    if os.path.exists(log_path):
        with open(log_path, "r", encoding="utf-8", errors="ignore") as f:
            log_count = len(f.read().splitlines())

    data = {
        "uploaded_files": upload_count,
        "vector_docs": vector_count,
        "graph_nodes": graph_count,
        "task_count": task_count,
        "forensic_logs": log_count,
        "case_count": case_count,
    }
    return jsonify({"status": "ok", "data": data})


@app.route("/api/graph/export", methods=["GET"])
def export_graph():
    kg_manager = KnowledgeGraphManager()
    output_path = kg_manager.export_graph()
    kg_manager.close()
    return send_from_directory(".", output_path, as_attachment=False)


@app.route("/api/graph", methods=["GET"])
def get_graph():
    subnet = request.args.get("subnet", "")
    kg_manager = KnowledgeGraphManager()
    try:
        nodes, edges = kg_manager.get_subgraph(subnet) if subnet else kg_manager.get_subgraph("*")
    except Exception:
        nodes, edges = [], []
    kg_manager.close()
    return jsonify({"status": "ok", "data": {"nodes": nodes, "edges": edges}})


@app.route("/api/graph/analyze", methods=["GET"])
def analyze_graph():
    """Return centrality analysis of the knowledge graph."""
    subnet = request.args.get("subnet", "*")
    analyzer = GraphAnalyzer()
    try:
        results = analyzer.analyze_centrality(subnet)
        user_input_queue.put("Provide insights on the most connected entities in the case graph.")
    except Exception as exc:  # pragma: no cover - optional analysis may fail
        app.logger.error("Graph analysis failed: %s", exc)
        return jsonify({"error": str(exc)}), 500
    return jsonify({"status": "ok", "data": results})


@app.route("/api/graph/cypher", methods=["POST"])
def run_cypher_query():
    """Execute an arbitrary Cypher query against the knowledge graph."""
    data = request.get_json(force=True) or {}
    query = data.get("query", "")
    if not query:
        return jsonify({"error": "missing query"}), 400
    kg = KnowledgeGraphManager()
    try:
        results = kg.run_query(query)
    except Exception as exc:  # pragma: no cover - user queries may fail
        kg.close()
        return jsonify({"error": str(exc)}), 400
    kg.close()
    return jsonify({"status": "ok", "data": results})


def _get_file_excerpt(case_id: str, length: int = 400) -> str | None:
    """Return a short excerpt from the first document for the case."""
    doc = Document.query.filter_by(case_id=case_id).first()
    if not doc or not doc.file_path:
        return None
    try:
        with open(doc.file_path, "r", errors="ignore") as f:
            return f.read(length)
    except Exception:  # pragma: no cover - optional file may be missing
        return None


@app.route("/api/timeline/export", methods=["POST"])
def export_timeline():
    data = request.get_json()
    timeline_id = data.get("timeline_id")

    if not timeline_id:
        return jsonify({"error": "Missing timeline_id"}), 400

    timeline_manager = TimelineManager()
    events = TimelineEvent.query.filter_by(case_id=timeline_id).order_by(TimelineEvent.event_date).all()

    timeline_items = []
    for event in events:
        citation = None
        ref = LegalReference.query.filter_by(case_id=event.case_id).first()
        if ref:
            citation = ref.source_url
        excerpt = _get_file_excerpt(event.case_id)
        timeline_items.append(
            {
                "content": event.description,
                "start": event.event_date.strftime("%Y-%m-%d"),
                "citation": citation,
                "excerpt": excerpt,
            }
        )

    html = timeline_manager.render_timeline(timeline_items)
    timeline_manager.close()
    return html


@app.route("/api/timeline", methods=["GET"])
def get_timeline():
    query = request.args.get("query")
    if not query:
        return jsonify({"status": "ok", "data": []})

    events = TimelineEvent.query.filter_by(case_id=query).order_by(TimelineEvent.event_date).all()

    data = []
    for event in events:
        citation = None
        ref = LegalReference.query.filter_by(case_id=event.case_id).first()
        if ref:
            citation = ref.source_url
        excerpt = _get_file_excerpt(event.case_id)
        data.append(
            {
                "id": event.id,
                "date": event.event_date.strftime("%Y-%m-%d"),
                "description": event.description,
                "citation": citation,
                "excerpt": excerpt,
                "links": event.links or {},
            }
        )

    return jsonify({"status": "ok", "data": data})


@app.route("/api/timeline/summary", methods=["GET"])
def timeline_summary():
    case_id = request.args.get("case_id", type=int)
    tm = TimelineManager()
    return jsonify({"status": "ok", "summary": tm.summarize(case_id)})


@app.route("/api/research", methods=["GET"])
def research():
    query = request.args.get("query")
    source = request.args.get("source", "all")
    tool = ResearchTools()
    results = tool.search(query, source) if query else []
    return jsonify({"status": "ok", "data": results})


@app.route("/api/export/report", methods=["POST"])
def export_report():
    data = request.get_json() or {}
    rpt_type = data.get("type")
    if rpt_type == "timeline":
        return export_timeline()
    elif rpt_type == "files":
        return export_files()
    elif rpt_type == "graph":
        return export_graph()
    else:
        return jsonify({"error": "Invalid type"}), 400


@app.route("/present/<mode>/<doc_id>")
def present(mode: str, doc_id: str):
    """Render the document viewer for live presentations."""
    return render_template("dashboard.html")


@app.route("/")
def index():
    """Serve the React dashboard by default."""
    return render_template("dashboard.html")


@app.route("/dashboard")
def dashboard():
    """Return the dashboard UI."""
    return render_template("dashboard.html")


@socketio.on("user_input", namespace="/chat")
def handle_user_input(json, *_):
    """
    Handles user input.

    :param json: A json object
    """
    user_input = json["data"]
    user_input_queue.put(user_input)
    socketio.emit("update_user_input", {"data": user_input}, namespace="/chat")


def cleanup():
    """Tear things down on exit."""
    app.logger.info("Bye!")
    if legal_discovery_session is not None:
        tear_down_legal_discovery_assistant(legal_discovery_session)
    socketio.stop()


@app.route("/shutdown")
def shutdown():
    """Shut down process."""
    cleanup()
    return "Capture ended"


@app.after_request
def add_header(response):
    """Add the header."""
    response.headers["Cache-Control"] = "no-store"
    return response


def run_scheduled_tasks():
    """Run the scheduled tasks."""
    while True:
        schedule.run_pending()
        time.sleep(1)


# Register the cleanup function
atexit.register(cleanup)

# Setup and start scheduled maintenance tasks
schedule.every().day.at("01:00").do(update_legal_references)
schedule.every().day.at("00:00").do(cleanup_upload_folder)
socketio.start_background_task(run_scheduled_tasks)

if __name__ == "__main__":
    app.logger.info("Starting Flask server...")
    with app.app_context():
        db.create_all()
    socketio.run(
        app,
        debug=False,
        host="0.0.0.0",
        port=5001,
        allow_unsafe_werkzeug=True,
        log_output=True,
        use_reloader=False,
    )<|MERGE_RESOLUTION|>--- conflicted
+++ resolved
@@ -705,11 +705,8 @@
         doc = Document.query.get(doc_id)
         if doc is None:
             app.logger.error("Document %s not found during ingestion", doc_id)
-<<<<<<< HEAD
             raise LookupError(f"Document {doc_id} not found")
-=======
             return
->>>>>>> 65658afb
         if privileged:
             keywords = [text[s.start : s.end] for s in spans]
             if original_path.lower().endswith(".pdf"):

import atexit
import logging
import os
import queue
import re
import subprocess
import threading
import time
import hashlib
from concurrent.futures import ThreadPoolExecutor, TimeoutError
from datetime import datetime

# pylint: disable=import-error
import schedule
from flask import Flask
from flask import jsonify
from flask import render_template
from flask import request
from werkzeug.utils import secure_filename
from flask_socketio import SocketIO

from apps.legal_discovery.legal_discovery import legal_discovery_thinker
from apps.legal_discovery.legal_discovery import (
    set_up_legal_discovery_assistant,
    tear_down_legal_discovery_assistant,
)

from pyhocon import ConfigFactory

<<<<<<< HEAD
=======

>>>>>>> 3ba965b7
from apps.legal_discovery import settings
from apps.legal_discovery.database import db
from apps.legal_discovery.models import (
    Case,
    Document,
    LegalReference,
    TimelineEvent,
    CalendarEvent,
    LegalTheory,
)

# Configure logging before any other setup so early steps are captured
logging.basicConfig(level=os.environ.get("LOG_LEVEL", "INFO"))

# Resolve project root relative to this file so Docker and local runs share paths
BASE_DIR = os.path.abspath(os.path.join(os.path.dirname(__file__), "..", ".."))
os.environ["AGENT_MANIFEST_FILE"] = os.environ.get(
    "AGENT_MANIFEST_FILE",
    os.path.join(BASE_DIR, "registries", "manifest.hocon"),
)
os.environ["AGENT_TOOL_PATH"] = os.environ.get(
    "AGENT_TOOL_PATH",
    os.path.join(BASE_DIR, "coded_tools"),
)
os.environ["AGENT_LLM_INFO_FILE"] = os.environ.get(
    "AGENT_LLM_INFO_FILE",
    os.path.join(BASE_DIR, "registries", "llm_config.hocon"),
)
# Ensure the React build exists so the dashboard can render
STATIC_DIR = os.path.join(os.path.dirname(__file__), "static")
BUNDLE_PATH = os.path.join(STATIC_DIR, "bundle.js")
if not os.path.exists(BUNDLE_PATH):
    logging.info("No frontend bundle found; running npm build")
    subprocess.run(
        ["npm", "--prefix", os.path.dirname(__file__), "run", "build", "--silent"],
        check=True,
    )
app = Flask(__name__)
app.config["SECRET_KEY"] = os.environ.get("FLASK_SECRET_KEY", os.urandom(24).hex())
app.config["SQLALCHEMY_DATABASE_URI"] = "sqlite:///legal_discovery.db"
app.config["SQLALCHEMY_TRACK_MODIFICATIONS"] = False
db.init_app(app)
socketio = SocketIO(app)
thread_started = False  # pylint: disable=invalid-name

app.logger.setLevel(logging.getLevelName(os.environ.get("LOG_LEVEL", "INFO")))

user_input_queue = queue.Queue()

# Shared agent session and worker thread are initialized asynchronously
legal_discovery_session = None
legal_discovery_thread = None


def _gather_upload_paths() -> list[str]:
    """Return a list of all files currently uploaded."""
    root = os.path.abspath("uploads")
    paths = []
    for dirpath, _, filenames in os.walk(root):
        for fname in filenames:
            paths.append(os.path.join(dirpath, fname))
    return paths


def _initialize_agent() -> None:
    """Set up the legal discovery assistant in a background thread."""
    global legal_discovery_session, legal_discovery_thread
    with app.app_context():
        app.logger.info("Setting up legal discovery assistant...")
        legal_discovery_session, legal_discovery_thread = set_up_legal_discovery_assistant(
            _gather_upload_paths()
        )
        app.logger.info("...legal discovery assistant set up.")


with app.app_context():
    db.create_all()
    if not Case.query.first():
        default_case = Case(name="Default Case")
        db.session.add(default_case)
        db.session.commit()

threading.Thread(target=_initialize_agent, daemon=True).start()


def reinitialize_legal_discovery_session() -> None:
    """Reload the agent session with the latest uploaded files."""
    global legal_discovery_session, legal_discovery_thread
    if legal_discovery_session is not None:
        tear_down_legal_discovery_assistant(legal_discovery_session)
    legal_discovery_session, legal_discovery_thread = set_up_legal_discovery_assistant(
        _gather_upload_paths()
    )
    app.logger.info("Legal discovery session reinitialized")


def legal_discovery_thinking_process():
    """Main permanent agent-calling loop."""
    with app.app_context():  # Manually push the application context
        global legal_discovery_thread  # pylint: disable=global-statement
        thoughts = "thought: hmm, let's see now..."
        while True:
            socketio.sleep(1)
            if legal_discovery_session is None:
                continue

            app.logger.debug("Calling legal_discovery_thinker...")
            thoughts, legal_discovery_thread = legal_discovery_thinker(
                legal_discovery_session, legal_discovery_thread, thoughts
            )
            app.logger.debug("...legal_discovery_thinker returned.")
            app.logger.debug(thoughts)

            # Separating thoughts and speeches
            # Assume 'thoughts' is the string returned by legal_discovery_thinker

            thoughts_to_emit = []
            speeches_to_emit = []

            # --- 1.  Slice the input into blocks ----------------------------------------
            #     Each block begins with  "thought:"  or  "say:"  and continues until
            #     the next block or the end of the string.
            pattern = re.compile(
                r"(?m)^(thought|say):[ \t]*(.*?)(?=^\s*(?:thought|say):|\Z)", re.S  # look-ahead  # dot = newline
            )

            for kind, raw in pattern.findall(thoughts):
                content = raw.lstrip()  # drop the leading spaces/newline after the prefix
                if not content:
                    continue

                if kind == "thought":
                    timestamp = datetime.now().strftime("[%I:%M:%S%p]").lower()
                    thoughts_to_emit.append(f"{timestamp} thought: {content}")
                else:  # kind == "say"
                    speeches_to_emit.append(content)

            # --- 2.  Emit the blocks -----------------------------------------------------
            if thoughts_to_emit:
                socketio.emit(
                    "update_thoughts",
                    {"data": "\n".join(thoughts_to_emit)},
                    namespace="/chat",
                )

            if speeches_to_emit:
                socketio.emit(
                    "update_speech",
                    {"data": "\n".join(speeches_to_emit)},
                    namespace="/chat",
                )

            timestamp = datetime.now().strftime("[%I:%M:%S%p]").lower()
            thoughts = f"\n{timestamp} user: " + "[Silence]"
            try:
                user_input = user_input_queue.get(timeout=0.1)
                if user_input:
                    thoughts = f"\n{timestamp} user: " + user_input
                if user_input == "exit":
                    break
            except queue.Empty:
                time.sleep(0.1)
                continue


@socketio.on("connect", namespace="/chat")
def on_connect():
    """Start background task on connect."""
    global thread_started  # pylint: disable=global-statement
    if not thread_started:
        thread_started = True
        # let socketio manage the green-thread
        socketio.start_background_task(legal_discovery_thinking_process)


@app.route("/api/settings", methods=["GET", "POST"])
def manage_settings():
    if request.method == "POST":
        data = request.get_json()
        settings.save_user_settings(data)
        return jsonify({"message": "Settings saved successfully"})
    else:
        user_settings = settings.get_user_settings()
        if user_settings:
            return jsonify(
                {
                    "courtlistener_api_key": user_settings.courtlistener_api_key,
                    "courtlistener_com_api_endpoint": user_settings.courtlistener_com_api_endpoint,
                    "california_codes_url": user_settings.california_codes_url,
                    "gemini_api_key": user_settings.gemini_api_key,
                    "google_api_endpoint": user_settings.google_api_endpoint,
                    "verifypdf_api_key": user_settings.verifypdf_api_key,
                    "verify_pdf_endpoint": user_settings.verify_pdf_endpoint,
                    "riza_key": user_settings.riza_key,
                    "neo4j_uri": user_settings.neo4j_uri,
                    "neo4j_username": user_settings.neo4j_username,
                    "neo4j_password": user_settings.neo4j_password,
                    "neo4j_database": user_settings.neo4j_database,
                    "aura_instance_id": user_settings.aura_instance_id,
                    "aura_instance_name": user_settings.aura_instance_name,
                    "gcp_project_id": user_settings.gcp_project_id,
                    "gcp_vertex_ai_data_store_id": user_settings.gcp_vertex_ai_data_store_id,
                    "gcp_vertex_ai_search_app": user_settings.gcp_vertex_ai_search_app,
                    "gcp_service_account_key": user_settings.gcp_service_account_key,
                }
            )
        return jsonify({})


@app.route("/api/settings/api-keys", methods=["GET", "POST"])
def manage_api_keys():
    """Manage extended API key settings."""
    return manage_settings()


import shutil

from flask import send_from_directory


from coded_tools.legal_discovery.forensic_tools import ForensicTools
from coded_tools.legal_discovery.knowledge_graph_manager import KnowledgeGraphManager
from coded_tools.legal_discovery.timeline_manager import TimelineManager
from coded_tools.legal_discovery.research_tools import ResearchTools
from coded_tools.legal_discovery.document_modifier import DocumentModifier
from coded_tools.legal_discovery.document_processor import DocumentProcessor
from coded_tools.legal_discovery.task_tracker import TaskTracker
from coded_tools.legal_discovery.vector_database_manager import (
    VectorDatabaseManager,
)
from coded_tools.legal_discovery.subpoena_manager import SubpoenaManager
from coded_tools.legal_discovery.presentation_generator import PresentationGenerator
from coded_tools.legal_discovery.graph_analyzer import GraphAnalyzer


UPLOAD_FOLDER = "uploads"
app.config["UPLOAD_FOLDER"] = UPLOAD_FOLDER
ALLOWED_EXTENSIONS = {"pdf", "txt", "csv", "doc", "docx", "ppt", "pptx", "jpg", "jpeg", "png", "gif"}

# Singleton task tracker instance for quick task management
task_tracker = TaskTracker()


def allowed_file(filename: str) -> bool:
    """Check if the file has an allowed extension."""
    return "." in filename and filename.rsplit(".", 1)[1].lower() in ALLOWED_EXTENSIONS


def unique_filename(filename: str) -> str:
    """Return a filesystem-safe name that does not overwrite existing uploads."""
    base_dir = app.config["UPLOAD_FOLDER"]
    name, ext = os.path.splitext(filename)
    candidate = filename
    counter = 1
    while os.path.exists(os.path.join(base_dir, candidate)):
        candidate = f"{name}_{counter}{ext}"
        counter += 1
    return candidate


def chunked(items: list, size: int) -> list[list]:
    """Yield successive ``size``-sized chunks from ``items``."""
    for i in range(0, len(items), size):
        yield items[i : i + size]


def build_file_tree(directory: str, root_length: int) -> list:
    """Recursively build a file tree structure."""
    tree = []
    for entry in os.scandir(directory):
        rel_path = entry.path[root_length:].lstrip(os.sep)
        node = {"path": rel_path, "name": entry.name}
        if entry.is_dir():
            node["children"] = build_file_tree(entry.path, root_length)
        tree.append(node)
    return sorted(tree, key=lambda x: (not x.get("children"), x["name"]))


@app.route("/api/files", methods=["GET"])
def list_files():
    """Return a hierarchical view of uploaded files."""
    root = os.path.abspath(app.config["UPLOAD_FOLDER"])
    if not os.path.exists(root):
        return jsonify({"status": "ok", "data": []})
    data = build_file_tree(root, len(root))
    return jsonify({"status": "ok", "data": data})


@app.route("/api/agents", methods=["GET"])
def list_agents():
    """Return agent team names from the legal discovery registry."""
    config_path = os.path.join(BASE_DIR, "registries", "legal_discovery.hocon")
    cfg = ConfigFactory.parse_file(config_path)
    orchestrator = cfg.get("tools")[0]
    agents = [{"name": name} for name in orchestrator.get("tools", [])]
    return jsonify({"status": "ok", "data": agents})


@app.route("/api/topics", methods=["GET"])
def list_topics():
    """Return distinct legal theory topics from the database."""
    case_id = request.args.get("case_id")
    query = LegalTheory.query
    if case_id:
        query = query.filter_by(case_id=case_id)
    topics = query.with_entities(LegalTheory.theory_name).distinct().all()
    data = [{"label": name} for (name,) in topics]
    return jsonify({"status": "ok", "data": data})


@app.route("/api/calendar", methods=["GET", "POST", "DELETE"])
def calendar_events():
    """Manage calendar events for a case."""
    if request.method == "POST":
        data = request.get_json() or {}
        case_id = data.get("case_id")
        date = data.get("date")
        title = data.get("title")
        if not case_id or not date or not title:
            return jsonify({"error": "Missing case_id, date or title"}), 400
        event = CalendarEvent(
            case_id=case_id,
            title=title,
            event_date=datetime.fromisoformat(date),
        )
        db.session.add(event)
        db.session.commit()
        return jsonify({"status": "ok", "id": event.id})

    if request.method == "DELETE":
        data = request.get_json() or {}
        event_id = data.get("id")
        if not event_id:
            return jsonify({"error": "Missing id"}), 400
        event = CalendarEvent.query.get(event_id)
        if not event:
            return jsonify({"error": "Event not found"}), 404
        db.session.delete(event)
        db.session.commit()
        return jsonify({"status": "ok"})

    case_id = request.args.get("case_id")
    if not case_id:
        return jsonify({"status": "ok", "data": []})
    events = (
        CalendarEvent.query.filter_by(case_id=case_id)
        .order_by(CalendarEvent.event_date)
        .all()
    )
    data = [
        {"id": e.id, "date": e.event_date.strftime("%Y-%m-%d"), "title": e.title}
        for e in events
    ]
    return jsonify({"status": "ok", "data": data})


def _collect_paths(root: str) -> list:
    paths = []
    for dirpath, _, filenames in os.walk(root):
        for f in filenames:
            paths.append(os.path.relpath(os.path.join(dirpath, f), root))
    return paths


def _categorize_name(name: str) -> str:
    name = name.lower()
    if any(k in name for k in ["complaint", "response", "petition"]):
        return "Pleadings"
    if "deposition" in name:
        return "Depositions"
    if any(k in name for k in ["contract", "agreement"]):
        return "Contracts"
    if "email" in name:
        return "Emails"
    if any(k in name for k in ["memo", "memorandum"]):
        return "Memos"
    return "Other"


def _paths_to_tree(paths: list) -> list:
    tree = {}
    for p in paths:
        parts = p.split(os.sep)
        node = tree
        for part in parts[:-1]:
            node = node.setdefault(part, {})
        node.setdefault("_files", []).append(parts[-1])

    def convert(d, prefix=""):
        items = []
        for name, val in sorted(d.items()):
            if name == "_files":
                for fname in val:
                    items.append({"name": fname, "path": os.path.join(prefix, fname)})
            else:
                items.append(
                    {
                        "name": name,
                        "path": os.path.join(prefix, name),
                        "children": convert(val, os.path.join(prefix, name)),
                    }
                )
        return items

    return convert(tree)


@app.route("/api/organized-files", methods=["GET"])
def organized_files():
    """Return files grouped into simple categories."""
    root = os.path.abspath(app.config["UPLOAD_FOLDER"])
    if not os.path.exists(root):
        return jsonify({"status": "ok", "data": {}})

    files = _collect_paths(root)
    categories = {}
    for path in files:
        cat = _categorize_name(os.path.basename(path))
        categories.setdefault(cat, []).append(path)

    data = {cat: _paths_to_tree(paths) for cat, paths in categories.items()}
    return jsonify({"status": "ok", "data": data})


@app.route("/uploads/<path:filename>")
def serve_upload(filename):
    """Serve a file from the uploads folder."""
    return send_from_directory(app.config["UPLOAD_FOLDER"], filename, as_attachment=False)


def cleanup_upload_folder(max_age_hours: int = 24) -> None:
    """Remove uploaded files older than ``max_age_hours``."""
    cutoff = time.time() - max_age_hours * 3600
    for root_dir, _, files in os.walk(app.config["UPLOAD_FOLDER"]):
        for name in files:
            path = os.path.join(root_dir, name)
            try:
                if os.path.getmtime(path) < cutoff:
                    os.remove(path)
            except FileNotFoundError:
                continue


@app.route("/api/upload", methods=["POST"])
def upload_files():
    if not os.path.exists(UPLOAD_FOLDER):
        os.makedirs(UPLOAD_FOLDER)

    files = request.files.getlist("files")

    if not files:
        return jsonify({"error": "No files part"}), 400

    processed, skipped = [], []

    with app.app_context():
        case = Case.query.first()
        case_id = case.id if case else 1

        for batch in chunked(files, 10):
            for file in batch:
                if file.filename == "":
                    continue
                raw_name = os.path.normpath(file.filename)
                filename = secure_filename(raw_name)
                if filename.startswith("..") or not allowed_file(filename):
                    skipped.append(raw_name)
                    continue
<<<<<<< HEAD
                hasher = hashlib.sha256()
                for chunk in iter(lambda: file.stream.read(8192), b""):
                    hasher.update(chunk)
                file.stream.seek(0)
                file_hash = hasher.hexdigest()
                if Document.query.filter_by(content_hash=file_hash).first():
                    skipped.append(raw_name)
                    continue
=======
>>>>>>> 3ba965b7
                filename = unique_filename(filename)
                save_path = os.path.join(app.config["UPLOAD_FOLDER"], filename)
                os.makedirs(os.path.dirname(save_path), exist_ok=True)
                try:
                    file.save(save_path)
<<<<<<< HEAD
                    doc = Document(
                        case_id=case_id,
                        name=filename,
                        file_path=save_path,
                        content_hash=file_hash,
                    )
                    db.session.add(doc)
                    db.session.flush()

                    def ingest() -> None:
                        processor = DocumentProcessor()
                        text = processor.extract_text(save_path)
                        mgr = VectorDatabaseManager()
                        mgr.add_documents([text], [{}], [str(doc.id)])
                        try:
                            mgr.client.persist()
                        except Exception:  # pragma: no cover - best effort
                            app.logger.warning("Vector DB persist failed")

                    with ThreadPoolExecutor(max_workers=1) as ex:
                        future = ex.submit(ingest)
                        future.result(timeout=30)

                    db.session.commit()
                    processed.append(filename)
                except TimeoutError:
                    db.session.rollback()
                    skipped.append(raw_name)
                    app.logger.error("Ingestion timed out for %s", save_path)
                    try:
                        os.remove(save_path)
                    except OSError:
                        pass
=======
                    doc = Document(case_id=case_id, name=filename, file_path=save_path)
                    db.session.add(doc)
                    db.session.flush()
                    processor = DocumentProcessor()
                    text = processor.extract_text(save_path)
                    VectorDatabaseManager().add_documents([text], [{}], [str(doc.id)])
                    db.session.commit()
                    processed.append(filename)
>>>>>>> 3ba965b7
                except Exception as exc:  # pragma: no cover - best effort
                    db.session.rollback()
                    skipped.append(raw_name)
                    app.logger.error("Ingestion failed for %s: %s", save_path, exc)
                    try:
                        os.remove(save_path)
                    except OSError:
                        pass

    if processed:
        reinitialize_legal_discovery_session()
        user_input_queue.put(
            "process all files ingested within your scope and produce a basic overview and report."
        )

    return jsonify(
        {
            "message": "Files processed",
            "processed": processed,
            "skipped": skipped,
        }
    )


@app.route("/api/export", methods=["GET"])
def export_files():
    shutil.make_archive("processed_files", "zip", UPLOAD_FOLDER)
    return send_from_directory(".", "processed_files.zip", as_attachment=True)


@app.route("/api/agents/forensic_analysis", methods=["POST"])
def forensic_analysis():
    data = request.get_json()
    file_path = data.get("file_path")
    analysis_type = data.get("analysis_type")

    if not file_path or not analysis_type:
        return jsonify({"error": "Missing file_path or analysis_type"}), 400

    forensic_tools = ForensicTools()

    if analysis_type == "authenticity":
        result = forensic_tools.analyze_document_authenticity(file_path)
    elif analysis_type == "financial":
        result = forensic_tools.financial_forensics(file_path)
    else:
        return jsonify({"error": "Invalid analysis_type"}), 400

    return jsonify({"result": result})


@app.route("/api/forensic/logs", methods=["GET"])
def forensic_logs():
    """Return forensic analysis logs if available."""
    log_path = os.path.join(app.config["UPLOAD_FOLDER"], "forensic.log")
    if not os.path.exists(log_path):
        return jsonify({"status": "ok", "data": []})
    with open(log_path, "r", encoding="utf-8", errors="ignore") as f:
        lines = f.read().splitlines()
    return jsonify({"status": "ok", "data": lines})


@app.route("/api/document/redact", methods=["POST"])
def redact_document():
    """Redact occurrences of text in a PDF using DocumentModifier."""
    data = request.get_json() or {}
    file_path = data.get("file_path")
    text = data.get("text")
    if not file_path or not text:
        return jsonify({"error": "Missing file_path or text"}), 400

    modifier = DocumentModifier()
    try:
        modifier.redact_text(file_path, text)
    except Exception as exc:  # pragma: no cover - filesystem errors
        return jsonify({"error": str(exc)}), 500
    return jsonify({"message": "File redacted", "output": f"{file_path}_redacted.pdf"})


@app.route("/api/document/stamp", methods=["POST"])
def bates_stamp_document():
    """Apply Bates numbering to a PDF."""
    data = request.get_json() or {}
    file_path = data.get("file_path")
    prefix = data.get("prefix", "BATES")
    if not file_path:
        return jsonify({"error": "Missing file_path"}), 400
    modifier = DocumentModifier()
    try:
        modifier.bates_stamp(file_path, prefix)
    except Exception as exc:  # pragma: no cover - filesystem errors
        return jsonify({"error": str(exc)}), 500
    return jsonify({"message": "File stamped", "output": f"{file_path}_stamped.pdf"})


@app.route("/api/vector/add", methods=["POST"])
def vector_add_documents():
    """Add documents to the vector database."""
    data = request.get_json() or {}
    documents = data.get("documents")
    ids = data.get("ids")
    metadatas = data.get("metadatas", [{} for _ in (documents or [])])
    if not documents or not ids:
        return jsonify({"error": "Missing documents or ids"}), 400
    manager = VectorDatabaseManager()
    manager.add_documents(documents, metadatas, ids)
    return jsonify({"status": "ok"})


@app.route("/api/vector/search", methods=["GET"])
def vector_search():
    """Query the vector database."""
    query = request.args.get("q")
    if not query:
        return jsonify({"status": "ok", "data": {}})
    manager = VectorDatabaseManager()
    result = manager.query([query], n_results=5)
    return jsonify({"status": "ok", "data": result})


@app.route("/api/vector/count", methods=["GET"])
def vector_count():
    """Return the document count in the vector database."""
    manager = VectorDatabaseManager()
    count = manager.get_document_count()
    return jsonify({"status": "ok", "data": count})


@app.route("/api/document/text", methods=["POST"])
def extract_document_text():
    """Extract text from a document using DocumentProcessor."""
    data = request.get_json() or {}
    file_path = data.get("file_path")
    if not file_path:
        return jsonify({"error": "Missing file_path"}), 400
    processor = DocumentProcessor()
    try:
        text = processor.extract_text(file_path)
    except Exception as exc:  # pragma: no cover - filesystem errors
        return jsonify({"error": str(exc)}), 500
    return jsonify({"status": "ok", "data": text})


@app.route("/api/tasks", methods=["GET", "POST", "DELETE"])
def manage_tasks():
    """Simple task tracker endpoints."""
    if request.method == "POST":
        data = request.get_json() or {}
        task = data.get("task")
        if not task:
            return jsonify({"error": "Missing task"}), 400
        msg = task_tracker.add_task(task)
        return jsonify({"status": "ok", "message": msg})
    if request.method == "DELETE":
        msg = task_tracker.clear_tasks()
        return jsonify({"status": "ok", "message": msg})

    tasks = task_tracker.list_tasks()
    return jsonify({"status": "ok", "data": tasks})


@app.route("/api/cases", methods=["GET", "POST", "DELETE"])
def manage_cases():
    """List, create or delete cases."""
    if request.method == "POST":
        data = request.get_json() or {}
        name = data.get("name")
        if not name:
            return jsonify({"error": "Missing name"}), 400
        case = Case(name=name)
        db.session.add(case)
        db.session.commit()
        return jsonify({"status": "ok", "id": case.id})

    if request.method == "DELETE":
        data = request.get_json() or {}
        case_id = data.get("id")
        if not case_id:
            return jsonify({"error": "Missing id"}), 400
        case = Case.query.get(case_id)
        if not case:
            return jsonify({"error": "Case not found"}), 404
        Document.query.filter_by(case_id=case_id).delete()
        TimelineEvent.query.filter_by(case_id=case_id).delete()
        LegalReference.query.filter_by(case_id=case_id).delete()
        db.session.delete(case)
        db.session.commit()
        return jsonify({"status": "ok"})

    cases = Case.query.all()
    data = [{"id": c.id, "name": c.name} for c in cases]
    return jsonify({"status": "ok", "data": data})


@app.route("/api/subpoena/draft", methods=["POST"])
def draft_subpoena():
    """Draft a subpoena document using SubpoenaManager."""
    data = request.get_json() or {}
    file_path = data.get("file_path")
    content = data.get("content")
    if not file_path or not content:
        return jsonify({"error": "Missing file_path or content"}), 400
    mgr = SubpoenaManager()
    try:
        mgr.draft_subpoena_document(file_path, content)
    except Exception as exc:  # pragma: no cover - file system errors
        return jsonify({"error": str(exc)}), 500
    return jsonify({"status": "ok", "output": file_path})


@app.route("/api/presentation", methods=["POST"])
def create_presentation():
    """Create or update a PowerPoint presentation."""
    data = request.get_json() or {}
    filepath = data.get("filepath")
    slides = data.get("slides", [])
    if not filepath or not isinstance(slides, list):
        return jsonify({"error": "Missing filepath or slides"}), 400
    gen = PresentationGenerator()
    try:
        gen.create_presentation(filepath)
        for slide in slides:
            title = slide.get("title", "")
            content = slide.get("content", "")
            gen.add_slide(filepath, title, content)
    except Exception as exc:  # pragma: no cover - file system errors
        return jsonify({"error": str(exc)}), 500
    return jsonify({"status": "ok", "output": filepath})


@app.route("/api/progress", methods=["GET"])
def progress_status():
    """Return basic progress metrics."""
    root = app.config["UPLOAD_FOLDER"]
    upload_count = 0
    if os.path.exists(root):
        upload_count = sum(len(f) for _, _, f in os.walk(root))
    data = {"uploaded_files": upload_count}
    return jsonify({"status": "ok", "data": data})


@app.route("/api/metrics", methods=["GET"])
def aggregated_metrics():
    """Return combined counts for dashboard metrics."""
    root = app.config["UPLOAD_FOLDER"]
    upload_count = 0
    if os.path.exists(root):
        upload_count = sum(len(f) for _, _, f in os.walk(root))

    vector_count = 0
    try:
        vector_count = VectorDatabaseManager().get_document_count()
    except Exception:  # pragma: no cover - optional dependency may fail
        vector_count = 0

    graph_count = 0
    try:
        kg_manager = KnowledgeGraphManager()
        result = kg_manager.run_query("MATCH (n) RETURN count(n) AS count")
        graph_count = result[0]["count"] if result else 0
        kg_manager.close()
    except Exception:  # pragma: no cover - database may be unavailable
        graph_count = 0

    task_count = len(task_tracker.list_tasks())

    case_count = Case.query.count()

    log_path = os.path.join(root, "forensic.log")
    log_count = 0
    if os.path.exists(log_path):
        with open(log_path, "r", encoding="utf-8", errors="ignore") as f:
            log_count = len(f.read().splitlines())

    data = {
        "uploaded_files": upload_count,
        "vector_docs": vector_count,
        "graph_nodes": graph_count,
        "task_count": task_count,
        "forensic_logs": log_count,
        "case_count": case_count,
    }
    return jsonify({"status": "ok", "data": data})


@app.route("/api/graph/export", methods=["GET"])
def export_graph():
    kg_manager = KnowledgeGraphManager()
    output_path = kg_manager.export_graph()
    kg_manager.close()
    return send_from_directory(".", output_path, as_attachment=False)


@app.route("/api/graph", methods=["GET"])
def get_graph():
    subnet = request.args.get("subnet", "")
    kg_manager = KnowledgeGraphManager()
    try:
        nodes, edges = kg_manager.get_subgraph(subnet) if subnet else kg_manager.get_subgraph("*")
    except Exception:
        nodes, edges = [], []
    kg_manager.close()
    return jsonify({"status": "ok", "data": {"nodes": nodes, "edges": edges}})


@app.route("/api/graph/analyze", methods=["GET"])
def analyze_graph():
    """Return centrality analysis of the knowledge graph."""
    subnet = request.args.get("subnet", "*")
    analyzer = GraphAnalyzer()
    try:
        results = analyzer.analyze_centrality(subnet)
        user_input_queue.put(
            "Provide insights on the most connected entities in the case graph."
        )
    except Exception as exc:  # pragma: no cover - optional analysis may fail
        app.logger.error("Graph analysis failed: %s", exc)
        return jsonify({"error": str(exc)}), 500
    return jsonify({"status": "ok", "data": results})


def _get_file_excerpt(case_id: str, length: int = 400) -> str | None:
    """Return a short excerpt from the first document for the case."""
    doc = Document.query.filter_by(case_id=case_id).first()
    if not doc or not doc.file_path:
        return None
    try:
        with open(doc.file_path, "r", errors="ignore") as f:
            return f.read(length)
    except Exception:  # pragma: no cover - optional file may be missing
        return None


@app.route("/api/timeline/export", methods=["POST"])
def export_timeline():
    data = request.get_json()
    timeline_id = data.get("timeline_id")

    if not timeline_id:
        return jsonify({"error": "Missing timeline_id"}), 400

    timeline_manager = TimelineManager()
    events = TimelineEvent.query.filter_by(case_id=timeline_id).order_by(TimelineEvent.event_date).all()

    timeline_items = []
    for event in events:
        citation = None
        ref = LegalReference.query.filter_by(case_id=event.case_id).first()
        if ref:
            citation = ref.source_url
        excerpt = _get_file_excerpt(event.case_id)
        timeline_items.append(
            {
                "content": event.description,
                "start": event.event_date.strftime("%Y-%m-%d"),
                "citation": citation,
                "excerpt": excerpt,
            }
        )

    html = timeline_manager.render_timeline(timeline_items)
    timeline_manager.close()
    return html


@app.route("/api/timeline", methods=["GET"])
def get_timeline():
    query = request.args.get("query")
    if not query:
        return jsonify({"status": "ok", "data": []})

    events = (
        TimelineEvent.query.filter_by(case_id=query)
        .order_by(TimelineEvent.event_date)
        .all()
    )

    data = []
    for event in events:
        citation = None
        ref = LegalReference.query.filter_by(case_id=event.case_id).first()
        if ref:
            citation = ref.source_url
        excerpt = _get_file_excerpt(event.case_id)
        data.append(
            {
                "id": event.id,
                "date": event.event_date.strftime("%Y-%m-%d"),
                "description": event.description,
                "citation": citation,
                "excerpt": excerpt,
            }
        )

    return jsonify({"status": "ok", "data": data})


@app.route("/api/research", methods=["GET"])
def research():
    query = request.args.get("query")
    source = request.args.get("source", "all")
    tool = ResearchTools()
    results = tool.search(query, source) if query else []
    return jsonify({"status": "ok", "data": results})


@app.route("/api/query", methods=["POST"])
def query_agent():
    data = request.get_json() or {}
    text = data.get("text")
    if text:
        user_input_queue.put(text)
    return jsonify({"status": "ok"})


@app.route("/api/export/report", methods=["POST"])
def export_report():
    data = request.get_json() or {}
    rpt_type = data.get("type")
    if rpt_type == "timeline":
        return export_timeline()
    elif rpt_type == "files":
        return export_files()
    elif rpt_type == "graph":
        return export_graph()
    else:
        return jsonify({"error": "Invalid type"}), 400


@app.route("/")
def index():
    """Serve the React dashboard by default."""
    return render_template("dashboard.html")


@app.route("/dashboard")
def dashboard():
    """Return the dashboard UI."""
    return render_template("dashboard.html")


@socketio.on("user_input", namespace="/chat")
def handle_user_input(json, *_):
    """
    Handles user input.

    :param json: A json object
    """
    user_input = json["data"]
    user_input_queue.put(user_input)
    socketio.emit("update_user_input", {"data": user_input}, namespace="/chat")


def cleanup():
    """Tear things down on exit."""
    app.logger.info("Bye!")
    if legal_discovery_session is not None:
        tear_down_legal_discovery_assistant(legal_discovery_session)
    socketio.stop()


@app.route("/shutdown")
def shutdown():
    """Shut down process."""
    cleanup()
    return "Capture ended"


@app.after_request
def add_header(response):
    """Add the header."""
    response.headers["Cache-Control"] = "no-store"
    return response


def run_scheduled_tasks():
    """Run the scheduled tasks."""
    while True:
        schedule.run_pending()
        time.sleep(1)


# Register the cleanup function
atexit.register(cleanup)

# Setup and start scheduled maintenance tasks
schedule.every().day.at("00:00").do(cleanup_upload_folder)
socketio.start_background_task(run_scheduled_tasks)

if __name__ == "__main__":
    app.logger.info("Starting Flask server...")
    with app.app_context():
        db.create_all()
    socketio.run(
        app,
        debug=False,
        host="0.0.0.0",
        port=5001,
        allow_unsafe_werkzeug=True,
        log_output=True,
        use_reloader=False,
    )<|MERGE_RESOLUTION|>--- conflicted
+++ resolved
@@ -27,10 +27,6 @@
 
 from pyhocon import ConfigFactory
 
-<<<<<<< HEAD
-=======
-
->>>>>>> 3ba965b7
 from apps.legal_discovery import settings
 from apps.legal_discovery.database import db
 from apps.legal_discovery.models import (
@@ -499,7 +495,6 @@
                 if filename.startswith("..") or not allowed_file(filename):
                     skipped.append(raw_name)
                     continue
-<<<<<<< HEAD
                 hasher = hashlib.sha256()
                 for chunk in iter(lambda: file.stream.read(8192), b""):
                     hasher.update(chunk)
@@ -508,14 +503,12 @@
                 if Document.query.filter_by(content_hash=file_hash).first():
                     skipped.append(raw_name)
                     continue
-=======
->>>>>>> 3ba965b7
+
                 filename = unique_filename(filename)
                 save_path = os.path.join(app.config["UPLOAD_FOLDER"], filename)
                 os.makedirs(os.path.dirname(save_path), exist_ok=True)
                 try:
                     file.save(save_path)
-<<<<<<< HEAD
                     doc = Document(
                         case_id=case_id,
                         name=filename,
@@ -549,16 +542,7 @@
                         os.remove(save_path)
                     except OSError:
                         pass
-=======
-                    doc = Document(case_id=case_id, name=filename, file_path=save_path)
-                    db.session.add(doc)
-                    db.session.flush()
-                    processor = DocumentProcessor()
-                    text = processor.extract_text(save_path)
-                    VectorDatabaseManager().add_documents([text], [{}], [str(doc.id)])
-                    db.session.commit()
-                    processed.append(filename)
->>>>>>> 3ba965b7
+
                 except Exception as exc:  # pragma: no cover - best effort
                     db.session.rollback()
                     skipped.append(raw_name)

from .database import db
import enum
import uuid
from sqlalchemy import event


class Case(db.Model):
    id = db.Column(db.Integer, primary_key=True)
    name = db.Column(db.String(100), nullable=False)
    description = db.Column(db.Text, nullable=True)
    created_at = db.Column(db.DateTime, server_default=db.func.now())


class Agent(db.Model):
    id = db.Column(db.Integer, primary_key=True)
    name = db.Column(db.String(100), nullable=False)
    role = db.Column(db.String(100), nullable=False)
    capabilities = db.Column(db.Text, nullable=True)


class Task(db.Model):
    id = db.Column(db.Integer, primary_key=True)
    case_id = db.Column(db.Integer, db.ForeignKey("case.id"), nullable=False)
    agent_id = db.Column(db.Integer, db.ForeignKey("agent.id"), nullable=False)
    description = db.Column(db.Text, nullable=False)
    status = db.Column(db.String(50), nullable=False, default="Pending")
    created_at = db.Column(db.DateTime, server_default=db.func.now())
    dependencies = db.relationship("TaskDependency", foreign_keys="TaskDependency.task_id", backref="task", lazy=True)


class TaskDependency(db.Model):
    id = db.Column(db.Integer, primary_key=True)
    task_id = db.Column(db.Integer, db.ForeignKey("task.id"), nullable=False)
    depends_on_id = db.Column(db.Integer, db.ForeignKey("task.id"), nullable=False)


class MessageVisibility(enum.Enum):
    PUBLIC = "public"
    PRIVATE = "private"
    ATTORNEY_ONLY = "attorney_only"


class Conversation(db.Model):
    id = db.Column(db.String(36), primary_key=True, default=lambda: str(uuid.uuid4()))
    title = db.Column(db.String(255), nullable=True)
    participants = db.Column(db.JSON, nullable=False, default=list)
    created_at = db.Column(db.DateTime, server_default=db.func.now())
    vector_id = db.Column(db.String(255), nullable=True)
    messages = db.relationship(
        "Message", backref="conversation", lazy=True, cascade="all, delete-orphan"
    )


class Message(db.Model):
    id = db.Column(db.String(36), primary_key=True, default=lambda: str(uuid.uuid4()))
    conversation_id = db.Column(
        db.String(36), db.ForeignKey("conversation.id"), nullable=False, index=True
    )
    sender_id = db.Column(db.Integer, db.ForeignKey("agent.id"), nullable=False)
    content = db.Column(db.Text, nullable=False)
    timestamp = db.Column(db.DateTime, server_default=db.func.now())
    document_ids = db.Column(db.JSON, nullable=True)
    reply_to_id = db.Column(db.String(36), db.ForeignKey("message.id"), nullable=True)
    visibility = db.Column(
        db.Enum(MessageVisibility), nullable=False, default=MessageVisibility.PUBLIC
    )
    vector_id = db.Column(db.String(255), nullable=True)

    sender = db.relationship("Agent", backref=db.backref("messages", lazy=True))
    reply_to = db.relationship("Message", remote_side=[id])


class MessageAuditLog(db.Model):
    id = db.Column(db.Integer, primary_key=True)
    message_id = db.Column(db.String(36), db.ForeignKey("message.id"), nullable=False)
    sender = db.Column(db.String(50), nullable=False)
    transcript = db.Column(db.Text, nullable=False)
    voice_model = db.Column(db.String(50), nullable=True)
    timestamp = db.Column(db.DateTime, server_default=db.func.now())

    message = db.relationship("Message", backref=db.backref("audit_logs", lazy=True))


class DocumentSource(enum.Enum):
    """Origin of an uploaded document."""

    USER = "user"
    OPP_COUNSEL = "opp_counsel"
    COURT = "court"


class ChainEventType(enum.Enum):
    INGESTED = "INGESTED"
    HASHED = "HASHED"
    REDACTED = "REDACTED"
    STAMPED = "STAMPED"
    VERSIONED = "VERSIONED"
    DELETED = "DELETED"
    EXPORTED = "EXPORTED"
    ACCESSED = "ACCESSED"


class Document(db.Model):
    id = db.Column(db.Integer, primary_key=True)
    case_id = db.Column(db.Integer, db.ForeignKey("case.id"), nullable=False)
    name = db.Column(db.String(255), nullable=False)
    bates_number = db.Column(db.String(100), nullable=True)
    file_path = db.Column(db.String(255), nullable=False)
    sha256 = db.Column(db.String(64), nullable=False, unique=True)
    created_at = db.Column(db.DateTime, server_default=db.func.now())
    source = db.Column(db.Enum(DocumentSource), nullable=False, default=DocumentSource.USER)
    is_privileged = db.Column(db.Boolean, nullable=False, default=False)
    is_redacted = db.Column(db.Boolean, nullable=False, default=False)
    needs_review = db.Column(db.Boolean, nullable=False, default=False)
    is_exhibit = db.Column(db.Boolean, nullable=False, default=False)
    exhibit_number = db.Column(db.String(50), unique=True)
    exhibit_title = db.Column(db.String(255))
    exhibit_order = db.Column(db.Integer, nullable=False, default=0)
    probative_value = db.Column(db.Float, nullable=True)
    admissibility_risk = db.Column(db.Float, nullable=True)
    narrative_alignment = db.Column(db.Float, nullable=True)
    score_confidence = db.Column(db.Float, nullable=True)
    metadata_entries = db.relationship(
        "DocumentMetadata",
        backref="document",
        lazy=True,
        cascade="all, delete-orphan",
    )
    redaction_logs = db.relationship(
        "RedactionLog",
        backref="document",
        lazy=True,
        cascade="all, delete-orphan",
    )
    redaction_audits = db.relationship(
        "RedactionAudit",
        backref="document",
        lazy=True,
        cascade="all, delete-orphan",
    )
    witnesses = db.relationship(
        "Witness",
        secondary="document_witness_link",
        backref=db.backref("documents", lazy=True),
    )
    versions = db.relationship(
        "DocumentVersion",
        backref="document",
        lazy=True,
        cascade="all, delete-orphan",
    )
    chain_logs = db.relationship(
        "ChainOfCustodyLog",
        backref="document",
        lazy=True,
        cascade="all, delete-orphan",
    )


class DocumentVersion(db.Model):
<<<<<<< HEAD
    id = db.Column(db.Integer, primary_key=True)
    document_id = db.Column(db.Integer, db.ForeignKey("document.id"), nullable=False)
    bates_number = db.Column(db.String(100), nullable=False)
    user_id = db.Column(db.Integer, db.ForeignKey("agent.id"), nullable=True)
    timestamp = db.Column(db.DateTime, server_default=db.func.now())
    file_path = db.Column(db.String(255), nullable=False)

    document = db.relationship(
        "Document",
        backref=db.backref("versions", lazy=True, cascade="all, delete-orphan"),
    )
    user = db.relationship(
        "Agent", backref=db.backref("document_versions", lazy=True)
    )
=======
    """Snapshot of a document when stamped or modified."""

    id = db.Column(db.Integer, primary_key=True)
    document_id = db.Column(db.Integer, db.ForeignKey("document.id"), nullable=False)
    version_number = db.Column(db.Integer, nullable=False)
    file_path = db.Column(db.String(255), nullable=False)
    bates_number = db.Column(db.String(100), nullable=False)
    user_id = db.Column(db.Integer, db.ForeignKey("agent.id"), nullable=False)
    created_at = db.Column(db.DateTime, server_default=db.func.now())

    user = db.relationship("Agent")
>>>>>>> b50eef68


class ChainOfCustodyLog(db.Model):
    id = db.Column(db.Integer, primary_key=True)
    document_id = db.Column(db.Integer, db.ForeignKey("document.id"), nullable=False)
    event_type = db.Column(db.Enum(ChainEventType), nullable=False)
    timestamp = db.Column(db.DateTime, server_default=db.func.now())
    user_id = db.Column(db.Integer, db.ForeignKey("agent.id"), nullable=True)
    source_team = db.Column(db.String(100), nullable=False, default="unknown")
    event_metadata = db.Column(db.JSON, nullable=True)
    signature_hash = db.Column(db.String(64), nullable=False)

    user = db.relationship("Agent", backref=db.backref("chain_logs", lazy=True))


@event.listens_for(ChainOfCustodyLog, "before_update")
@event.listens_for(ChainOfCustodyLog, "before_delete")
def _prevent_chain_modification(*args, **kwargs):
    raise ValueError("Chain of custody logs are immutable")


class ExhibitCounter(db.Model):
    id = db.Column(db.Integer, primary_key=True)
    case_id = db.Column(db.Integer, db.ForeignKey("case.id"), nullable=False, unique=True)
    next_num = db.Column(db.Integer, nullable=False, default=1)


class ExhibitAuditLog(db.Model):
    id = db.Column(db.Integer, primary_key=True)
    case_id = db.Column(db.Integer, db.ForeignKey("case.id"), nullable=False)
    document_id = db.Column(db.Integer, db.ForeignKey("document.id"), nullable=True)
    user = db.Column(db.String(255), nullable=True)
    action = db.Column(db.String(50), nullable=False)
    timestamp = db.Column(db.DateTime, server_default=db.func.now())
    details = db.Column(db.JSON, nullable=True)


class DocumentMetadata(db.Model):
    id = db.Column(db.Integer, primary_key=True)
    document_id = db.Column(db.Integer, db.ForeignKey("document.id"), nullable=False)
    schema = db.Column(db.String(50), nullable=False)
    data = db.Column(db.JSON, nullable=False)


class RedactionLog(db.Model):
    id = db.Column(db.Integer, primary_key=True)
    document_id = db.Column(db.Integer, db.ForeignKey("document.id"), nullable=False)
    start = db.Column(db.Integer, nullable=False)
    end = db.Column(db.Integer, nullable=False)
    label = db.Column(db.String(100), nullable=False)
    reason = db.Column(db.String(255), nullable=True)


class RedactionAudit(db.Model):
    id = db.Column(db.Integer, primary_key=True)
    document_id = db.Column(db.Integer, db.ForeignKey("document.id"), nullable=False)
    reviewer = db.Column(db.String(255), nullable=True)
    action = db.Column(db.String(20), nullable=False)
    timestamp = db.Column(db.DateTime, server_default=db.func.now())
    reason = db.Column(db.Text, nullable=True)


class Witness(db.Model):
    id = db.Column(db.Integer, primary_key=True)
    name = db.Column(db.String(255), nullable=False)
    role = db.Column(db.String(50), nullable=True)
    associated_case = db.Column(db.Integer, db.ForeignKey("case.id"), nullable=True)
    linked_user_id = db.Column(db.Integer, nullable=True)


class DocumentWitnessLink(db.Model):
    document_id = db.Column(db.Integer, db.ForeignKey("document.id"), primary_key=True)
    witness_id = db.Column(db.Integer, db.ForeignKey("witness.id"), primary_key=True)


class KnowledgeGraph(db.Model):
    id = db.Column(db.Integer, primary_key=True)
    case_id = db.Column(db.Integer, db.ForeignKey("case.id"), nullable=False)
    entity1 = db.Column(db.String(100), nullable=False)
    relationship = db.Column(db.String(100), nullable=False)
    entity2 = db.Column(db.String(100), nullable=False)


class TimelineEvent(db.Model):
    id = db.Column(db.Integer, primary_key=True)
    case_id = db.Column(db.Integer, db.ForeignKey("case.id"), nullable=False)
    event_date = db.Column(db.DateTime, nullable=False)
    description = db.Column(db.Text, nullable=False)
    links = db.Column(db.JSON, nullable=True)
    created_at = db.Column(db.DateTime, server_default=db.func.now())


class QAReview(db.Model):
    id = db.Column(db.Integer, primary_key=True)
    task_id = db.Column(db.Integer, db.ForeignKey("task.id"), nullable=False)
    reviewer_id = db.Column(db.Integer, db.ForeignKey("agent.id"), nullable=False)
    status = db.Column(db.String(50), nullable=False, default="Pending")
    comments = db.Column(db.Text, nullable=True)
    created_at = db.Column(db.DateTime, server_default=db.func.now())


class UserSetting(db.Model):
    id = db.Column(db.Integer, primary_key=True)
    user_id = db.Column(db.Integer, nullable=False)  # In a real app, this would be a foreign key to a users table
    courtlistener_api_key = db.Column(db.String(255), nullable=True)
    gemini_api_key = db.Column(db.String(255), nullable=True)
    california_codes_url = db.Column(db.String(255), nullable=True)
    courtlistener_com_api_endpoint = db.Column(db.String(255), nullable=True)
    google_api_endpoint = db.Column(db.String(255), nullable=True)
    verifypdf_api_key = db.Column(db.String(255), nullable=True)
    verify_pdf_endpoint = db.Column(db.String(255), nullable=True)
    riza_key = db.Column(db.String(255), nullable=True)
    neo4j_uri = db.Column(db.String(255), nullable=True)
    neo4j_username = db.Column(db.String(255), nullable=True)
    neo4j_password = db.Column(db.String(255), nullable=True)
    neo4j_database = db.Column(db.String(255), nullable=True)
    aura_instance_id = db.Column(db.String(255), nullable=True)
    aura_instance_name = db.Column(db.String(255), nullable=True)
    gcp_project_id = db.Column(db.String(255), nullable=True)
    gcp_vertex_ai_data_store_id = db.Column(db.String(255), nullable=True)
    gcp_vertex_ai_search_app = db.Column(db.String(255), nullable=True)
    gcp_service_account_key = db.Column(db.Text, nullable=True)


class FileUpload(db.Model):
    id = db.Column(db.Integer, primary_key=True)
    case_id = db.Column(db.Integer, db.ForeignKey("case.id"), nullable=False)
    file_name = db.Column(db.String(255), nullable=False)
    file_path = db.Column(db.String(255), nullable=False)
    upload_date = db.Column(db.DateTime, server_default=db.func.now())


class ForensicAnalysis(db.Model):
    id = db.Column(db.Integer, primary_key=True)
    document_id = db.Column(db.Integer, db.ForeignKey("document.id"), nullable=False)
    analysis_type = db.Column(db.String(100), nullable=False)  # e.g., 'Authentication', 'Financial'
    findings = db.Column(db.Text, nullable=True)
    analyst_id = db.Column(db.Integer, db.ForeignKey("agent.id"), nullable=False)
    created_at = db.Column(db.DateTime, server_default=db.func.now())


class LegalReference(db.Model):
    id = db.Column(db.Integer, primary_key=True)
    case_id = db.Column(db.Integer, db.ForeignKey("case.id"), nullable=False)
    citation = db.Column(db.String(255), nullable=False)
    source_url = db.Column(db.String(255), nullable=True)
    retrieved_at = db.Column(db.DateTime, server_default=db.func.now())


class TimelineExport(db.Model):
    id = db.Column(db.Integer, primary_key=True)
    case_id = db.Column(db.Integer, db.ForeignKey("case.id"), nullable=False)
    file_path = db.Column(db.String(255), nullable=False)
    created_at = db.Column(db.DateTime, server_default=db.func.now())


# Additional tables for a total of 17
class Evidence(db.Model):
    id = db.Column(db.Integer, primary_key=True)
    document_id = db.Column(db.Integer, db.ForeignKey("document.id"), nullable=False)
    case_id = db.Column(db.Integer, db.ForeignKey("case.id"), nullable=False)
    description = db.Column(db.Text, nullable=True)


class LegalTheory(db.Model):
    id = db.Column(db.Integer, primary_key=True)
    case_id = db.Column(db.Integer, db.ForeignKey("case.id"), nullable=False)
    theory_name = db.Column(db.String(255), nullable=False)
    description = db.Column(db.Text, nullable=True)
    status = db.Column(db.String(20), nullable=False, default="pending")
    review_comment = db.Column(db.Text, nullable=True)


class Deposition(db.Model):
    id = db.Column(db.Integer, primary_key=True)
    case_id = db.Column(db.Integer, db.ForeignKey("case.id"), nullable=False)
    deponent_name = db.Column(db.String(255), nullable=False)
    deposition_date = db.Column(db.DateTime, nullable=False)
    transcript_path = db.Column(db.String(255), nullable=True)


class CalendarEvent(db.Model):
    id = db.Column(db.Integer, primary_key=True)
    case_id = db.Column(db.Integer, db.ForeignKey("case.id"), nullable=False)
    title = db.Column(db.String(255), nullable=False)
    event_date = db.Column(db.DateTime, nullable=False)
    created_at = db.Column(db.DateTime, server_default=db.func.now())


class CauseOfAction(db.Model):
    id = db.Column(db.Integer, primary_key=True)
    name = db.Column(db.String(255), nullable=False, unique=True)
    description = db.Column(db.Text, nullable=True)
    elements = db.relationship("Element", backref="cause", lazy=True, cascade="all, delete-orphan")
    defenses = db.relationship("Defense", backref="cause", lazy=True, cascade="all, delete-orphan")


class Element(db.Model):
    id = db.Column(db.Integer, primary_key=True)
    cause_id = db.Column(db.Integer, db.ForeignKey("cause_of_action.id"), nullable=False)
    name = db.Column(db.String(255), nullable=False)
    description = db.Column(db.Text, nullable=True)


class Defense(db.Model):
    id = db.Column(db.Integer, primary_key=True)
    cause_id = db.Column(db.Integer, db.ForeignKey("cause_of_action.id"), nullable=False)
    name = db.Column(db.String(255), nullable=False)
    description = db.Column(db.Text, nullable=True)


class Fact(db.Model):
    id = db.Column(db.Integer, primary_key=True)
    case_id = db.Column(db.Integer, db.ForeignKey("case.id"), nullable=False)
    document_id = db.Column(db.Integer, db.ForeignKey("document.id"), nullable=False)
    legal_theory_id = db.Column(db.Integer, db.ForeignKey("legal_theory.id"), nullable=True)
    element_id = db.Column(db.Integer, db.ForeignKey("element.id"), nullable=True, index=True)
    text = db.Column(db.Text, nullable=False)
    parties = db.Column(db.JSON, nullable=True)
    dates = db.Column(db.JSON, nullable=True)
    actions = db.Column(db.JSON, nullable=True)
    created_at = db.Column(db.DateTime, server_default=db.func.now())
    witness_id = db.Column(db.Integer, db.ForeignKey("witness.id"), nullable=True)

    document = db.relationship("Document", backref=db.backref("facts", lazy=True))
    legal_theory = db.relationship("LegalTheory", backref=db.backref("facts", lazy=True))
    element = db.relationship("Element", backref=db.backref("facts", lazy=True))
    witness = db.relationship("Witness", backref=db.backref("facts", lazy=True))


class TheoryConfidence(db.Model):
    id = db.Column(db.Integer, primary_key=True)
    legal_theory_id = db.Column(db.Integer, db.ForeignKey("legal_theory.id"), nullable=False)
    fact_id = db.Column(db.Integer, db.ForeignKey("fact.id"), nullable=False)
    confidence = db.Column(db.Float, nullable=False)
    source_team = db.Column(db.String(100), nullable=False, default="unknown")
    created_at = db.Column(db.DateTime, server_default=db.func.now())
    __table_args__ = (
        db.CheckConstraint("confidence >= 0 AND confidence <= 1", name="ck_theory_confidence_range"),
    )

    legal_theory = db.relationship(
        "LegalTheory",
        backref=db.backref("confidence_links", lazy=True, cascade="all, delete-orphan"),
    )
    fact = db.relationship(
        "Fact",
        backref=db.backref("theory_links", lazy=True, cascade="all, delete-orphan"),
    )


class DepositionQuestion(db.Model):
    id = db.Column(db.Integer, primary_key=True)
    witness_id = db.Column(db.Integer, db.ForeignKey("witness.id"), nullable=False)
    category = db.Column(db.String(50), nullable=False)
    question = db.Column(db.Text, nullable=False)
    source = db.Column(db.String(255), nullable=True)
    flagged = db.Column(db.Boolean, nullable=False, default=False)
    created_at = db.Column(db.DateTime, server_default=db.func.now())

    witness = db.relationship("Witness", backref=db.backref("questions", lazy=True))


class DepositionReviewLog(db.Model):
    id = db.Column(db.Integer, primary_key=True)
    reviewer_id = db.Column(db.Integer, db.ForeignKey("agent.id"), nullable=False)
    witness_id = db.Column(db.Integer, db.ForeignKey("witness.id"), nullable=False)
    timestamp = db.Column(db.DateTime, server_default=db.func.now())
    approved = db.Column(db.Boolean, default=False)
    notes = db.Column(db.Text, nullable=True)

    witness = db.relationship("Witness", backref=db.backref("reviews", lazy=True))
    reviewer = db.relationship("Agent", backref=db.backref("deposition_reviews", lazy=True))


class FactConflict(db.Model):
    id = db.Column(db.Integer, primary_key=True)
    witness_id = db.Column(db.Integer, db.ForeignKey("witness.id"), nullable=False)
    fact1_id = db.Column(db.Integer, db.ForeignKey("fact.id"), nullable=False)
    fact2_id = db.Column(db.Integer, db.ForeignKey("fact.id"), nullable=False)
    score = db.Column(db.Float, nullable=False)
    description = db.Column(db.Text, nullable=False)
    created_at = db.Column(db.DateTime, server_default=db.func.now())

    fact1 = db.relationship("Fact", foreign_keys=[fact1_id])
    fact2 = db.relationship("Fact", foreign_keys=[fact2_id])
    witness = db.relationship("Witness", backref=db.backref("conflicts", lazy=True))


class NarrativeDiscrepancy(db.Model):
    """Contradictions between opposition claims and internal evidence."""

    id = db.Column(db.Integer, primary_key=True)
    opposing_doc_id = db.Column(db.Integer, db.ForeignKey("document.id"), nullable=False)
    user_doc_id = db.Column(db.Integer, db.ForeignKey("document.id"), nullable=False)
    conflicting_claim = db.Column(db.Text, nullable=False)
    evidence_excerpt = db.Column(db.Text, nullable=False)
    confidence = db.Column(db.Float, nullable=False)
    legal_theory_id = db.Column(db.Integer, db.ForeignKey("legal_theory.id"), nullable=True)
    calendar_event_id = db.Column(db.Integer, db.ForeignKey("calendar_event.id"), nullable=True)
    created_at = db.Column(db.DateTime, server_default=db.func.now())

    opposing_document = db.relationship(
        "Document", foreign_keys=[opposing_doc_id], backref="opposition_discrepancies"
    )
    user_document = db.relationship(
        "Document", foreign_keys=[user_doc_id], backref="user_discrepancies"
    )
    legal_theory = db.relationship("LegalTheory", backref=db.backref("discrepancies", lazy=True))
    calendar_event = db.relationship(
        "CalendarEvent", backref=db.backref("discrepancies", lazy=True)
    )<|MERGE_RESOLUTION|>--- conflicted
+++ resolved
@@ -158,7 +158,6 @@
 
 
 class DocumentVersion(db.Model):
-<<<<<<< HEAD
     id = db.Column(db.Integer, primary_key=True)
     document_id = db.Column(db.Integer, db.ForeignKey("document.id"), nullable=False)
     bates_number = db.Column(db.String(100), nullable=False)
@@ -173,7 +172,6 @@
     user = db.relationship(
         "Agent", backref=db.backref("document_versions", lazy=True)
     )
-=======
     """Snapshot of a document when stamped or modified."""
 
     id = db.Column(db.Integer, primary_key=True)
@@ -185,7 +183,6 @@
     created_at = db.Column(db.DateTime, server_default=db.func.now())
 
     user = db.relationship("Agent")
->>>>>>> b50eef68
 
 
 class ChainOfCustodyLog(db.Model):

# Legal Discovery Application

This directory contains a Flask application that provides a simple UI for running
Neuro SAN's legal discovery agent network.

## Prerequisites

- [Docker](https://docs.docker.com/get-docker/) and `docker-compose`
- API keys configured in `.env`

Make a copy of `.env.example` to `.env` and fill in the required values. In
particular set a password for Neo4j:

```bash
cp .env.example .env  # if you haven't created one
# then edit .env and set NEO4J_PASSWORD=your_password
```

## Running with Docker Compose

From the project root run:

```bash
docker-compose build
docker-compose up
```


- **legal_discovery** – the Flask frontend exposed on <http://localhost:8080>
- **neo4j** – graph database used by the app
- **tesseract** – OCR engine

Once the containers are running, open <http://localhost:8080> in a browser to

use the UI.

To stop the stack press `Ctrl+C` and run `docker-compose down`.

## Building the React Dashboard

The dashboard React code is built using [Vite](https://vitejs.dev/). Run the
following command from this directory to compile the assets into the `static/`
folder:

```bash
npm install
npm run build
```

The resulting `static/bundle.js` file is not committed to version control, so run
the build command whenever you update the React code.

### Metrics Endpoint

Dashboard components use `/api/metrics` to retrieve counts for uploads,
vector documents, graph nodes, tasks, forensic logs and total cases in a single request.
This reduces network traffic and keeps the UI responsive.

The dashboard tabs are labelled after the teams defined in
`registries/legal_discovery.hocon`. Outputs from each coded tool are shown
directly within their respective sections so you can track the work of each
team at a glance.

Research results are summarised and displayed with direct links to matching
case law when available. Vector searches now list the matching document IDs
and text snippets instead of raw JSON for easier review.

The Case Management tab lets you create new cases and select one to view its
timeline. You can also delete the currently selected case. Use the form to
enter a case name, then refresh the list to pick it from the dropdown or remove
it with the **Delete** button.

<<<<<<< HEAD
Each case includes a calendar for filing deadlines and court appearances.
Add events using the form below the calendar and they will appear as dots on
their respective dates.

The Graph tab now features an **Analyze** button which performs a centrality
check on the stored Neo4j graph and highlights the most connected nodes.
Insights from the analysis are also forwarded to the agent network.
=======
### Case Management API

Use `/api/cases` to list existing cases or create a new one. POST requests require a JSON body with a `name` field and return the created case ID.
The Case Management tab lets you create new cases and select one to view its
timeline. Use the form to enter a case name, then refresh the list to pick it
from the dropdown.
>>>>>>> afa2f602

### Case Management API

Use `/api/cases` to list existing cases or create a new one. POST requests require a JSON body with a `name` field and return the created case ID.<|MERGE_RESOLUTION|>--- conflicted
+++ resolved
@@ -70,7 +70,6 @@
 enter a case name, then refresh the list to pick it from the dropdown or remove
 it with the **Delete** button.
 
-<<<<<<< HEAD
 Each case includes a calendar for filing deadlines and court appearances.
 Add events using the form below the calendar and they will appear as dots on
 their respective dates.
@@ -78,14 +77,12 @@
 The Graph tab now features an **Analyze** button which performs a centrality
 check on the stored Neo4j graph and highlights the most connected nodes.
 Insights from the analysis are also forwarded to the agent network.
-=======
 ### Case Management API
 
 Use `/api/cases` to list existing cases or create a new one. POST requests require a JSON body with a `name` field and return the created case ID.
 The Case Management tab lets you create new cases and select one to view its
 timeline. Use the form to enter a case name, then refresh the list to pick it
 from the dropdown.
->>>>>>> afa2f602
 
 ### Case Management API
 

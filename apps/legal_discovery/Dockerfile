# Use an official Python runtime as a parent image
FROM python:3.12-slim

# Set the working directory in the container
WORKDIR /usr/src/app

# Copy the requirements file into the container at /usr/src/app
COPY ./requirements.txt .

# Install any needed packages specified in requirements.txt
RUN pip install --no-cache-dir -r requirements.txt

# Copy the rest of the application's code into the container
COPY . .

# Make port 5001 available to the world outside this container
EXPOSE 5001

# Define environment variable
ENV NAME World

<<<<<<< HEAD
# Run the Flask application via gunicorn with eventlet for SocketIO support
# Using "python -m" avoids PATH issues on Windows hosts
CMD ["python", "-m", "gunicorn", "-k", "eventlet", "-w", "1", "-b", "0.0.0.0:5001", "apps.legal_discovery.interface_flask:app"]
=======
# Run app.py when the container launches
# Use python -m gunicorn to avoid PATH issues on Windows hosts
CMD ["python", "-m", "gunicorn", "-w", "4", "-b", "0.0.0.0:5001", "apps.legal_discovery.interface_flask:app"]
>>>>>>> 7aeeee4b
<|MERGE_RESOLUTION|>--- conflicted
+++ resolved
@@ -19,12 +19,6 @@
 # Define environment variable
 ENV NAME World
 
-<<<<<<< HEAD
 # Run the Flask application via gunicorn with eventlet for SocketIO support
 # Using "python -m" avoids PATH issues on Windows hosts
-CMD ["python", "-m", "gunicorn", "-k", "eventlet", "-w", "1", "-b", "0.0.0.0:5001", "apps.legal_discovery.interface_flask:app"]
-=======
-# Run app.py when the container launches
-# Use python -m gunicorn to avoid PATH issues on Windows hosts
-CMD ["python", "-m", "gunicorn", "-w", "4", "-b", "0.0.0.0:5001", "apps.legal_discovery.interface_flask:app"]
->>>>>>> 7aeeee4b
+CMD ["python", "-m", "gunicorn", "-k", "eventlet", "-w", "1", "-b", "0.0.0.0:5001", "apps.legal_discovery.interface_flask:app"]
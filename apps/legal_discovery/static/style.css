--- conflicted
+++ resolved
@@ -569,7 +569,6 @@
 .theory-supported {
     color: var(--primary-color);
     text-shadow: 0 0 6px var(--color-accent-glow);
-<<<<<<< HEAD
 }
 
 .element-bar {
@@ -583,6 +582,4 @@
     background: var(--primary-color);
     height: 100%;
     box-shadow: 0 0 4px var(--color-accent-glow);
-=======
->>>>>>> 8208f6d8
 }
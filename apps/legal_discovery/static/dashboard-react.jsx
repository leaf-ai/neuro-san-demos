--- conflicted
+++ resolved
@@ -140,7 +140,6 @@
     if(startDate) filtered = filtered.filter(e=>e.date>=startDate);
     if(endDate) filtered = filtered.filter(e=>e.date<=endDate);
     if(!filtered.length) { containerRef.current.innerHTML=''; return; }
-<<<<<<< HEAD
     const dataset = new vis.DataSet(filtered.map(e => ({
       id: e.id,
       content: e.description,
@@ -148,9 +147,7 @@
       citation: e.citation,
       excerpt: e.excerpt,
     })));
-=======
     const dataset = new vis.DataSet(filtered.map(e=>({id:e.id, content:e.description, start:e.date, citation:e.citation})));
->>>>>>> 0eeaf616
     const timeline = new vis.Timeline(containerRef.current, dataset, {});
     timeline.on('click', props => {
       const item = dataset.get(props.item);
@@ -419,11 +416,6 @@
   );
 }
 
-<<<<<<< HEAD
-=======
-
- 
->>>>>>> 0eeaf616
 function SettingsModal({open,onClose}) {
   const [form,setForm] = useState({});
   const ref = useRef();

--- conflicted
+++ resolved
@@ -55,27 +55,18 @@
 function OverviewSection() {
   const [progress,setProgress] = useState({uploaded_files:0});
   const [tasks,setTasks] = useState([]);
-<<<<<<< HEAD
   const [vector,setVector] = useState(0);
   useEffect(() => {
     fetchJSON('/api/progress').then(d=>setProgress(d.data||{}));
     fetchJSON('/api/tasks').then(d=>setTasks(d.data||[]));
     fetchJSON('/api/vector/count').then(d=>setVector(d.data||0));
-=======
-  useEffect(() => {
-    fetchJSON('/api/progress').then(d=>setProgress(d.data||{}));
-    fetchJSON('/api/tasks').then(d=>setTasks(d.data||[]));
->>>>>>> 460b7f94
   }, []);
   return (
     <section className="card">
       <h2>Overview</h2>
       <p className="mb-1">Uploaded Files: {progress.uploaded_files||0}</p>
       <p className="mb-1">Open Tasks: {tasks.length||0}</p>
-<<<<<<< HEAD
       <p className="mb-1">Vector Docs: {vector}</p>
-=======
->>>>>>> 460b7f94
     </section>
   );
 }
@@ -371,7 +362,6 @@
   );
 }
 
-<<<<<<< HEAD
 function CaseManagementSection() {
   const [task,setTask] = useState('');
   const [tasks,setTasks] = useState([]);
@@ -413,8 +403,8 @@
   );
 }
 
-=======
->>>>>>> 460b7f94
+
+ 
 function SettingsModal({open,onClose}) {
   const [form,setForm] = useState({});
   const ref = useRef();
@@ -471,11 +461,7 @@
   return (
     <div>
       <div className="tab-buttons">
-<<<<<<< HEAD
         {['overview','chat','stats','upload','timeline','graph','docs','forensic','vector','tasks','case','research','subpoena','presentation'].map(t => (
-=======
-        {['overview','chat','stats','upload','timeline','graph','docs','forensic','vector','tasks','research','subpoena','presentation'].map(t => (
->>>>>>> 460b7f94
           <button key={t} className={`tab-button ${tab===t?'active':''}`} onClick={()=>setTab(t)} data-target={`tab-${t}`}>{t.charAt(0).toUpperCase()+t.slice(1)}</button>
         ))}
       </div>

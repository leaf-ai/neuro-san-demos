const { useState, useEffect, useRef } = React;

function fetchJSON(url, options) {
  return fetch(url, options).then(r => r.json());
}

function alertResponse(d) {
  alert(d.message || 'Done');
}

function ChatSection() {
  const [messages, setMessages] = useState([]);
  const [input, setInput] = useState('');
  useEffect(() => {
    const socket = io('/chat');
    socket.on('update_speech', d => setMessages(m => [...m, {type:'speech', text:d.data}]));
    socket.on('update_user_input', d => setMessages(m => [...m, {type:'user', text:d.data}]));
    return () => socket.disconnect();
  }, []);
  const send = () => {
    if (!input.trim()) return;
    fetch('/api/query', {method:'POST', headers:{'Content-Type':'application/json'}, body:JSON.stringify({text: input})})
      .then(() => setInput(''));
  };
  return (
    <section className="card">
      <h2>Chat</h2>
      <div className="chat-box" style={{maxHeight:'160px'}}>
        {messages.map((m,i) => <div key={i} className={m.type==='user'?'user-msg':'speech-msg'}>{m.text}</div>)}
      </div>
      <textarea value={input} onChange={e=>setInput(e.target.value)} rows="2" className="w-full mb-2 p-2 rounded" placeholder="Ask the assistant..."></textarea>
      <button className="button-primary" onClick={send}>Send</button>
    </section>
  );
}

function StatsSection() {
  const [uploaded, setUploaded] = useState(0);
  const [vectorCount, setVector] = useState(0);
  const refresh = () => {
    fetch('/api/progress').then(r=>r.json()).then(d=>setUploaded(d.data.uploaded_files||0));
    fetch('/api/vector/count').then(r=>r.json()).then(d=>setVector(d.data||0));
  };
  useEffect(refresh, []);
  return (
    <section className="card" id="stats-card">
      <h2>Stats</h2>
      <p className="mb-1">Uploaded files: <span>{uploaded}</span></p>
      <p>Vector documents: <span>{vectorCount}</span></p>
      <button className="button-secondary mt-2" onClick={refresh}><i className="fa fa-sync mr-1"></i>Refresh</button>
    </section>
  );
}

function PipelineSection() {
  const [metrics,setMetrics] = useState({files:0,vectors:0,graph:0,tasks:0,logs:0});
  const refresh = () => {
    fetchJSON('/api/progress').then(d=>setMetrics(m=>({...m,files:d.data.uploaded_files||0})));
    fetchJSON('/api/vector/count').then(d=>setMetrics(m=>({...m,vectors:d.data||0})));
    fetchJSON('/api/tasks').then(d=>setMetrics(m=>({...m,tasks:(d.data||[]).length})));
    fetchJSON('/api/graph').then(d=>setMetrics(m=>({...m,graph:(d.data.nodes||[]).length})));
    fetchJSON('/api/forensic/logs').then(d=>setMetrics(m=>({...m,logs:(d.data||[]).length})));
  };
  useEffect(refresh, []);
  return (
    <section className="card">
      <h2>Team Pipeline</h2>
      <div className="pipeline">
        <div className="stage"><span>Ingestion</span><span>{metrics.files}</span></div>
        <div className="stage"><span>Forensics</span><span>{metrics.logs}</span></div>
        <div className="stage"><span>Vector DB</span><span>{metrics.vectors}</span></div>
        <div className="stage"><span>Graph</span><span>{metrics.graph}</span></div>
        <div className="stage"><span>Tasks</span><span>{metrics.tasks}</span></div>
      </div>
      <button className="button-secondary mt-2" onClick={refresh}><i className="fa fa-sync mr-1"></i>Refresh</button>
    </section>
  );
}

function OverviewSection() {
  const [progress,setProgress] = useState({uploaded_files:0});
  const [tasks,setTasks] = useState([]);
  const [vector,setVector] = useState(0);
  useEffect(() => {
    fetchJSON('/api/progress').then(d=>setProgress(d.data||{}));
    fetchJSON('/api/tasks').then(d=>setTasks(d.data||[]));
    fetchJSON('/api/vector/count').then(d=>setVector(d.data||0));
  }, []);
  return (
    <section className="card">
      <h2>Overview</h2>
      <p className="mb-1">Uploaded Files: {progress.uploaded_files||0}</p>
      <p className="mb-1">Open Tasks: {tasks.length||0}</p>
      <p className="mb-1">Vector Docs: {vector}</p>
    </section>
  );
}

function UploadSection() {
  const inputRef = React.useRef();
  const [tree, setTree] = useState([]);
  const [prog,setProg] = useState(0);
  const upload = () => {
    const files = inputRef.current.files;
    if (!files.length) return;
    const fd = new FormData();
    for (const f of files) fd.append('files', f, f.webkitRelativePath||f.name);
    const xhr = new XMLHttpRequest();
    xhr.open('POST','/api/upload');
    xhr.upload.onprogress = e=>{if(e.lengthComputable) setProg(Math.round((e.loaded/e.total)*100));};
    xhr.onload = () => { setProg(0); fetchFiles(); };
    xhr.send(fd);
  };
  const fetchFiles = () => {
    fetch('/api/files').then(r=>r.json()).then(d=>setTree(d.data||[]));
  };
  const exportAll = () => { window.open('/api/export', '_blank'); };
  const organize = () => {
    fetch('/api/organized-files').then(r=>r.json()).then(d=>setTree(d.data||[]));
  };
  useEffect(fetchFiles, []);
  const renderNodes = nodes => nodes.map((n,i)=> n.children ? (
    <li key={i} className="folder">
      <div className="folder-header" onClick={e=>e.currentTarget.parentNode.classList.toggle('open')}><i className="folder-icon fa fa-caret-right"></i>{n.name}</div>
      <div className="folder-contents"><ul>{renderNodes(n.children)}</ul></div>
    </li>
  ) : (
    <li key={i} className="file" onClick={() => window.open('/uploads/'+n.path,'_blank')}>{n.name}</li>
  ));
  return (
    <section className="card">
      <h2>Upload</h2>
      <input type="file" ref={inputRef} className="mb-3" webkitdirectory="" directory="" multiple />
      <div className="flex flex-wrap gap-2 mb-3">
        <button className="button-primary" onClick={upload}><i className="fa fa-upload mr-1"></i>Upload</button>
        <button className="button-secondary" onClick={exportAll}><i className="fa fa-file-export mr-1"></i>Export All</button>
        <button className="button-secondary" onClick={organize}><i className="fa fa-folder-tree mr-1"></i>Organize</button>
      </div>
      {prog>0 && <progress value={prog} max="100" className="w-full mb-2"></progress>}
      <div className="folder-tree text-sm"><ul>{renderNodes(tree)}</ul></div>
    </section>
  );
}

function TimelineSection() {
  const [query,setQuery] = useState('');
  const [events,setEvents] = useState([]);
  const containerRef = useRef();
  const [exporting,setExporting] = useState(false);
  const [startDate,setStartDate] = useState('');
  const [endDate,setEndDate] = useState('');
  const load = () => {
    fetch('/api/timeline?query='+encodeURIComponent(query))
      .then(r=>r.json()).then(d=>setEvents(d.data||[]));
  };
  const exportTimeline = () => {
    setExporting(true);
    fetch('/api/export/report', {method:'POST',headers:{'Content-Type':'application/json'},body:JSON.stringify({type:'timeline',timeline_id:query})})
      .then(r=>r.text()).then(html=>{const w=window.open('about:blank'); w.document.write(html);})
      .finally(()=>setExporting(false));
  };
  useEffect(() => {
    if(!containerRef.current) return;
    let filtered = events;
    if(startDate) filtered = filtered.filter(e=>e.date>=startDate);
    if(endDate) filtered = filtered.filter(e=>e.date<=endDate);
    if(!filtered.length) { containerRef.current.innerHTML=''; return; }
    const dataset = new vis.DataSet(filtered.map(e => ({
      id: e.id,
      content: e.description,
      start: e.date,
      citation: e.citation,
      excerpt: e.excerpt,
    })));
<<<<<<< HEAD
=======
    const dataset = new vis.DataSet(filtered.map(e=>({id:e.id, content:e.description, start:e.date, citation:e.citation})));
>>>>>>> e54be2f0
    const timeline = new vis.Timeline(containerRef.current, dataset, {});
    timeline.on('click', props => {
      const item = dataset.get(props.item);
      if(!item) return;
      const modal = document.getElementById('modal');
      const frame = modal.querySelector('iframe');
      if(item.citation) {
        frame.src = item.citation;
      } else if(item.excerpt) {
        frame.srcdoc = `<pre style="white-space:pre-wrap">${item.excerpt}</pre>`;
      } else {
        return;
      }
      modal.style.display='flex';
    });
  }, [events]);
  return (
    <section className="card">
      <h2>Timeline</h2>
      <textarea rows="2" className="w-full mb-3 p-2 rounded" value={query} onChange={e=>setQuery(e.target.value)} placeholder="Request events…"></textarea>
      <div className="flex gap-2 mb-2">
        <input type="date" value={startDate} onChange={e=>setStartDate(e.target.value)} className="p-1 rounded" />
        <input type="date" value={endDate} onChange={e=>setEndDate(e.target.value)} className="p-1 rounded" />
      </div>
      <div className="flex gap-2 mb-2">
        <button className="button-primary" onClick={load}>Load Timeline</button>
        <button className="button-secondary" onClick={exportTimeline}><i className="fa fa-file-export mr-1"></i>Export</button>
      </div>
      {exporting && <p className="text-sm mb-1">Exporting...</p>}
      <div ref={containerRef} style={{height:'200px'}}></div>
    </section>
  );
}

function GraphSection() {
  const [nodes,setNodes] = useState([]);
  const [edges,setEdges] = useState([]);
  const [subnet,setSubnet] = useState('');
  const [search,setSearch] = useState('');
  const cyRef = useRef(null);
  const [exporting,setExporting] = useState(false);
  const load = () => {
    const url = '/api/graph' + (subnet?`?subnet=${encodeURIComponent(subnet)}`:'');
    fetchJSON(url).then(d=>{setNodes(d.data.nodes||[]);setEdges(d.data.edges||[]);});
  };
  useEffect(load, []);
  useEffect(() => {
    if(!nodes.length && !edges.length) return;
    const cy = cytoscape({
      container: document.getElementById('graph'),
      elements: [],
      style:[
        { selector:'node', style:{ label:'data(label)', 'background-color':'#64748b', color:'#fff' } },
        { selector:'.highlight', style:{ 'background-color':'#f97316', color:'#fff' } }
      ]
    });
    cy.add(nodes.map(n => ({ data:{ id:n.id, label:(n.labels||[''])[0] }})));
    cy.add(edges.map(e => ({ data:{ id:e.source+'_'+e.target, source:e.source, target:e.target }})));
    cy.layout({ name:'breadthfirst', directed:true }).run();
    cyRef.current = cy;
  }, [nodes,edges]);
  const highlight = () => {
    if(!cyRef.current) return;
    const node = cyRef.current.getElementById(search);
    if(node) {
      cyRef.current.elements().removeClass('highlight');
      node.addClass('highlight');
      cyRef.current.center(node);
    }
  };
  const exportGraph = () => {
    setExporting(true);
    fetch('/api/graph/export')
      .then(r=>r.text()).then(html=>{const w=window.open('about:blank'); w.document.write(html);})
      .finally(()=>setExporting(false));
  };
  return (
    <section className="card">
      <h2>Knowledge Graph</h2>
      <div className="flex flex-wrap gap-2 mb-2">
        <input type="text" value={subnet} onChange={e=>setSubnet(e.target.value)} placeholder="subnet" className="p-1 rounded" />
        <button className="button-secondary" onClick={load}><i className="fa fa-sync mr-1"></i>Load</button>
        <input type="text" value={search} onChange={e=>setSearch(e.target.value)} placeholder="find node" className="p-1 rounded" />
        <button className="button-secondary" onClick={highlight}><i className="fa fa-search mr-1"></i>Find</button>
        <button className="button-secondary" onClick={exportGraph}><i className="fa fa-file-export mr-1"></i>Export</button>
      </div>
      {exporting && <p className="text-sm mb-1">Exporting...</p>}
      <div id="graph" style={{height:'300px', border:'1px solid var(--border-colour)'}}></div>
    </section>
  );
}

function DocToolsSection() {
  const [path,setPath] = useState('');
  const [redactText,setRedact] = useState('');
  const [prefix,setPrefix] = useState('');
  const [extracted,setExtracted] = useState('');
  const [output,setOutput] = useState('');
  const call = (url,body) => fetch(url,{method:'POST',headers:{'Content-Type':'application/json'},body:JSON.stringify(body)})
      .then(r=>r.json()).then(d=>{setOutput(d.output||'');alertResponse(d);});
  const redact = () => call('/api/document/redact',{file_path:path,text:redactText});
  const stamp = () => call('/api/document/stamp',{file_path:path,prefix});
  const extract = () => fetch('/api/document/text',{method:'POST',headers:{'Content-Type':'application/json'},body:JSON.stringify({file_path:path})}).then(r=>r.json()).then(d=>setExtracted(d.data||''));
  return (
    <section className="card">
      <h2>Document Tools</h2>
      <input type="text" value={path} onChange={e=>setPath(e.target.value)} className="w-full mb-2 p-2 rounded" placeholder="Path to PDF" />
      <input type="text" value={redactText} onChange={e=>setRedact(e.target.value)} className="w-full mb-2 p-2 rounded" placeholder="Text to redact" />
      <div className="flex flex-wrap gap-2 mb-2">
        <button className="button-secondary" onClick={redact}><i className="fa fa-eraser mr-1"></i>Redact PDF</button>
      </div>
      <input type="text" value={prefix} onChange={e=>setPrefix(e.target.value)} className="w-full mb-2 p-2 rounded" placeholder="Bates prefix" />
      <button className="button-secondary" onClick={stamp}><i className="fa fa-stamp mr-1"></i>Bates Stamp</button>
      <button className="button-secondary mt-2" onClick={extract}><i className="fa fa-file-lines mr-1"></i>Extract Text</button>
      {output && <p className="text-sm mb-2">Output: <a href={'/uploads/'+output} target="_blank" rel="noopener noreferrer">{output}</a></p>}
      <pre className="text-sm mt-2">{extracted}</pre>
    </section>
  );
}

function ForensicSection() {
  const [path,setPath] = useState('');
  const [type,setType] = useState('authenticity');
  const [log,setLog] = useState('');
  const analyze = () => fetch('/api/agents/forensic_analysis',{method:'POST',headers:{'Content-Type':'application/json'},body:JSON.stringify({file_path:path,analysis_type:type})}).then(r=>r.json()).then(d=>alert(d.result||d.error||'Done'));
  const loadLogs = () => fetch('/api/forensic/logs').then(r=>r.json()).then(d=>setLog((d.data||[]).join('\n')));
  return (
    <section className="card">
      <h2>Forensic Analysis</h2>
      <input type="text" value={path} onChange={e=>setPath(e.target.value)} className="w-full mb-2 p-2 rounded" placeholder="File path" />
      <select value={type} onChange={e=>setType(e.target.value)} className="w-full mb-2 p-2 rounded">
        <option value="authenticity">Authenticity</option>
        <option value="financial">Financial</option>
      </select>
      <div className="flex flex-wrap gap-2 mb-2">
        <button className="button-secondary" onClick={analyze}><i className="fa fa-search-dollar mr-1"></i>Analyze</button>
        <button className="button-secondary" onClick={loadLogs}><i className="fa fa-book mr-1"></i>Logs</button>
      </div>
      <pre className="text-sm">{log}</pre>
    </section>
  );
}

function VectorSection() {
  const [q,setQ] = useState('');
  const [res,setRes] = useState('');
  const search = () => fetch('/api/vector/search?q='+encodeURIComponent(q)).then(r=>r.json()).then(d=>setRes(JSON.stringify(d.data,null,2)));
  return (
    <section className="card">
      <h2>Vector Search</h2>
      <input type="text" value={q} onChange={e=>setQ(e.target.value)} className="w-full mb-2 p-2 rounded" placeholder="Search text" />
      <button className="button-secondary mb-2" onClick={search}><i className="fa fa-search mr-1"></i>Search</button>
      <pre className="text-sm">{res}</pre>
    </section>
  );
}

function TasksSection() {
  const [task,setTask] = useState('');
  const [list,setList] = useState('');
  const add = () => fetch('/api/tasks',{method:'POST',headers:{'Content-Type':'application/json'},body:JSON.stringify({task})}).then(r=>r.json()).then(alertResponse);
  const listAll = () => fetch('/api/tasks').then(r=>r.json()).then(d=>setList(d.data||''));
  const clear = () => fetch('/api/tasks',{method:'DELETE'}).then(r=>r.json()).then(d=>{setList('');alert(d.message||'Cleared');});
  return (
    <section className="card">
      <h2>Task Tracker</h2>
      <input type="text" value={task} onChange={e=>setTask(e.target.value)} className="w-full mb-2 p-2 rounded" placeholder="New task" />
      <div className="flex flex-wrap gap-2 mb-2">
        <button className="button-secondary" onClick={add}><i className="fa fa-plus mr-1"></i>Add</button>
        <button className="button-secondary" onClick={listAll}><i className="fa fa-list mr-1"></i>List</button>
        <button className="button-secondary" onClick={clear}><i className="fa fa-trash mr-1"></i>Clear</button>
      </div>
      <pre className="text-sm">{list}</pre>
    </section>
  );
}

function ResearchSection() {
  const [q,setQ] = useState('');
  const [res,setRes] = useState('');
  const [source,setSource] = useState('all');
  const search = () => fetch('/api/research?query='+encodeURIComponent(q)+'&source='+source).then(r=>r.json()).then(d=>setRes(JSON.stringify(d.data,null,2)));
  return (
    <section className="card">
      <h2>Research</h2>
      <input type="text" value={q} onChange={e=>setQ(e.target.value)} className="w-full mb-2 p-2 rounded" placeholder="Search references" />
      <select value={source} onChange={e=>setSource(e.target.value)} className="w-full mb-2 p-2 rounded">
        <option value="all">All</option>
        <option value="cases">Cases</option>
        <option value="statutes">Statutes</option>
      </select>
      <div className="flex flex-wrap gap-2 mb-2">
        <button className="button-secondary" onClick={search}><i className="fa fa-book-open mr-1"></i>Search</button>
      </div>
      <pre className="text-sm">{res}</pre>
    </section>
  );
}

function SubpoenaSection() {
  const [path,setPath] = useState('');
  const [text,setText] = useState('');
  const draft = () => fetchJSON('/api/subpoena/draft',{method:'POST',headers:{'Content-Type':'application/json'},body:JSON.stringify({file_path:path,content:text})}).then(alertResponse);
  return (
    <section className="card">
      <h2>Subpoena Drafting</h2>
      <input type="text" value={path} onChange={e=>setPath(e.target.value)} className="w-full mb-2 p-2 rounded" placeholder="Template path" />
      <textarea rows="3" value={text} onChange={e=>setText(e.target.value)} className="w-full mb-2 p-2 rounded" placeholder="Content" />
      <button className="button-secondary" onClick={draft}><i className="fa fa-file-signature mr-1"></i>Draft</button>
    </section>
  );
}

function PresentationSection() {
  const [path,setPath] = useState('');
  const [slides,setSlides] = useState('');
  const create = () => {
    const slidesArr = slides.split('\n').map(l=>{const [t,...c]=l.split('|');return {title:t||'',content:c.join('|')||''};});
    fetchJSON('/api/presentation',{method:'POST',headers:{'Content-Type':'application/json'},body:JSON.stringify({filepath:path,slides:slidesArr})}).then(alertResponse);
  };
  return (
    <section className="card">
      <h2>Presentation</h2>
      <input type="text" value={path} onChange={e=>setPath(e.target.value)} className="w-full mb-2 p-2 rounded" placeholder="PPTX path" />
      <textarea rows="4" value={slides} onChange={e=>setSlides(e.target.value)} className="w-full mb-2 p-2 rounded" placeholder="title|content per line" />
      <button className="button-secondary" onClick={create}><i className="fa fa-slideshare mr-1"></i>Create/Update</button>
    </section>
  );
}

function CaseManagementSection() {
  const [task,setTask] = useState('');
  const [tasks,setTasks] = useState([]);
  const [caseId,setCaseId] = useState('');
  const [events,setEvents] = useState([]);
  const containerRef = useRef();
  const add = () => fetch('/api/tasks',{method:'POST',headers:{'Content-Type':'application/json'},body:JSON.stringify({task})}).then(r=>r.json()).then(()=>{setTask('');listAll();});
  const listAll = () => fetch('/api/tasks').then(r=>r.json()).then(d=>{const arr=(d.data||'').split('\n').filter(Boolean).map(l=>l.replace(/^\-\s*/,''));setTasks(arr);});
  const clear = () => fetch('/api/tasks',{method:'DELETE'}).then(r=>r.json()).then(()=>{setTasks([]);});
  const loadTimeline = () => {
    if(!caseId) return;
    fetch('/api/timeline?query='+encodeURIComponent(caseId)).then(r=>r.json()).then(d=>setEvents(d.data||[]));
  };
  useEffect(listAll, []);
  useEffect(() => {
    if(!containerRef.current) return;
    if(!events.length) { containerRef.current.innerHTML=''; return; }
    const ds = new vis.DataSet(events.map(e=>({id:e.id, content:e.description, start:e.date})));
    new vis.Timeline(containerRef.current, ds, {});
  }, [events]);
  return (
    <section className="card">
      <h2>Case Management</h2>
      <div className="flex flex-wrap gap-2 mb-2">
        <input type="text" value={task} onChange={e=>setTask(e.target.value)} className="p-1 rounded" placeholder="New task" />
        <button className="button-secondary" onClick={add}><i className="fa fa-plus mr-1"></i>Add</button>
        <button className="button-secondary" onClick={listAll}><i className="fa fa-list mr-1"></i>List</button>
        <button className="button-secondary" onClick={clear}><i className="fa fa-trash mr-1"></i>Clear</button>
      </div>
      <ul className="mb-2 list-disc list-inside text-sm">
        {tasks.map((t,i)=><li key={i}>{t}</li>)}
      </ul>
      <div className="flex flex-wrap gap-2 mb-2">
        <input type="text" value={caseId} onChange={e=>setCaseId(e.target.value)} placeholder="Case ID" className="p-1 rounded" />
        <button className="button-secondary" onClick={loadTimeline}><i className="fa fa-clock mr-1"></i>Load Timeline</button>
      </div>
      <div ref={containerRef} style={{height:'200px'}}></div>
    </section>
  );
}

function SettingsModal({open,onClose}) {
  const [form,setForm] = useState({});
  const ref = useRef();
  useEffect(() => {
    if(open) {
      fetch('/api/settings').then(r=>r.json()).then(d=>setForm(d||{}));
    }
  }, [open]);
  const update = e => setForm({...form,[e.target.name]:e.target.value});
  const submit = e => {
    e.preventDefault();
    fetch('/api/settings',{method:'POST',headers:{'Content-Type':'application/json'},body:JSON.stringify(form)})
      .then(()=>onClose());
  };
  if(!open) return null;
  return (
    <div className="modal" onClick={e=>{if(e.target===ref.current) onClose();}} ref={ref}>
      <div className="modal-content">
        <span className="close-btn" onClick={onClose}>&times;</span>
        <h2>API Settings</h2>
        <form id="settings-form" onSubmit={submit} className="space-y-2 overflow-y-auto" style={{maxHeight:'60vh'}}>
          <label>CourtListener API Key<input type="text" name="courtlistener_api_key" value={form.courtlistener_api_key||''} onChange={update} className="w-full p-2 rounded"/></label>
          <label>CourtListener Endpoint<input type="text" name="courtlistener_com_api_endpoint" value={form.courtlistener_com_api_endpoint||''} onChange={update} className="w-full p-2 rounded"/></label>
          <label>California Codes URL<input type="text" name="california_codes_url" value={form.california_codes_url||''} onChange={update} className="w-full p-2 rounded"/></label>
          <label>Gemini API Key<input type="text" name="gemini_api_key" value={form.gemini_api_key||''} onChange={update} className="w-full p-2 rounded"/></label>
          <label>Google API Endpoint<input type="text" name="google_api_endpoint" value={form.google_api_endpoint||''} onChange={update} className="w-full p-2 rounded"/></label>
          <label>VerifyPDF API Key<input type="text" name="verifypdf_api_key" value={form.verifypdf_api_key||''} onChange={update} className="w-full p-2 rounded"/></label>
          <label>VerifyPDF Endpoint<input type="text" name="verify_pdf_endpoint" value={form.verify_pdf_endpoint||''} onChange={update} className="w-full p-2 rounded"/></label>
          <label>Riza Key<input type="text" name="riza_key" value={form.riza_key||''} onChange={update} className="w-full p-2 rounded"/></label>
          <label>Neo4j URI<input type="text" name="neo4j_uri" value={form.neo4j_uri||''} onChange={update} className="w-full p-2 rounded"/></label>
          <label>Neo4j Username<input type="text" name="neo4j_username" value={form.neo4j_username||''} onChange={update} className="w-full p-2 rounded"/></label>
          <label>Neo4j Password<input type="password" name="neo4j_password" value={form.neo4j_password||''} onChange={update} className="w-full p-2 rounded"/></label>
          <label>Neo4j Database<input type="text" name="neo4j_database" value={form.neo4j_database||''} onChange={update} className="w-full p-2 rounded"/></label>
          <label>Aura Instance ID<input type="text" name="aura_instance_id" value={form.aura_instance_id||''} onChange={update} className="w-full p-2 rounded"/></label>
          <label>Aura Instance Name<input type="text" name="aura_instance_name" value={form.aura_instance_name||''} onChange={update} className="w-full p-2 rounded"/></label>
          <label>GCP Project ID<input type="text" name="gcp_project_id" value={form.gcp_project_id||''} onChange={update} className="w-full p-2 rounded"/></label>
          <label>GCP Vertex Data Store<input type="text" name="gcp_vertex_ai_data_store_id" value={form.gcp_vertex_ai_data_store_id||''} onChange={update} className="w-full p-2 rounded"/></label>
          <label>GCP Search App<input type="text" name="gcp_vertex_ai_search_app" value={form.gcp_vertex_ai_search_app||''} onChange={update} className="w-full p-2 rounded"/></label>
          <label>GCP Service Account Key<textarea name="gcp_service_account_key" value={form.gcp_service_account_key||''} onChange={update} className="w-full p-2 rounded" rows="2"/></label>
          <button className="button-primary" type="submit">Save</button>
        </form>
      </div>
    </div>
  );
}

function Dashboard() {
  const [tab, setTab] = useState('overview');
  const [showSettings,setShowSettings] = useState(false);
  useEffect(()=>{
    const btn=document.getElementById('settings-btn');
    if(btn) btn.onclick=()=>setShowSettings(true);
  },[]);
  return (
    <div>
      <div className="tab-buttons">
        {['overview','pipeline','chat','stats','upload','timeline','graph','docs','forensic','vector','tasks','case','research','subpoena','presentation'].map(t => (
<<<<<<< HEAD
=======

>>>>>>> e54be2f0
          <button key={t} className={`tab-button ${tab===t?'active':''}`} onClick={()=>setTab(t)} data-target={`tab-${t}`}>{t.charAt(0).toUpperCase()+t.slice(1)}</button>
        ))}
      </div>
      <div className="tab-content" style={{display: tab==='overview'?'block':'none'}}><OverviewSection/></div>
      <div className="tab-content" style={{display: tab==='pipeline'?'block':'none'}}><PipelineSection/></div>
      <div className="tab-content" style={{display: tab==='chat'?'block':'none'}}><ChatSection/></div>
      <div className="tab-content" style={{display: tab==='stats'?'block':'none'}}><StatsSection/></div>
      <div className="tab-content" style={{display: tab==='upload'?'block':'none'}}><UploadSection/></div>
      <div className="tab-content" style={{display: tab==='timeline'?'block':'none'}}><TimelineSection/></div>
      <div className="tab-content" style={{display: tab==='graph'?'block':'none'}}><GraphSection/></div>
      <div className="tab-content" style={{display: tab==='docs'?'block':'none'}}><DocToolsSection/></div>
      <div className="tab-content" style={{display: tab==='forensic'?'block':'none'}}><ForensicSection/></div>
      <div className="tab-content" style={{display: tab==='vector'?'block':'none'}}><VectorSection/></div>
      <div className="tab-content" style={{display: tab==='tasks'?'block':'none'}}><TasksSection/></div>
      <div className="tab-content" style={{display: tab==='case'?'block':'none'}}><CaseManagementSection/></div>
      <div className="tab-content" style={{display: tab==='research'?'block':'none'}}><ResearchSection/></div>
      <div className="tab-content" style={{display: tab==='subpoena'?'block':'none'}}><SubpoenaSection/></div>
      <div className="tab-content" style={{display: tab==='presentation'?'block':'none'}}><PresentationSection/></div>
      <SettingsModal open={showSettings} onClose={()=>setShowSettings(false)}/>
    </div>
  );
}

ReactDOM.render(<Dashboard/>, document.getElementById('root'));<|MERGE_RESOLUTION|>--- conflicted
+++ resolved
@@ -172,10 +172,7 @@
       citation: e.citation,
       excerpt: e.excerpt,
     })));
-<<<<<<< HEAD
-=======
-    const dataset = new vis.DataSet(filtered.map(e=>({id:e.id, content:e.description, start:e.date, citation:e.citation})));
->>>>>>> e54be2f0
+    
     const timeline = new vis.Timeline(containerRef.current, dataset, {});
     timeline.on('click', props => {
       const item = dataset.get(props.item);
@@ -504,10 +501,6 @@
     <div>
       <div className="tab-buttons">
         {['overview','pipeline','chat','stats','upload','timeline','graph','docs','forensic','vector','tasks','case','research','subpoena','presentation'].map(t => (
-<<<<<<< HEAD
-=======
-
->>>>>>> e54be2f0
           <button key={t} className={`tab-button ${tab===t?'active':''}`} onClick={()=>setTab(t)} data-target={`tab-${t}`}>{t.charAt(0).toUpperCase()+t.slice(1)}</button>
         ))}
       </div>

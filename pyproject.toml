[build-system]
<<<<<<< HEAD
requires = ["setuptools>=64", "wheel"]
=======
requires = ["setuptools>=61.0"]
>>>>>>> 545ad44b
build-backend = "setuptools.build_meta"

[project]
name = "neuro-san-studio"
version = "0.1.0"
<<<<<<< HEAD
description = "Backend components for Neuro SAN Studio"
readme = "README.md"
requires-python = ">=3.9"
license = {file = "LICENSE.txt"}
authors = [{name = "Neuro SAN"}]
dependencies = [
    "neuro-san>=0.5.52",
    "Flask",
    "Flask-SocketIO",
    "redis>=5.0.0",
    "rq>=1.15.1",
    "python-dotenv>=1.0.1",
    "gunicorn",
    "pandas",
    "prometheus-client>=0.20.0",
]

[tool.setuptools.packages.find]
include = ["neuro_san*", "apps*", "coded_tools*"]
=======
description = "Neuro SAN Studio backend"
readme = "README.md"
requires-python = ">=3.9"
authors = [{name = "Cognizant AI Lab"}]
dependencies = []
>>>>>>> 545ad44b

[tool.isort]
profile = "black"
src_paths = ["apps", "coded_tools", "tests"]
line_length = 119
known_first_party = ["apps"]

[tool.flake8]
extend-ignore = ["W503", "E203"]
max-line-length = 119

[tool.black]
line-length = 119
required-version = "25.1.0"

[tool.pylint]
max-line-length = 119
# Based on Google Python Style Guide
disable = [
    "C0301",  # Line too long (handled by black)
    "C0114",  # Missing module docstring (missing-module-docstring)
    # This repo contains examples that should remain independent, so we expect some level of copy/paste
    "R0801",  # Similar lines in 2 files
    "W0511",  # TODO/FIXME comments
    ]
good-names = ["i", "j", "k", "ex", "_", "id", "f", "db", "e"]
ignore-patterns = [".*checkpoint\\.py"]
ignore-paths = ["^venv/.*$", "^.*/\\.venv/.*$"]
# Google style requires docstrings
enable = [
    "useless-suppression",
]
# Google style naming conventions
const-naming-style = "UPPER_CASE"
function-naming-style = "snake_case"
class-naming-style = "PascalCase"
method-naming-style = "snake_case"
attr-naming-style = "snake_case"
argument-naming-style = "snake_case"
variable-naming-style = "snake_case"
inlinevar-naming-style = "snake_case"
# Additional settings
fail-under = 10.0
output-format = "colorized"
init-import = false

[tool.pytest.ini_options]
testpaths = ["tests"]
python_files = "test_*.py"
python_classes = "Test*"
python_functions = "test_*"
addopts = "--verbose --cov=. --cov-report=term-missing --no-cov-on-fail"

[tool.coverage.run]
omit = ["tests/*", "*/venv/*"]<|MERGE_RESOLUTION|>--- conflicted
+++ resolved
@@ -1,15 +1,10 @@
 [build-system]
-<<<<<<< HEAD
 requires = ["setuptools>=64", "wheel"]
-=======
-requires = ["setuptools>=61.0"]
->>>>>>> 545ad44b
 build-backend = "setuptools.build_meta"
 
 [project]
 name = "neuro-san-studio"
 version = "0.1.0"
-<<<<<<< HEAD
 description = "Backend components for Neuro SAN Studio"
 readme = "README.md"
 requires-python = ">=3.9"
@@ -29,13 +24,11 @@
 
 [tool.setuptools.packages.find]
 include = ["neuro_san*", "apps*", "coded_tools*"]
-=======
 description = "Neuro SAN Studio backend"
 readme = "README.md"
 requires-python = ">=3.9"
 authors = [{name = "Cognizant AI Lab"}]
 dependencies = []
->>>>>>> 545ad44b
 
 [tool.isort]
 profile = "black"

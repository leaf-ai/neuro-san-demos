
# Copyright (C) 2023-2024 Cognizant Digital Business, Evolutionary AI.
# All Rights Reserved.
# Issued under the Academic Public License.
#
# You can be released from the terms, and requirements of the Academic Public
# License by purchasing a commercial license.
# Purchase of a commercial license is mandatory for any use of the
# neuro-san SDK Software in commercial settings.
#
# END COPYRIGHT
{
    # Currently we list each hocon file we want to serve as a key with a boolean value.
    # Eventually we might have a dictionary value with server specifications for each.
    "hello_world.hocon": true,
    "advanced_calculator.hocon": true,
    "smart_home.hocon": true,
    "smart_home_onf.hocon": true,
<<<<<<< HEAD
    "agent_network_generator.hocon" : true,
    "music_nerd.hocon": true,
    "music_nerd_pro.hocon": true,
=======
    "agent_network_designer.hocon": true,
    "agent_network_generator.hocon" : true
>>>>>>> 0422af09
}<|MERGE_RESOLUTION|>--- conflicted
+++ resolved
@@ -16,12 +16,8 @@
     "advanced_calculator.hocon": true,
     "smart_home.hocon": true,
     "smart_home_onf.hocon": true,
-<<<<<<< HEAD
+    "agent_network_designer.hocon": true,
     "agent_network_generator.hocon" : true,
     "music_nerd.hocon": true,
     "music_nerd_pro.hocon": true,
-=======
-    "agent_network_designer.hocon": true,
-    "agent_network_generator.hocon" : true
->>>>>>> 0422af09
 }
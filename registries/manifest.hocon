
# Copyright (C) 2023-2025 Cognizant Digital Business, Evolutionary AI.
# All Rights Reserved.
# Issued under the Academic Public License.
#
# You can be released from the terms, and requirements of the Academic Public
# License by purchasing a commercial license.
# Purchase of a commercial license is mandatory for any use of the
# neuro-san SDK Software in commercial settings.
#
# END COPYRIGHT
{
    # Currently we list each hocon file we want to serve as a key with a boolean value.
    # Eventually we might have a dictionary value with server specifications for each.
    "hello_world.hocon": true,
    "insurance_underwriting_agents.hocon": true,
    "airline_policy.hocon": true,
    "advanced_calculator.hocon": true,
    "smart_home.hocon": true,
    "smart_home_include.hocon": true,
    "agent_network_designer.hocon": true,
    "consumer_decision_assistant.hocon": true,
    "airbnb.hocon": true,
    "expedia.hocon": true,
    "macys.hocon": true,
    "carmax.hocon": true,
    "booking.hocon": true,
    "website_search.hocon": true,
    "kwik_agents.hocon": true
    "agent_network_generator.hocon" : true,
    "music_nerd.hocon": true,
    "music_nerd_local.hocon": true,
    "music_nerd_pro.hocon": true,
    "music_nerd_pro_local.hocon": true,
    "music_nerd_pro_sly.hocon": true,
    "music_nerd_pro_sly_local.hocon": true,
    "agentforce.hocon": true,
    "agentspace_adapter.hocon": false,
    "banking_ops.hocon": true,
    "cpg_agents.hocon": true,
    "insurance_agents.hocon": true,
    "intranet_agents.hocon": true,
    "intranet_agents_with_tools.hocon": true,
    "retail_ops_and_customer_service.hocon": true,
    "six_thinking_hats.hocon": true,
    "telco_network_support.hocon": true,
    "pdf_rag.hocon": true,
    "agentic_rag.hocon": true,
    "kwik_agents.hocon": true,
    # Before turn on and run the following agent network, make sure that:
    # The MCP server is running.
    # The server can be found at servers/MCP/bmi_server.py and run by command
    # python bmi_server.py
    "mcp_bmi_sse.hocon": false,
<<<<<<< HEAD
    "HROnboardingProcess.hocon": true

    "MacysAgentSystem.hocon": true,
    "TherapyVignetteSupervisors.hocon": true

    "TelstraNetworkOrchestration.hocon": true,
    "CognizantInfoSecThreatManagementAndResiliency.hocon": true,
    "PentOps.hocon": true,
    "TargetRetailChain.hocon": true,
    "LinkedInJobSeekerSupportNetwork.hocon": true

=======

    # The following agnet network is an example of Agent2Agent (A2A) Protocol implementation:
    # Make sure to start the A2A server before turning the agent on.
    # The A2Aserver can be found at cservers/A2A/server.py and run by command
    # python server.py
    "a2a_research_report.hocon": false,
>>>>>>> 1fced3fd
}<|MERGE_RESOLUTION|>--- conflicted
+++ resolved
@@ -52,8 +52,13 @@
     # The server can be found at servers/MCP/bmi_server.py and run by command
     # python bmi_server.py
     "mcp_bmi_sse.hocon": false,
-<<<<<<< HEAD
-    "HROnboardingProcess.hocon": true
+
+    # The following agnet network is an example of Agent2Agent (A2A) Protocol implementation:
+    # Make sure to start the A2A server before turning the agent on.
+    # The A2Aserver can be found at cservers/A2A/server.py and run by command
+    # python server.py
+    "a2a_research_report.hocon": false,
+    "HROnboardingProcess.hocon": true,
 
     "MacysAgentSystem.hocon": true,
     "TherapyVignetteSupervisors.hocon": true
@@ -64,12 +69,4 @@
     "TargetRetailChain.hocon": true,
     "LinkedInJobSeekerSupportNetwork.hocon": true
 
-=======
-
-    # The following agnet network is an example of Agent2Agent (A2A) Protocol implementation:
-    # Make sure to start the A2A server before turning the agent on.
-    # The A2Aserver can be found at cservers/A2A/server.py and run by command
-    # python server.py
-    "a2a_research_report.hocon": false,
->>>>>>> 1fced3fd
 }
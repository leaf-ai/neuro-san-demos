--- conflicted
+++ resolved
@@ -254,11 +254,8 @@
 - Auto-trigger document analysis after upload and store records in DB
 - Create default case entry if none exists
 - Next: verify ingestion pipeline with vector and graph updates
-<<<<<<< HEAD
 
 ## Update 2025-07-28T14:42Z
 - Reinitialize agent session after uploads so new files are included
 - Next: validate analysis outputs returned to UI
-=======
-- Next: finalize visual polish and ensure tests pass
->>>>>>> e54be2f0
+- Next: finalize visual polish and ensure tests pass
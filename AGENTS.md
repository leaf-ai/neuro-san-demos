--- conflicted
+++ resolved
@@ -243,13 +243,9 @@
 - Timeline API now returns citations and file excerpts
 - React timeline shows excerpts in modal if no citation
 - Exported timelines include excerpts for context
-<<<<<<< HEAD
 - Next: continue polishing UI layout
 
 ## Update 2025-07-28T11:05Z
 - Added Team Pipeline view and document tool output links
 - Improved dashboard navigation tabs
-- Next: finalize visual polish and ensure tests pass
-=======
-- Next: continue polishing UI layout
->>>>>>> 7a8c4e84
+- Next: finalize visual polish and ensure tests pass
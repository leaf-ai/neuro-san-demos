--- conflicted
+++ resolved
@@ -248,13 +248,10 @@
 ## Update 2025-07-28T11:05Z
 - Added Team Pipeline view and document tool output links
 - Improved dashboard navigation tabs
-<<<<<<< HEAD
 - Next: finalize visual polish and ensure tests pass
 
 ## Update 2025-07-28T14:23Z
 - Auto-trigger document analysis after upload and store records in DB
 - Create default case entry if none exists
 - Next: verify ingestion pipeline with vector and graph updates
-=======
-- Next: finalize visual polish and ensure tests pass
->>>>>>> d69509b5
+- Next: finalize visual polish and ensure tests pass